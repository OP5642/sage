import os
from glob import glob
from distutils.extension import Extension
from sage.env import SAGE_LOCAL

SAGE_INC = os.path.join(SAGE_LOCAL, 'include')

#########################################################
### BLAS setup
#########################################################

## Choose cblas library -- note -- make sure to update sage/misc/cython.py
## if you change this!!
if 'SAGE_BLAS' in os.environ:
    BLAS=os.environ['SAGE_BLAS']
    BLAS2=os.environ['SAGE_BLAS']
elif os.path.exists('%s/lib/libatlas.so'%os.environ['SAGE_LOCAL']):
    BLAS='cblas'
    BLAS2='atlas'
elif os.path.exists('/usr/lib/libcblas.dylib') or \
     os.path.exists('/usr/lib/libcblas.so'):
    BLAS='cblas'
    BLAS2='cblas'
elif os.path.exists('/usr/lib/libblas.dll.a'):
    BLAS='gslcblas'
    BLAS2='gslcblas'
else:
    # This is very slow  (?), but *guaranteed* to be available.
    BLAS='gslcblas'
    BLAS2='gslcblas'


#########################################################
### Commonly used definitions and aliases
#########################################################

singular_incs = [SAGE_INC + '/singular', SAGE_INC + '/factory']

aliases = dict(
        GSL_LIBRARIES=['gsl', BLAS, BLAS2],
        INTERRUPT_DEPENDS=glob("sage/ext/interrupt/*.h"),
        )

#########################################################
### M4RI flags
#########################################################

import ast
m4ri_extra_compile_args = ["-std=c99"]
for line in open(SAGE_INC + "/m4ri/m4ri_config.h"):
    if not line.startswith("#define __M4RI_SIMD_CFLAGS"):
        continue
    m4ri_sse2_cflags = ast.literal_eval(line[len("#define __M4RI_SIMD_CFLAGS"):].strip())
    m4ri_extra_compile_args.extend( [flag.strip() for flag in m4ri_sse2_cflags.split(" ") if flag.strip()] )
    break

singular_libs = ['singular', 'flint', 'ntl', 'gmpxx', 'gmp', 'readline', 'm']

#########################################################
### Givaro flags
#########################################################

givaro_extra_compile_args =['-D__STDC_LIMIT_MACROS']

#########################################################
### Library order
#########################################################

# This list defines the *order* of linking libraries. A library should
# be put *before* any library it links to. Cython allows
# defining libraries using "# distutils: libraries = LIB". However, if
# there are multiple libraries, the order is undefined so we need to
# manually reorder the libraries according to this list. The order is
# important in particular for Cygwin. Any libraries which are not
# listed here will be added at the end of the list (without changing
# their relative order). There is one exception: stdc++ is always put
# at the very end of the list.
library_order_list = [
    "singular", "ec", "ecm",
    "linboxsage", "ntl", "iml", "linbox", "givaro",
    "gsl", "pari", "flint", "ratpoints", "ecl", "glpk", "ppl",
    "arb", "fplll", "mpfi", "mpfr", "mpc", "gmp", "gmpxx",
    "polybori",
    "polybori_groebner",
    "m4rie", "m4ri",
    "zn_poly", "gap",
    "gd", "png12",
    "m", "readline", "Lfunction",
    BLAS, BLAS2,
    "cryptominisat", "z"]

# Make a dict with library:order pairs, where the order are negative
# integers sorted according to library_order_list. When sorting,
# unlisted libraries have order 0, so they appear after the libraries
# in library_order_list.
n = len(library_order_list)
library_order = {}
for i in range(n):
    lib = library_order_list[i]
    library_order[lib] = i-n

library_order["stdc++"] = 1000

#############################################################
### List of modules
###
### Note that the list of modules is sorted alphabetically
### by extension name. Please keep this list sorted when
### adding new modules!
###
#############################################################

from sage_setup.optional_extension import OptionalExtension
UNAME = os.uname()

def uname_specific(name, value, alternative):
    if name in UNAME[0]:
        return value
    else:
        return alternative


ext_modules = [

    ################################
    ##
    ## sage.algebras
    ##
    ################################

    Extension('sage.algebras.quatalg.quaternion_algebra_element',
               sources = ['sage/algebras/quatalg/quaternion_algebra_element.pyx'],
               language='c++',
               libraries = ["flint", "gmp", "gmpxx", "m", "ntl"]),

    Extension('sage.algebras.letterplace.free_algebra_letterplace',
              sources = ['sage/algebras/letterplace/free_algebra_letterplace.pyx'],
              libraries = singular_libs,
              language="c++",
              include_dirs = singular_incs),

    Extension('sage.algebras.letterplace.free_algebra_element_letterplace',
              sources = ['sage/algebras/letterplace/free_algebra_element_letterplace.pyx'],
              libraries = singular_libs,
              language="c++",
              include_dirs = singular_incs),

    Extension('sage.algebras.letterplace.letterplace_ideal',
              sources = ['sage/algebras/letterplace/letterplace_ideal.pyx'],
              libraries = singular_libs,
              language="c++",
              include_dirs = singular_incs),

    Extension('sage.algebras.quatalg.quaternion_algebra_cython',
               sources = ['sage/algebras/quatalg/quaternion_algebra_cython.pyx'],
               language='c++',
               libraries = ["flint", "gmp", "gmpxx", "m", "ntl"]),

    ################################
    ##
    ## sage.calculus
    ##
    ################################

    Extension('*', ['sage/calculus/*.pyx']),

    ################################
    ##
    ## sage.categories
    ##
    ################################

    Extension('*', ['sage/categories/**/*.pyx']),

    ################################
    ##
    ## sage.coding
    ##
    ################################

    Extension('sage.coding.codecan.codecan',
              sources = ['sage/coding/codecan/codecan.pyx'],
              libraries = ['flint']),

    Extension('*', ['sage/coding/**/*.pyx']),

    ################################
    ##
    ## sage.combinat
    ##
    ################################

    Extension('*', ['sage/combinat/**/*.pyx']),

    ################################
    ##
    ## sage.crypto
    ##
    ################################

    Extension('*', ['sage/crypto/*.pyx']),

    ################################
    ##
    ## sage.data_structures
    ##
    ################################

    Extension('*', ['sage/data_structures/*.pyx']),

    ################################
    ##
    ## sage.ext
    ##
    ################################

    Extension('*', ['sage/ext/**/*.pyx']),

    ################################
    ##
    ## sage.finance
    ##
    ################################

    Extension('*', ['sage/finance/*.pyx']),

    ################################
    ##
    ## sage.functions
    ##
    ################################

    Extension('sage.functions.prime_pi',
        sources = ['sage/functions/prime_pi.pyx'],
        extra_compile_args = ['-std=c99']),

    ################################
    ##
    ## sage.games
    ##
    ################################

    Extension('*', ['sage/games/*.pyx']),

    ################################
    ##
    ## sage.geometry
    ##
    ################################

    Extension('sage.geometry.point_collection',
              sources = ['sage/geometry/point_collection.pyx']),

    Extension('sage.geometry.toric_lattice_element',
              sources = ['sage/geometry/toric_lattice_element.pyx']),

    Extension('sage.geometry.integral_points',
              sources = ['sage/geometry/integral_points.pyx']),

    Extension('sage.geometry.triangulation.base',
              sources = ['sage/geometry/triangulation/base.pyx',
                         'sage/geometry/triangulation/functions.cc',
                         'sage/geometry/triangulation/data.cc',
                         'sage/geometry/triangulation/triangulations.cc'],
              depends = ['sage/geometry/triangulation/functions.h',
                         'sage/geometry/triangulation/data.h',
                         'sage/geometry/triangulation/triangulations.h'],
              language="c++"),

    ################################
    ##
    ## sage.graphs
    ##
    ################################

    Extension('sage.graphs.asteroidal_triples',
              sources = ['sage/graphs/asteroidal_triples.pyx']),

    Extension('sage.graphs.chrompoly',
              sources = ['sage/graphs/chrompoly.pyx']),

    Extension('sage.graphs.cliquer',
              sources = ['sage/graphs/cliquer.pyx']),

    Extension('sage.graphs.centrality',
              sources = ['sage/graphs/centrality.pyx']),

    Extension('sage.graphs.independent_sets',
              sources = ['sage/graphs/independent_sets.pyx']),

    Extension('sage.graphs.graph_decompositions.fast_digraph',
              sources = ['sage/graphs/graph_decompositions/fast_digraph.pyx']),

    Extension('sage.graphs.graph_decompositions.vertex_separation',
              sources = ['sage/graphs/graph_decompositions/vertex_separation.pyx']),

    Extension('sage.graphs.graph_decompositions.graph_products',
              sources = ['sage/graphs/graph_decompositions/graph_products.pyx']),

    Extension('sage.graphs.convexity_properties',
              sources = ['sage/graphs/convexity_properties.pyx']),

    Extension('sage.graphs.comparability',
              sources = ['sage/graphs/comparability.pyx']),

    Extension('sage.graphs.generic_graph_pyx',
              sources = ['sage/graphs/generic_graph_pyx.pyx']),

    Extension('sage.graphs.graph_generators_pyx',
              sources = ['sage/graphs/graph_generators_pyx.pyx']),

    Extension('sage.graphs.distances_all_pairs',
              sources = ['sage/graphs/distances_all_pairs.pyx']),

    Extension('sage.graphs.base.graph_backends',
              sources = ['sage/graphs/base/graph_backends.pyx']),

    Extension('sage.graphs.base.static_dense_graph',
              sources = ['sage/graphs/base/static_dense_graph.pyx']),

    Extension('sage.graphs.base.static_sparse_graph',
              sources = ['sage/graphs/base/static_sparse_graph.pyx'],
              language = 'c++'),

    Extension('sage.graphs.base.static_sparse_backend',
              sources = ['sage/graphs/base/static_sparse_backend.pyx']),

    Extension('sage.graphs.weakly_chordal',
              sources = ['sage/graphs/weakly_chordal.pyx']),

    Extension('sage.graphs.matchpoly',
              sources = ['sage/graphs/matchpoly.pyx'],
              libraries = ['flint'],
              extra_compile_args = ['-std=c99']),

    OptionalExtension("sage.graphs.mcqd",
              ["sage/graphs/mcqd.pyx"],
              language = "c++",
              package = 'mcqd'),

    OptionalExtension("sage.graphs.bliss",
              ["sage/graphs/bliss.pyx"],
              language = "c++",
              libraries = ['bliss'],
              package = 'bliss'),

    OptionalExtension('sage.graphs.modular_decomposition',
              sources = ['sage/graphs/modular_decomposition.pyx'],
              libraries = ['modulardecomposition'],
              package = 'modular_decomposition'),

    Extension('sage.graphs.planarity',
              sources = ['sage/graphs/planarity.pyx'],
              libraries=['planarity']),

    Extension('sage.graphs.strongly_regular_db',
              sources = ['sage/graphs/strongly_regular_db.pyx']),

    Extension('sage.graphs.graph_decompositions.rankwidth',
              sources = ['sage/graphs/graph_decompositions/rankwidth.pyx'],
              libraries=['rw']),

    Extension('sage.graphs.graph_decompositions.bandwidth',
              sources = ['sage/graphs/graph_decompositions/bandwidth.pyx']),

    Extension('sage.graphs.graph_decompositions.cutwidth',
              sources = ['sage/graphs/graph_decompositions/cutwidth.pyx']),

    OptionalExtension('sage.graphs.graph_decompositions.tdlib',
              sources = ['sage/graphs/graph_decompositions/tdlib.pyx'],
              language="c++",
              package = 'tdlib'),

    Extension('sage.graphs.spanning_tree',
              sources = ['sage/graphs/spanning_tree.pyx']),

    Extension('sage.graphs.trees',
              sources = ['sage/graphs/trees.pyx']),

    Extension('sage.graphs.genus',
              sources = ['sage/graphs/genus.pyx']),

    Extension('sage.graphs.hyperbolicity',
              sources = ['sage/graphs/hyperbolicity.pyx']),

    Extension('sage.graphs.base.c_graph',
              sources = ['sage/graphs/base/c_graph.pyx']),

    Extension('sage.graphs.base.sparse_graph',
              sources = ['sage/graphs/base/sparse_graph.pyx']),

    Extension('sage.graphs.base.dense_graph',
              sources = ['sage/graphs/base/dense_graph.pyx']),

    Extension('sage.graphs.base.boost_graph',
              sources = ['sage/graphs/base/boost_graph.pyx'],
              language = 'c++'),

    ################################
    ##
    ## sage.groups
    ##
    ################################

    Extension('*', ['sage/groups/*.pyx']),

    Extension('sage.groups.semimonomial_transformations.semimonomial_transformation',
              sources = ['sage/groups/semimonomial_transformations/semimonomial_transformation.pyx']),

    ###################################
    ##
    ## sage.groups.perm_gps
    ##
    ###################################

    Extension('sage.groups.perm_gps.permgroup_element',
              sources = ['sage/groups/perm_gps/permgroup_element.pyx']),

    Extension('sage.groups.perm_gps.partn_ref.automorphism_group_canonical_label',
              sources = ['sage/groups/perm_gps/partn_ref/automorphism_group_canonical_label.pyx'],
              libraries = ['flint'],
              extra_compile_args = ['-std=c99']),

    Extension('sage.groups.perm_gps.partn_ref.canonical_augmentation',
              sources = ['sage/groups/perm_gps/partn_ref/canonical_augmentation.pyx'],
              libraries = ['flint'],
              extra_compile_args = ['-std=c99']),

    Extension('sage.groups.perm_gps.partn_ref.double_coset',
              sources = ['sage/groups/perm_gps/partn_ref/double_coset.pyx'],
              libraries = ['flint'],
              extra_compile_args = ['-std=c99']),

    Extension('sage.groups.perm_gps.partn_ref.refinement_binary',
              sources = ['sage/groups/perm_gps/partn_ref/refinement_binary.pyx'],
              libraries = ['flint'],
              extra_compile_args = ['-std=c99']),

    Extension('sage.groups.perm_gps.partn_ref.refinement_graphs',
              sources = ['sage/groups/perm_gps/partn_ref/refinement_graphs.pyx'],
              libraries = ['flint'],
              extra_compile_args = ['-std=c99']),

    Extension('sage.groups.perm_gps.partn_ref.refinement_lists',
              sources = ['sage/groups/perm_gps/partn_ref/refinement_lists.pyx'],
              libraries = ['flint'],
              extra_compile_args = ['-std=c99']),

    Extension('sage.groups.perm_gps.partn_ref.refinement_matrices',
              sources = ['sage/groups/perm_gps/partn_ref/refinement_matrices.pyx'],
              libraries = ['flint'],
              extra_compile_args = ['-std=c99']),

    Extension('sage.groups.perm_gps.partn_ref.refinement_python',
              sources = ['sage/groups/perm_gps/partn_ref/refinement_python.pyx'],
              libraries = ['flint'],
              extra_compile_args = ['-std=c99']),

    Extension('sage.groups.perm_gps.partn_ref.refinement_sets',
              sources = ['sage/groups/perm_gps/partn_ref/refinement_sets.pyx'],
              libraries = ['flint'],
              extra_compile_args = ['-std=c99']),

    Extension('sage.groups.perm_gps.partn_ref2.refinement_generic',
              sources = ['sage/groups/perm_gps/partn_ref2/refinement_generic.pyx'],
              libraries = ["flint", "gmp", "gmpxx", "stdc++"],
              extra_compile_args=["-std=c99"],
              depends = ['sage/groups/perm_gps/partn_ref2/refinement_generic.h']),

    ################################
    ##
    ## sage.gsl
    ##
    ################################

    Extension('*', ['sage/gsl/*.pyx']),

    ################################
    ##
    ## sage.interacts
    ##
    ################################

    Extension('*', ['sage/interacts/*.pyx']),

    ################################
    ##
    ## sage.interfaces
    ##
    ################################

    Extension('*', ['sage/interfaces/*.pyx']),

    ################################
    ##
    ## sage.lfunctions
    ##
    ################################

    Extension('sage.lfunctions.zero_sums',
              sources = ['sage/lfunctions/zero_sums.pyx'],
              libraries = ["m","flint"]),

    ################################
    ##
    ## sage.libs
    ##
    ################################

    OptionalExtension('sage.libs.coxeter3.coxeter',
              sources = ['sage/libs/coxeter3/coxeter.pyx'],
              include_dirs = [os.path.join(SAGE_INC, 'coxeter')],
              language="c++",
              libraries = ['coxeter3'],
              package = 'coxeter3'),

    Extension('sage.libs.ecl',
              sources = ["sage/libs/ecl.pyx"],
              libraries = ["ecl"],
              depends = [SAGE_INC + '/ecl/ecl.h']),

    OptionalExtension("sage.libs.fes",
             ["sage/libs/fes.pyx"],
             language = "c",
             libraries = ['fes'],
             package = 'fes'),

    Extension('sage.libs.flint.flint',
              sources = ["sage/libs/flint/flint.pyx"],
              libraries = ["flint", "gmp", "gmpxx", "m", "stdc++"],
              extra_compile_args = ["-std=c99", "-D_XPG6"]),

    Extension('sage.libs.flint.fmpz_poly',
              sources = ["sage/libs/flint/fmpz_poly.pyx"],
              libraries = ["flint", "gmp", "gmpxx", "m", "stdc++"],
              extra_compile_args = ["-std=c99", "-D_XPG6"]),

    Extension('sage.libs.flint.arith',
              sources = ["sage/libs/flint/arith.pyx"],
              libraries = ["flint", "gmp", "gmpxx", "m", "stdc++"],
              extra_compile_args = ["-std=c99", "-D_XPG6"]),

    Extension('sage.libs.fplll.fplll',
              sources = ['sage/libs/fplll/fplll.pyx']),

    Extension('sage.libs.gmp.pylong',
              sources = ['sage/libs/gmp/pylong.pyx']),

    Extension('sage.libs.gmp.rational_reconstruction',
              sources = ['sage/libs/gmp/rational_reconstruction.pyx']),

    Extension('sage.libs.linbox.linbox',
              sources = ['sage/libs/linbox/linbox.pyx'],
              libraries = ['linboxsage', 'ntl', 'iml', 'linbox',
                           'givaro', 'mpfr', 'gmp', 'gmpxx', BLAS, BLAS2],
              language = 'c++',
              extra_compile_args = givaro_extra_compile_args,
              depends = [os.path.join(SAGE_INC, 'givaro', 'givconfig.h')]),

    Extension('sage.libs.lcalc.lcalc_Lfunction',
              sources = ['sage/libs/lcalc/lcalc_Lfunction.pyx'],
              libraries = ['m', 'ntl', 'mpfr', 'gmp', 'gmpxx',
                           'Lfunction'],
              extra_compile_args=["-O3", "-ffast-math"],
              language = 'c++'),

    Extension('sage.libs.libecm',
              sources = ['sage/libs/libecm.pyx'],
              libraries = ['ecm'],
              extra_link_args = uname_specific("Linux", ["-Wl,-z,noexecstack"],
                                                        []),
              depends = [SAGE_INC + "/ecm.h"]),

    Extension('sage.libs.lrcalc.lrcalc',
              sources = ["sage/libs/lrcalc/lrcalc.pyx"]),

    Extension('sage.libs.mwrank.mwrank',
              sources = ["sage/libs/mwrank/mwrank.pyx",
                         "sage/libs/mwrank/wrap.cc"],
              define_macros = [("NTL_ALL",None)],
              depends = ["sage/libs/mwrank/wrap.h"] +
                        [ SAGE_INC + "/eclib/" + h for h in
                          ["curve.h","egr.h","descent.h","points.h","isogs.h",
                            "marith.h","htconst.h","interface.h"]
                        ],
              libraries = ["ec", "pari",
                           "ntl", "gmp", "gmpxx", "stdc++", "m"]),

    Extension('sage.libs.pari.closure',
              sources = ["sage/libs/pari/closure.pyx"],
              libraries = ['pari', 'gmp']),

    Extension('sage.libs.pari.gen',
              sources = ["sage/libs/pari/gen.pyx"]),

    Extension('sage.libs.pari.handle_error',
              sources = ["sage/libs/pari/handle_error.pyx"]),

    Extension('sage.libs.pari.pari_instance',
              sources = ["sage/libs/pari/pari_instance.pyx"],
              extra_compile_args = ["-std=c99", "-D_XPG6"],
              libraries = ['flint']),

    Extension('sage.libs.ppl',
              sources = ['sage/libs/ppl.pyx', 'sage/libs/ppl_shim.cc']),

    Extension('sage.libs.ratpoints',
              sources = ["sage/libs/ratpoints.pyx"],
              depends = [SAGE_INC + '/ratpoints.h'],
              libraries = ["ratpoints"]),

    Extension('sage.libs.readline',
              sources = ['sage/libs/readline.pyx'],
              libraries = ['readline']),

    Extension('sage.libs.singular.singular',
              sources = ['sage/libs/singular/singular.pyx'],
              libraries = ['givaro'] + singular_libs,
              language="c++",
              include_dirs = singular_incs,
              extra_compile_args = givaro_extra_compile_args),

    Extension('sage.libs.singular.polynomial',
              sources = ['sage/libs/singular/polynomial.pyx'],
              libraries = singular_libs,
              language="c++",
              include_dirs = singular_incs),

    Extension('sage.libs.singular.ring',
              sources = ['sage/libs/singular/ring.pyx'],
              libraries = singular_libs,
              language="c++",
              include_dirs = singular_incs),

    Extension('sage.libs.singular.groebner_strategy',
              sources = ['sage/libs/singular/groebner_strategy.pyx'],
              libraries = singular_libs,
              language="c++",
              include_dirs = singular_incs),

    Extension('sage.libs.singular.function',
              sources = ['sage/libs/singular/function.pyx'],
              libraries = singular_libs,
              language="c++",
              include_dirs = singular_incs,
              extra_compile_args = givaro_extra_compile_args),

    Extension('sage.libs.singular.option',
              sources = ['sage/libs/singular/option.pyx'],
              libraries = singular_libs,
              language="c++",
              include_dirs = singular_incs),

    Extension('sage.libs.symmetrica.symmetrica',
              sources = ["sage/libs/symmetrica/symmetrica.pyx"],
              libraries = ["symmetrica"],
              depends = [SAGE_INC + "/symmetrica/def.h"]),

    Extension('sage.libs.mpmath.utils',
              sources = ["sage/libs/mpmath/utils.pyx"],
              libraries = ['mpfr']),

    Extension('sage.libs.mpmath.ext_impl',
              sources = ["sage/libs/mpmath/ext_impl.pyx"],
              libraries = ['mpfr']),

    Extension('sage.libs.mpmath.ext_main',
              sources = ["sage/libs/mpmath/ext_main.pyx"]),

    Extension('sage.libs.mpmath.ext_libmp',
              sources = ["sage/libs/mpmath/ext_libmp.pyx"]),

    ################################
    ##
    ## sage.libs.gap
    ##
    ################################

    Extension('sage.libs.gap.util',
              sources = ["sage/libs/gap/util.pyx"],
              libraries = ['gmp', 'gap', 'm']),

    Extension('sage.libs.gap.element',
              sources = ["sage/libs/gap/element.pyx"],
              libraries = ['gmp', 'gap', 'm']),

    Extension('sage.libs.gap.libgap',
              sources = ["sage/libs/gap/libgap.pyx"],
              libraries = ['gmp', 'gap', 'm']),

    ###################################
    ##
    ## sage.libs.cremona
    ##
    ###################################

    Extension('sage.libs.cremona.homspace',
              sources = ["sage/libs/cremona/homspace.pyx"],
              libraries = ['ec', 'ntl', 'pari',
                           'gmpxx', 'gmp', 'm'],
              language='c++',
              define_macros = [("NTL_ALL",None)],
              depends = [ SAGE_INC + "/eclib/" + h for h in
                          ["interface.h","bigrat.h","rat.h","curve.h",
                           "moddata.h","symb.h","cusp.h","homspace.h","mat.h"]
                        ]),

    Extension('sage.libs.cremona.mat',
              sources = ["sage/libs/cremona/mat.pyx"],
              libraries = ['ec', 'ntl', 'pari',
                           'gmpxx', 'gmp', 'm'],
              language='c++',
              define_macros = [("NTL_ALL",None)],
              depends = [ SAGE_INC + "/eclib/" + h for h in
                          ["interface.h","bigrat.h","rat.h","curve.h",
                           "moddata.h","symb.h","cusp.h","homspace.h","mat.h"]
                        ]),

    Extension('sage.libs.cremona.newforms',
              sources = ["sage/libs/cremona/newforms.pyx"],
              libraries = ['ec', 'ntl', 'pari',
                           'gmpxx', 'gmp', 'm'],
              language='c++',
              define_macros = [("NTL_ALL",None)],
              depends = [ SAGE_INC + "/eclib/" + h for h in
                          ["interface.h","bigrat.h","rat.h","curve.h",
                           "moddata.h","symb.h","cusp.h","xsplit.h","method.h",
                           "oldforms.h","homspace.h","cperiods.h","newforms.h"]
                        ]),

    ###################################
    ##
    ## sage.libs.ntl
    ##
    ###################################

    Extension('sage.libs.ntl.convert',
              sources = ["sage/libs/ntl/convert.pyx"],
              libraries = ["ntl", "gmp", "gmpxx"],
              language='c++'),

    Extension('sage.libs.ntl.error',
              sources = ["sage/libs/ntl/error.pyx"],
              libraries = ["ntl", "gmp", "gmpxx"],
              language='c++'),

    Extension('sage.libs.ntl.ntl_GF2',
              sources = ["sage/libs/ntl/ntl_GF2.pyx"],
              libraries = ["ntl", "gmp", "gmpxx"],
              language='c++'),

    Extension('sage.libs.ntl.ntl_GF2E',
              sources = ["sage/libs/ntl/ntl_GF2E.pyx"],
              libraries = ["ntl", "gmp", "gmpxx", "m"],
              language='c++'),

    Extension('sage.libs.ntl.ntl_GF2EContext',
              sources = ["sage/libs/ntl/ntl_GF2EContext.pyx"],
              libraries = ["ntl", "gmp", "gmpxx", "m"],
              language='c++'),

    Extension('sage.libs.ntl.ntl_GF2EX',
              sources = ["sage/libs/ntl/ntl_GF2EX.pyx"],
              libraries = ["ntl", "gmp", "gmpxx", "m"],
              language='c++'),

    Extension('sage.libs.ntl.ntl_GF2X',
              sources = ["sage/libs/ntl/ntl_GF2X.pyx"],
              libraries = ["ntl", "gmp", "gmpxx", "m"],
              language='c++'),

    Extension('sage.libs.ntl.ntl_lzz_p',
              sources = ["sage/libs/ntl/ntl_lzz_p.pyx"],
              libraries = ["ntl", "gmp", "gmpxx", "m"],
              language='c++'),

    Extension('sage.libs.ntl.ntl_lzz_pContext',
              sources = ["sage/libs/ntl/ntl_lzz_pContext.pyx"],
              libraries = ["ntl", "gmp", "gmpxx", "m"],
              language='c++'),

    Extension('sage.libs.ntl.ntl_lzz_pX',
              sources = ["sage/libs/ntl/ntl_lzz_pX.pyx"],
              libraries = ["ntl", "gmp", "gmpxx", "m"],
              language='c++'),

    Extension('sage.libs.ntl.ntl_mat_GF2',
              sources = ["sage/libs/ntl/ntl_mat_GF2.pyx"],
              libraries = ["ntl", "gmp", "gmpxx", "m"],
              language='c++'),

    Extension('sage.libs.ntl.ntl_mat_GF2E',
              sources = ["sage/libs/ntl/ntl_mat_GF2E.pyx"],
              libraries = ["ntl", "gmp", "gmpxx", "m"],
              language='c++'),

    Extension('sage.libs.ntl.ntl_mat_ZZ',
              sources = ["sage/libs/ntl/ntl_mat_ZZ.pyx"],
              libraries = ["ntl", "gmp", "gmpxx", "m"],
              language='c++'),

    Extension('sage.libs.ntl.ntl_ZZ',
              sources = ["sage/libs/ntl/ntl_ZZ.pyx"],
              libraries = ["ntl", "gmp", "gmpxx", "m"],
              language='c++'),

    Extension('sage.libs.ntl.ntl_ZZX',
              sources = ["sage/libs/ntl/ntl_ZZX.pyx"],
              libraries = ["ntl", "gmp", "gmpxx", "m"],
              language='c++'),

    Extension('sage.libs.ntl.ntl_ZZ_p',
              sources = ["sage/libs/ntl/ntl_ZZ_p.pyx"],
              libraries = ["ntl", "gmp", "gmpxx", "m"],
              language='c++'),

    Extension('sage.libs.ntl.ntl_ZZ_pContext',
              sources = ["sage/libs/ntl/ntl_ZZ_pContext.pyx"],
              libraries = ["ntl", "gmp", "gmpxx", "m"],
              language='c++'),

    Extension('sage.libs.ntl.ntl_ZZ_pE',
              sources = ["sage/libs/ntl/ntl_ZZ_pE.pyx"],
              libraries = ["ntl", "gmp", "gmpxx", "m"],
              language='c++'),

    Extension('sage.libs.ntl.ntl_ZZ_pEContext',
              sources = ["sage/libs/ntl/ntl_ZZ_pEContext.pyx"],
              libraries = ["ntl", "gmp", "gmpxx", "m"],
              language='c++'),

    Extension('sage.libs.ntl.ntl_ZZ_pEX',
              sources = ["sage/libs/ntl/ntl_ZZ_pEX.pyx"],
              libraries = ["ntl", "gmp", "gmpxx", "m"],
              language='c++'),

    Extension('sage.libs.ntl.ntl_ZZ_pX',
              sources = ["sage/libs/ntl/ntl_ZZ_pX.pyx"],
              libraries = ["ntl", "gmp", "gmpxx", "m"],
              language='c++'),

    ################################
    ##
    ## sage.matrix
    ##
    ################################

    Extension('sage.matrix.action',
              sources = ['sage/matrix/action.pyx']),

    Extension('sage.matrix.echelon_matrix',
              sources = ['sage/matrix/echelon_matrix.pyx']),

    Extension('sage.matrix.change_ring',
              sources = ['sage/matrix/change_ring.pyx']),

    Extension('sage.matrix.matrix',
              sources = ['sage/matrix/matrix.pyx']),

    Extension('sage.matrix.matrix0',
              sources = ['sage/matrix/matrix0.pyx']),

    Extension('sage.matrix.matrix1',
              sources = ['sage/matrix/matrix1.pyx']),

    Extension('sage.matrix.matrix2',
              sources = ['sage/matrix/matrix2.pyx']),

    Extension("sage.matrix.matrix_complex_ball_dense",
              ["sage/matrix/matrix_complex_ball_dense.pyx"],
              libraries=['arb', 'mpfi', 'mpfr'],
              include_dirs=[SAGE_INC + '/flint']),

    Extension('sage.matrix.matrix_complex_double_dense',
              sources = ['sage/matrix/matrix_complex_double_dense.pyx']),

    Extension('sage.matrix.matrix_cyclo_dense',
              sources = ['sage/matrix/matrix_cyclo_dense.pyx'],
              language = "c++",
              libraries=['ntl']),

    Extension('sage.matrix.matrix_dense',
              sources = ['sage/matrix/matrix_dense.pyx']),

    Extension('sage.matrix.matrix_double_dense',
              sources = ['sage/matrix/matrix_double_dense.pyx']),

    Extension('sage.matrix.matrix_generic_dense',
              sources = ['sage/matrix/matrix_generic_dense.pyx']),

    Extension('sage.matrix.matrix_generic_sparse',
              sources = ['sage/matrix/matrix_generic_sparse.pyx']),

    Extension('sage.matrix.matrix_integer_dense',
              sources = ['sage/matrix/matrix_integer_dense.pyx'],
              extra_compile_args = ['-std=c99'] + m4ri_extra_compile_args,
              libraries = ['iml', 'ntl', 'gmp', 'm', 'flint', BLAS, BLAS2],
              depends = [SAGE_INC + '/m4ri/m4ri.h']),

    Extension('sage.matrix.matrix_integer_sparse',
              sources = ['sage/matrix/matrix_integer_sparse.pyx']),

    Extension('sage.matrix.matrix_mod2_dense',
              sources = ['sage/matrix/matrix_mod2_dense.pyx'],
              libraries = ['m4ri', 'gd', 'png12', 'z'],
              extra_compile_args = m4ri_extra_compile_args,
              depends = [SAGE_INC + "/png.h", SAGE_INC + "/m4ri/m4ri.h"]),

    Extension('sage.matrix.matrix_gf2e_dense',
              sources = ['sage/matrix/matrix_gf2e_dense.pyx'],
              libraries = ['m4rie', 'm4ri', 'm'],
              depends = [SAGE_INC + "/m4rie/m4rie.h"],
              extra_compile_args = m4ri_extra_compile_args),

    Extension('sage.matrix.matrix_modn_dense_float',
              sources = ['sage/matrix/matrix_modn_dense_float.pyx'],
              language="c++",
              libraries = ['ntl', 'linbox', 'givaro', 'mpfr', 'gmpxx', 'gmp', BLAS, BLAS2],
              extra_compile_args = ['-DDISABLE_COMMENTATOR'] + givaro_extra_compile_args),

    Extension('sage.matrix.matrix_modn_dense_double',
              sources = ['sage/matrix/matrix_modn_dense_double.pyx'],
              language="c++",
              libraries = ['ntl', 'linbox', 'givaro', 'mpfr', 'gmpxx', 'gmp', BLAS, BLAS2],
              extra_compile_args = ["-D_XPG6", "-DDISABLE_COMMENTATOR"]
                    + m4ri_extra_compile_args + givaro_extra_compile_args),

    Extension('sage.matrix.matrix_modn_sparse',
              sources = ['sage/matrix/matrix_modn_sparse.pyx']),

    Extension('sage.matrix.matrix_mpolynomial_dense',
              sources = ['sage/matrix/matrix_mpolynomial_dense.pyx'],
              libraries = singular_libs,
              language="c++",
              include_dirs = singular_incs),

    Extension('sage.matrix.matrix_rational_dense',
              sources = ['sage/matrix/matrix_rational_dense.pyx'],
              extra_compile_args = ["-std=c99", "-D_XPG6"] + m4ri_extra_compile_args,
              libraries = ['iml', 'ntl', 'm', 'flint', BLAS, BLAS2],
              depends = [SAGE_INC + '/m4ri/m4ri.h']),

    Extension('sage.matrix.matrix_rational_sparse',
              sources = ['sage/matrix/matrix_rational_sparse.pyx']),

    Extension('sage.matrix.matrix_real_double_dense',
              sources = ['sage/matrix/matrix_real_double_dense.pyx']),

    Extension('sage.matrix.matrix_sparse',
              sources = ['sage/matrix/matrix_sparse.pyx']),

    Extension('sage.matrix.matrix_symbolic_dense',
              sources = ['sage/matrix/matrix_symbolic_dense.pyx']),

    Extension('sage.matrix.matrix_window',
              sources = ['sage/matrix/matrix_window.pyx']),

    Extension('sage.matrix.misc',
              sources = ['sage/matrix/misc.pyx'],
              libraries=['mpfr']),

    Extension('sage.matrix.strassen',
              sources = ['sage/matrix/strassen.pyx']),

    ################################
    ##
    ## sage.matroids
    ##
    ################################

    Extension('*', ['sage/matroids/*.pyx']),

    ################################
    ##
    ## sage.media
    ##
    ################################

    Extension('*', ['sage/media/*.pyx']),

    ################################
    ##
    ## sage.misc
    ##
    ################################

    Extension('*', ['sage/misc/*.pyx']),

    # Only include darwin_utilities on OS_X >= 10.5
    OptionalExtension('sage.misc.darwin_utilities',
        sources = ['sage/misc/darwin_memory_usage.c',
                   'sage/misc/darwin_utilities.pyx'],
        depends = ['sage/misc/darwin_memory_usage.h'],
        condition = (UNAME[0] == "Darwin" and not UNAME[2].startswith('8.'))),

    ################################
    ##
    ## sage.modular
    ##
    ################################

    Extension('sage.modular.arithgroup.congroup',
              sources = ['sage/modular/arithgroup/congroup.pyx']),

    Extension('sage.modular.arithgroup.farey_symbol',
              sources = ['sage/modular/arithgroup/farey_symbol.pyx',
                         'sage/modular/arithgroup/farey.cpp',
                         'sage/modular/arithgroup/sl2z.cpp']),

    Extension('sage.modular.arithgroup.arithgroup_element',
              sources = ['sage/modular/arithgroup/arithgroup_element.pyx']),

    Extension('sage.modular.modform.eis_series_cython',
              sources = ['sage/modular/modform/eis_series_cython.pyx'],
              libraries = ["flint"],
              extra_compile_args = ['-std=c99']),

    Extension('sage.modular.modform.l_series_gross_zagier_coeffs',
              sources = ['sage/modular/modform/l_series_gross_zagier_coeffs.pyx']),

    Extension('sage.modular.modsym.apply',
              sources = ['sage/modular/modsym/apply.pyx'],
              libraries = ["flint", "gmp", "gmpxx", "m", "stdc++"],
              extra_compile_args=["-std=c99", "-D_XPG6"]),

    Extension('sage.modular.modsym.manin_symbol',
              sources = ['sage/modular/modsym/manin_symbol.pyx']),

    Extension('sage.modular.modsym.relation_matrix_pyx',
              sources = ['sage/modular/modsym/relation_matrix_pyx.pyx']),

    Extension('sage.modular.modsym.heilbronn',
              sources = ['sage/modular/modsym/heilbronn.pyx'],
              libraries = ["flint", "gmp", "gmpxx", "m", "stdc++"],
              extra_compile_args=["-std=c99", "-D_XPG6"]),

    Extension('sage.modular.modsym.p1list',
              sources = ['sage/modular/modsym/p1list.pyx']),

    ################################
    ##
    ## sage.modules
    ##
    ################################

    Extension('sage.modules.finite_submodule_iter',
              sources = ['sage/modules/finite_submodule_iter.pyx']),

    Extension('sage.modules.free_module_element',
              sources = ['sage/modules/free_module_element.pyx']),

    Extension('sage.modules.module',
              sources = ['sage/modules/module.pyx']),

    Extension('sage.modules.vector_complex_double_dense',
              ['sage/modules/vector_complex_double_dense.pyx']),

    Extension('sage.modules.vector_double_dense',
              ['sage/modules/vector_double_dense.pyx']),

    Extension('sage.modules.vector_integer_dense',
              sources = ['sage/modules/vector_integer_dense.pyx']),

    Extension('sage.modules.vector_modn_dense',
              extra_compile_args = ['-std=c99'],
              sources = ['sage/modules/vector_modn_dense.pyx']),

    Extension('sage.modules.vector_mod2_dense',
              sources = ['sage/modules/vector_mod2_dense.pyx'],
              libraries = ['m4ri', 'png12', 'gd'],
              extra_compile_args = m4ri_extra_compile_args,
              depends = [SAGE_INC + "/png.h", SAGE_INC + "/m4ri/m4ri.h"]),

    Extension('sage.modules.vector_rational_dense',
              sources = ['sage/modules/vector_rational_dense.pyx']),

    Extension('sage.modules.vector_real_double_dense',
              ['sage/modules/vector_real_double_dense.pyx']),

    ################################
    ##
    ## sage.numerical
    ##
    ################################


    Extension("sage.numerical.mip",
              ["sage/numerical/mip.pyx"],
              libraries=["stdc++"]),

    Extension("sage.numerical.linear_functions",
              ["sage/numerical/linear_functions.pyx"],
              libraries=["stdc++"]),

    Extension("sage.numerical.linear_tensor_element",
              ["sage/numerical/linear_tensor_element.pyx"],
              libraries=["stdc++"]),

    Extension("sage.numerical.backends.generic_backend",
              ["sage/numerical/backends/generic_backend.pyx"],
              libraries=["stdc++"]),

    Extension("sage.numerical.backends.glpk_backend",
              ["sage/numerical/backends/glpk_backend.pyx"]),

    Extension("sage.numerical.backends.ppl_backend",
              ["sage/numerical/backends/ppl_backend.pyx"],
              libraries=["stdc++"]),

    Extension("sage.numerical.backends.cvxopt_backend",
              ["sage/numerical/backends/cvxopt_backend.pyx"],
              libraries=["stdc++"]),

    Extension("sage.numerical.backends.glpk_graph_backend",
              ["sage/numerical/backends/glpk_graph_backend.pyx"]),

    OptionalExtension("sage.numerical.backends.gurobi_backend",
              ["sage/numerical/backends/gurobi_backend.pyx"],
              libraries = ["stdc++", "gurobi"],
              condition = os.path.isfile(SAGE_INC + "/gurobi_c.h") and
                  os.path.isfile(SAGE_LOCAL + "/lib/libgurobi.so")),

    OptionalExtension("sage.numerical.backends.cplex_backend",
              ["sage/numerical/backends/cplex_backend.pyx"],
              libraries = ["stdc++", "cplex"],
              condition = os.path.isfile(SAGE_INC + "/cplex.h") and
                  os.path.isfile(SAGE_LOCAL + "/lib/libcplex.a")),

    OptionalExtension("sage.numerical.backends.coin_backend",
              ["sage/numerical/backends/coin_backend.pyx"],
              language = 'c++',
              libraries = ["Cbc", "CbcSolver", "Cgl", "Clp", "CoinUtils", "OsiCbc", "OsiClp", "Osi", "lapack"],
              package = 'cbc'),

    ################################
    ##
    ## sage.parallel
    ##
    ################################

    Extension('*', ['sage/parallel/**/*.pyx']),

    ################################
    ##
    ## sage.plot
    ##
    ################################

    Extension('sage.plot.complex_plot',
              sources = ['sage/plot/complex_plot.pyx']),

    Extension('sage.plot.plot3d.base',
              sources = ['sage/plot/plot3d/base.pyx'],
              extra_compile_args=["-std=c99"]),

    Extension('sage.plot.plot3d.implicit_surface',
              sources = ['sage/plot/plot3d/implicit_surface.pyx']),

    Extension('sage.plot.plot3d.index_face_set',
              sources = ['sage/plot/plot3d/index_face_set.pyx'],
              extra_compile_args=["-std=c99"]),

    Extension('sage.plot.plot3d.parametric_surface',
              sources = ['sage/plot/plot3d/parametric_surface.pyx']),

    Extension('sage.plot.plot3d.shapes',
              sources = ['sage/plot/plot3d/shapes.pyx']),

    Extension('sage.plot.plot3d.transform',
              sources = ['sage/plot/plot3d/transform.pyx']),

    ################################
    ##
    ## sage.quadratic_forms
    ##
    ################################

    Extension('*', ['sage/quadratic_forms/*.pyx']),

    ###############################
    ##
    ## sage.quivers
    ##
    ###############################

    Extension('*', ['sage/quivers/*.pyx']),

    ################################
    ##
    ## sage.repl
    ##
    ################################

    Extension('sage.repl.inputhook',
              sources = ['sage/repl/inputhook.pyx']),

    Extension('sage.repl.readline_extra_commands',
              sources = ['sage/repl/readline_extra_commands.pyx'],
              libraries = ['readline']),

    ################################
    ##
    ## sage.rings
    ##
    ################################

    Extension('sage.rings.sum_of_squares',
              sources = ['sage/rings/sum_of_squares.pyx'],
              libraries = ['m']),

    Extension('sage.rings.bernmm',
              sources = ['sage/rings/bernmm.pyx',
                         'sage/rings/bernmm/bern_modp.cpp',
                         'sage/rings/bernmm/bern_modp_util.cpp',
                         'sage/rings/bernmm/bern_rat.cpp'],
              libraries = ['ntl', 'pthread'],
              depends = ['sage/rings/bernmm/bern_modp.h',
                         'sage/rings/bernmm/bern_modp_util.h',
                         'sage/rings/bernmm/bern_rat.h'],
              language = 'c++',
              define_macros=[('USE_THREADS', '1'),
                             ('THREAD_STACK_SIZE', '4096')]),

    Extension('sage.rings.bernoulli_mod_p',
              sources = ['sage/rings/bernoulli_mod_p.pyx'],
              libraries=['ntl'],
              language = 'c++'),

    Extension("sage.rings.complex_arb",
              ["sage/rings/complex_arb.pyx"],
<<<<<<< HEAD
              libraries=['mpfi', 'mpfr'],
              include_dirs=[SAGE_INC + '/flint']),
=======
              libraries=['mpfi', 'mpfr', 'gmp']),
>>>>>>> 308ed3dc

    Extension('sage.rings.complex_double',
              sources = ['sage/rings/complex_double.pyx'],
              extra_compile_args=["-std=c99", "-D_XPG6"],
              libraries = (['m'])),

    Extension('sage.rings.complex_interval',
              sources = ['sage/rings/complex_interval.pyx'],
              libraries = ['gmp', 'mpfi', 'mpfr']),

    Extension('sage.rings.complex_number',
              sources = ['sage/rings/complex_number.pyx'],
              libraries = ['gmp', 'mpfr']),

    Extension('sage.rings.integer',
              sources = ['sage/rings/integer.pyx'],
              libraries=['ntl', 'flint']),

    Extension('sage.rings.integer_ring',
              sources = ['sage/rings/integer_ring.pyx'],
              libraries=['ntl']),

    Extension('sage.rings.factorint',
              sources = ['sage/rings/factorint.pyx']),

    Extension('sage.rings.fast_arith',
              sources = ['sage/rings/fast_arith.pyx']),

    Extension('sage.rings.fraction_field_element',
              sources = ['sage/rings/fraction_field_element.pyx']),

    Extension('sage.rings.fraction_field_FpT',
              sources = ['sage/rings/fraction_field_FpT.pyx'],
              libraries = ["flint", "gmp", "gmpxx", "ntl", "zn_poly"],
              language = 'c++'),

    Extension('sage.rings.laurent_series_ring_element',
              sources = ['sage/rings/laurent_series_ring_element.pyx']),

    Extension('sage.rings.morphism',
              sources = ['sage/rings/morphism.pyx']),

    Extension('sage.rings.complex_mpc',
              sources = ['sage/rings/complex_mpc.pyx'],
              libraries = ['gmp', 'mpc', 'mpfr']),

    Extension('sage.rings.noncommutative_ideals',
              sources = ['sage/rings/noncommutative_ideals.pyx']),

    Extension('sage.rings.power_series_mpoly',
              sources = ['sage/rings/power_series_mpoly.pyx']),

    Extension('sage.rings.power_series_poly',
              sources = ['sage/rings/power_series_poly.pyx']),

    Extension('sage.rings.power_series_ring_element',
              sources = ['sage/rings/power_series_ring_element.pyx']),

    Extension('sage.rings.rational',
              sources = ['sage/rings/rational.pyx'],
              libraries=['ntl']),

    Extension('sage.rings.real_double',
              sources = ['sage/rings/real_double.pyx']),

    Extension('sage.rings.real_interval_absolute',
              sources = ['sage/rings/real_interval_absolute.pyx']),

    Extension("sage.rings.real_arb",
              ["sage/rings/real_arb.pyx"],
<<<<<<< HEAD
              libraries = ['mpfi', 'mpfr'],
              include_dirs = [SAGE_INC + '/flint']),
=======
              libraries = ['mpfi', 'mpfr']),
>>>>>>> 308ed3dc

    Extension('sage.rings.real_lazy',
              sources = ['sage/rings/real_lazy.pyx']),

    Extension('sage.rings.real_mpfi',
              sources = ['sage/rings/real_mpfi.pyx'],
              libraries = ['mpfi', 'mpfr']),

    Extension('sage.rings.real_mpfr',
              sources = ['sage/rings/real_mpfr.pyx'],
              libraries = ['mpfr']),

    Extension('sage.rings.finite_rings.residue_field',
              sources = ['sage/rings/finite_rings/residue_field.pyx']),

    Extension('sage.rings.ring',
              sources = ['sage/rings/ring.pyx']),

    ################################
    ##
    ## sage.rings.finite_rings
    ##
    ################################

    Extension('sage.rings.finite_rings.finite_field_base',
              sources = ['sage/rings/finite_rings/finite_field_base.pyx']),

    Extension('sage.rings.finite_rings.element_base',
              sources = ['sage/rings/finite_rings/element_base.pyx']),

    Extension('sage.rings.finite_rings.integer_mod',
              sources = ['sage/rings/finite_rings/integer_mod.pyx']),

    Extension('sage.rings.finite_rings.element_givaro',
              sources = ["sage/rings/finite_rings/element_givaro.pyx"],
              libraries = ['givaro', 'ntl', 'gmpxx', 'gmp', 'm'],
              language='c++',
              extra_compile_args = givaro_extra_compile_args),

    Extension('sage.rings.finite_rings.element_ntl_gf2e',
              sources = ['sage/rings/finite_rings/element_ntl_gf2e.pyx'],
              libraries = ['ntl'],
              language = 'c++'),

    Extension('sage.rings.finite_rings.element_pari_ffelt',
              sources = ['sage/rings/finite_rings/element_pari_ffelt.pyx']),

    Extension('sage.rings.finite_rings.hom_finite_field',
              sources = ["sage/rings/finite_rings/hom_finite_field.pyx"]),

    Extension('sage.rings.finite_rings.hom_prime_finite_field',
              sources = ["sage/rings/finite_rings/hom_prime_finite_field.pyx"]),

    Extension('sage.rings.finite_rings.hom_finite_field_givaro',
              sources = ["sage/rings/finite_rings/hom_finite_field_givaro.pyx"],
              # this order is needed to compile under windows.
              libraries = ['givaro', 'ntl', 'gmpxx', 'gmp', 'm'],
              language='c++',
              extra_compile_args = givaro_extra_compile_args),

    ################################
    ##
    ## sage.rings.function_field
    ##
    ################################

    Extension('sage.rings.function_field.function_field_element',
              sources = ['sage/rings/function_field/function_field_element.pyx']),

    ################################
    ##
    ## sage.rings.number_field
    ##
    ################################

    Extension('sage.rings.number_field.number_field_base',
              sources = ['sage/rings/number_field/number_field_base.pyx']),

    Extension('sage.rings.number_field.number_field_element',
              sources = ['sage/rings/number_field/number_field_element.pyx'],
              libraries=['ntl'],
              language = 'c++'),

    Extension('sage.rings.number_field.number_field_element_quadratic',
              sources = ['sage/rings/number_field/number_field_element_quadratic.pyx'],
              libraries=['ntl'],
              language = 'c++'),

    Extension('sage.rings.number_field.number_field_morphisms',
              sources = ['sage/rings/number_field/number_field_morphisms.pyx']),

    Extension('sage.rings.number_field.totallyreal',
              sources = ['sage/rings/number_field/totallyreal.pyx']),

    Extension('sage.rings.number_field.totallyreal_data',
              sources = ['sage/rings/number_field/totallyreal_data.pyx'],
              libraries = ['gmp']),

    ################################
    ##
    ## sage.rings.padics
    ##
    ################################

    Extension('sage.rings.padics.morphism',
              sources = ['sage/rings/padics/morphism.pyx']),

    Extension('sage.rings.padics.common_conversion',
              sources = ['sage/rings/padics/common_conversion.pyx']),

    Extension('sage.rings.padics.local_generic_element',
              sources = ['sage/rings/padics/local_generic_element.pyx']),

    Extension('sage.rings.padics.padic_capped_absolute_element',
              sources = ['sage/rings/padics/padic_capped_absolute_element.pyx']),

    Extension('sage.rings.padics.padic_capped_relative_element',
              sources = ['sage/rings/padics/padic_capped_relative_element.pyx']),

    Extension('sage.rings.padics.padic_ext_element',
              sources = ['sage/rings/padics/padic_ext_element.pyx'],
              libraries=['ntl', 'gmp', 'gmpxx', 'm'],
              language='c++'),

    Extension('sage.rings.padics.padic_fixed_mod_element',
              sources = ['sage/rings/padics/padic_fixed_mod_element.pyx']),

    Extension('sage.rings.padics.padic_generic_element',
              sources = ['sage/rings/padics/padic_generic_element.pyx']),

    Extension('sage.rings.padics.padic_printing',
              sources = ['sage/rings/padics/padic_printing.pyx'],
              libraries=['gmp', 'ntl', 'gmpxx', 'm'],
              language='c++'),

    Extension('sage.rings.padics.padic_ZZ_pX_CA_element',
              sources = ['sage/rings/padics/padic_ZZ_pX_CA_element.pyx'],
              libraries = ['ntl', 'gmp', 'gmpxx','m'],
              language='c++'),

    Extension('sage.rings.padics.padic_ZZ_pX_CR_element',
              sources = ['sage/rings/padics/padic_ZZ_pX_CR_element.pyx'],
              libraries=['ntl', 'gmp', 'gmpxx','m'],
              language='c++'),

    Extension('sage.rings.padics.padic_ZZ_pX_element',
              sources = ['sage/rings/padics/padic_ZZ_pX_element.pyx'],
              libraries=['ntl', 'gmp', 'gmpxx', 'm'],
              language='c++'),

    Extension('sage.rings.padics.padic_ZZ_pX_FM_element',
              sources = ['sage/rings/padics/padic_ZZ_pX_FM_element.pyx'],
              libraries=['ntl', 'gmp', 'gmpxx', 'm'],
              language='c++'),

    Extension('sage.rings.padics.pow_computer',
              sources = ['sage/rings/padics/pow_computer.pyx'],
              libraries = ["ntl", "gmp", "gmpxx", "m"],
              language='c++'),

    Extension('sage.rings.padics.pow_computer_ext',
              sources = ['sage/rings/padics/pow_computer_ext.pyx'],
              libraries = ["ntl", "gmp", "gmpxx", "m"],
              language='c++'),

    ################################
    ##
    ## sage.rings.polynomial
    ##
    ################################

    Extension('sage.rings.polynomial.cyclotomic',
              sources = ['sage/rings/polynomial/cyclotomic.pyx']),

    Extension('sage.rings.polynomial.laurent_polynomial',
              sources = ['sage/rings/polynomial/laurent_polynomial.pyx']),

    Extension('sage.rings.polynomial.multi_polynomial',
              sources = ['sage/rings/polynomial/multi_polynomial.pyx']),

    Extension('sage.rings.polynomial.multi_polynomial_ideal_libsingular',
              sources = ['sage/rings/polynomial/multi_polynomial_ideal_libsingular.pyx'],
              libraries = singular_libs,
              language="c++",
              include_dirs = singular_incs),

    Extension('sage.rings.polynomial.plural',
              sources = ['sage/rings/polynomial/plural.pyx'],
              libraries = ['m', 'readline', 'singular', 'givaro', 'gmpxx', 'gmp'],
              language="c++",
              include_dirs = singular_incs,
              depends = [SAGE_INC + "/libsingular.h"],
              extra_compile_args = givaro_extra_compile_args),

    Extension('sage.rings.polynomial.multi_polynomial_libsingular',
              sources = ['sage/rings/polynomial/multi_polynomial_libsingular.pyx'],
              libraries = singular_libs,
              language="c++",
              include_dirs = singular_incs),

    Extension('sage.rings.polynomial.multi_polynomial_ring_generic',
              sources = ['sage/rings/polynomial/multi_polynomial_ring_generic.pyx']),

    Extension('sage.rings.polynomial.polynomial_number_field',
              sources = ['sage/rings/polynomial/polynomial_number_field.pyx']),

    Extension('sage.rings.polynomial.polydict',
              sources = ['sage/rings/polynomial/polydict.pyx']),

    Extension('sage.rings.polynomial.polynomial_compiled',
               sources = ['sage/rings/polynomial/polynomial_compiled.pyx']),

    Extension('sage.rings.polynomial.polynomial_element',
              sources = ['sage/rings/polynomial/polynomial_element.pyx']),

    Extension('sage.rings.polynomial.polynomial_gf2x',
              sources = ['sage/rings/polynomial/polynomial_gf2x.pyx'],
              libraries = ['gmp', 'ntl'],
              extra_compile_args = m4ri_extra_compile_args,
              language = 'c++',
              depends = [SAGE_INC + '/m4ri/m4ri.h']),

    Extension('sage.rings.polynomial.polynomial_zz_pex',
              sources = ['sage/rings/polynomial/polynomial_zz_pex.pyx'],
              libraries = ['ntl'],
              language = 'c++'),

    Extension('sage.rings.polynomial.polynomial_zmod_flint',
              sources = ['sage/rings/polynomial/polynomial_zmod_flint.pyx'],
              libraries = ["flint", "gmp", "gmpxx", "ntl", "zn_poly"],
              language = 'c++'),

    Extension('sage.rings.polynomial.polynomial_integer_dense_flint',
              sources = ['sage/rings/polynomial/polynomial_integer_dense_flint.pyx'],
              language = 'c++',
              libraries = ["flint", "ntl", "gmpxx", "gmp"]),

    Extension('sage.rings.polynomial.polynomial_integer_dense_ntl',
              sources = ['sage/rings/polynomial/polynomial_integer_dense_ntl.pyx'],
              libraries = ['ntl'],
              language = 'c++'),

    Extension('sage.rings.polynomial.polynomial_rational_flint',
              sources = ['sage/rings/polynomial/polynomial_rational_flint.pyx'],
              libraries = ["flint", "ntl", "gmpxx", "gmp"],
              language = 'c++'),

    Extension('sage.rings.polynomial.polynomial_modn_dense_ntl',
              sources = ['sage/rings/polynomial/polynomial_modn_dense_ntl.pyx'],
              libraries = ['ntl'],
              language = 'c++'),

    Extension('sage.rings.polynomial.polynomial_ring_homomorphism',
              sources = ['sage/rings/polynomial/polynomial_ring_homomorphism.pyx']),

    Extension('sage.rings.polynomial.pbori',
              sources = ['sage/rings/polynomial/pbori.pyx'],
              libraries=['polybori', 'polybori_groebner', 'm4ri', 'png12'],
              depends = [SAGE_INC + "/polybori/" + hd + ".h" for hd in ["polybori", "config"] ] +
                        [SAGE_INC + '/m4ri/m4ri.h'],
              extra_compile_args = m4ri_extra_compile_args,
              language = 'c++'),

    Extension('sage.rings.polynomial.polynomial_real_mpfr_dense',
              sources = ['sage/rings/polynomial/polynomial_real_mpfr_dense.pyx'],
              libraries = ['gmp', 'mpfr']),

    Extension('sage.rings.polynomial.real_roots',
              sources = ['sage/rings/polynomial/real_roots.pyx'],
              libraries=['mpfr']),

    Extension('sage.rings.polynomial.refine_root',
              sources = ['sage/rings/polynomial/refine_root.pyx'],
              libraries=['gmp', 'mpfr', 'mpfi']),

    Extension('sage.rings.polynomial.symmetric_reduction',
              sources = ['sage/rings/polynomial/symmetric_reduction.pyx']),

    ################################
    ##
    ## sage.rings.semirings
    ##
    ################################

    Extension('sage.rings.semirings.tropical_semiring',
              sources = ['sage/rings/semirings/tropical_semiring.pyx']),

    ################################
    ##
    ## sage.sat
    ##
    ################################

    OptionalExtension("sage.sat.solvers.cryptominisat.cryptominisat",
              sources = ["sage/sat/solvers/cryptominisat/cryptominisat.pyx"],
              include_dirs = [os.path.join(SAGE_INC, "cmsat")],
              language = "c++",
              libraries = ['cryptominisat', 'z'],
              package = 'cryptominisat'),

    OptionalExtension("sage.sat.solvers.cryptominisat.solverconf",
              sources = ["sage/sat/solvers/cryptominisat/solverconf.pyx", "sage/sat/solvers/cryptominisat/solverconf_helper.cpp"],
              include_dirs = [os.path.join(SAGE_INC, "cmsat")],
              language = "c++",
              libraries = ['cryptominisat', 'z'],
              package = 'cryptominisat'),

    Extension('sage.sat.solvers.satsolver',
              sources = ['sage/sat/solvers/satsolver.pyx']),

    ################################
    ##
    ## sage.schemes
    ##
    ################################

    Extension('sage.schemes.elliptic_curves.descent_two_isogeny',
              sources = ['sage/schemes/elliptic_curves/descent_two_isogeny.pyx'],
              extra_compile_args=["-std=c99"],
              depends = [SAGE_INC + '/ratpoints.h',
                         SAGE_INC + '/gmp.h'],
              libraries = ['flint', 'ratpoints']),

    Extension('sage.schemes.elliptic_curves.period_lattice_region',
              sources = ['sage/schemes/elliptic_curves/period_lattice_region.pyx']),

    Extension('sage.schemes.hyperelliptic_curves.hypellfrob',
              sources = ['sage/schemes/hyperelliptic_curves/hypellfrob.pyx',
                         'sage/schemes/hyperelliptic_curves/hypellfrob/hypellfrob.cpp',
                         'sage/schemes/hyperelliptic_curves/hypellfrob/recurrences_ntl.cpp',
                         'sage/schemes/hyperelliptic_curves/hypellfrob/recurrences_zn_poly.cpp'],
              libraries = ['gmp', 'ntl', 'zn_poly'],
              depends = ['sage/schemes/hyperelliptic_curves/hypellfrob/hypellfrob.h',
                         'sage/schemes/hyperelliptic_curves/hypellfrob/recurrences_ntl.h',
                         'sage/schemes/hyperelliptic_curves/hypellfrob/recurrences_zn_poly.h'],
              language = 'c++',
              include_dirs = ['sage/libs/ntl/',
                              'sage/schemes/hyperelliptic_curves/hypellfrob/']),

    Extension('sage.schemes.projective.projective_morphism_helper',
              sources = ['sage/schemes/projective/projective_morphism_helper.pyx']),

    Extension('sage.schemes.toric.divisor_class',
              sources = ['sage/schemes/toric/divisor_class.pyx']),

    ################################
    ##
    ## sage.sets
    ##
    ################################

    Extension('sage.sets.disjoint_set',
              sources = ['sage/sets/disjoint_set.pyx'],
              libraries = ['flint'],
              extra_compile_args = ['-std=c99']),

    Extension('sage.sets.finite_set_map_cy',
              sources=['sage/sets/finite_set_map_cy.pyx']),

    Extension('sage.sets.recursively_enumerated_set',
              sources = ['sage/sets/recursively_enumerated_set.pyx']),

    ################################
    ##
    ## sage.stats
    ##
    ################################

    Extension('sage.stats.hmm.util',
              sources = ['sage/stats/hmm/util.pyx']),

    Extension('sage.stats.hmm.distributions',
              sources = ['sage/stats/hmm/distributions.pyx']),

    Extension('sage.stats.hmm.hmm',
              sources = ['sage/stats/hmm/hmm.pyx']),

    Extension('sage.stats.hmm.chmm',
              sources = ['sage/stats/hmm/chmm.pyx'],
              extra_compile_args=["-std=c99"]),

    Extension('sage.stats.intlist',
              sources = ['sage/stats/intlist.pyx']),

    Extension('sage.stats.distributions.discrete_gaussian_integer',
              sources = ['sage/stats/distributions/discrete_gaussian_integer.pyx', 'sage/stats/distributions/dgs_gauss_mp.c', 'sage/stats/distributions/dgs_gauss_dp.c', 'sage/stats/distributions/dgs_bern.c'],
              depends = ['sage/stats/distributions/dgs_gauss.h', 'sage/stats/distributions/dgs_bern.h', 'sage/stats/distributions/dgs_misc.h'],
              libraries = ['mpfr'],
              extra_compile_args=["-std=c99", "-D_XOPEN_SOURCE=600"],
          ),

    ################################
    ##
    ## sage.structure
    ##
    ################################

    # Compile this with -Os because it works around a bug with
    # GCC-4.7.3 + Cython 0.19 on Itanium, see Trac #14452. Moreover, it
    # actually results in faster code than -O3.
    Extension('sage.structure.element',
              sources = ['sage/structure/element.pyx'],
              extra_compile_args=["-Os"]),

    Extension('*', ['sage/structure/*.pyx']),

    ################################
    ##
    ## sage.symbolic
    ##
    ################################

    Extension('*', ['sage/symbolic/*.pyx']),

    ################################
    ##
    ## sage.tests
    ##
    ################################

    Extension('sage.tests.stl_vector',
              sources = ['sage/tests/stl_vector.pyx'],
              language = 'c++'),

    Extension('sage.tests.cython',
              sources = ['sage/tests/cython.pyx']),
]

# Add auto-generated modules
import sage_setup.autogen.interpreters
ext_modules += sage_setup.autogen.interpreters.modules<|MERGE_RESOLUTION|>--- conflicted
+++ resolved
@@ -1228,12 +1228,7 @@
 
     Extension("sage.rings.complex_arb",
               ["sage/rings/complex_arb.pyx"],
-<<<<<<< HEAD
-              libraries=['mpfi', 'mpfr'],
-              include_dirs=[SAGE_INC + '/flint']),
-=======
               libraries=['mpfi', 'mpfr', 'gmp']),
->>>>>>> 308ed3dc
 
     Extension('sage.rings.complex_double',
               sources = ['sage/rings/complex_double.pyx'],
@@ -1304,12 +1299,7 @@
 
     Extension("sage.rings.real_arb",
               ["sage/rings/real_arb.pyx"],
-<<<<<<< HEAD
-              libraries = ['mpfi', 'mpfr'],
-              include_dirs = [SAGE_INC + '/flint']),
-=======
               libraries = ['mpfi', 'mpfr']),
->>>>>>> 308ed3dc
 
     Extension('sage.rings.real_lazy',
               sources = ['sage/rings/real_lazy.pyx']),
