# -*- coding: utf-8 -*-
r"""
Group Algebras

This module implements the category of group algebras for arbitrary
groups over arbitrary commutative rings. For details, see
:mod:`sage.categories.algebra_functor`.

AUTHOR:

- David Loeffler (2008-08-24): initial version
- Martin Raum (2009-08): update to use new coercion model -- see
  :trac:`6670`.
- John Palmieri (2011-07): more updates to coercion, categories, etc.,
  group algebras constructed using CombinatorialFreeModule -- see
  :trac:`6670`.
- Nicolas M. Thiéry (2010-2017), Travis Scrimshaw (2017):
  generalization to a covariant functorial construction for
  monoid algebras, and beyond -- see e.g. :trac:`18700`.
"""

#*****************************************************************************
#  Copyright (C) 2005      David Kohel <kohel@maths.usyd.edu>
#                          William Stein <wstein@math.ucsd.edu>
#                2008-2017 Nicolas M. Thiéry <nthiery at users.sf.net>
#
#  Distributed under the terms of the GNU General Public License (GPL)
#                  http://www.gnu.org/licenses/
#******************************************************************************

from sage.misc.cachefunc import cached_method
from sage.categories.algebra_functor import AlgebrasCategory

class GroupAlgebras(AlgebrasCategory):
    r"""
    The category of group algebras over a given base ring.

    EXAMPLES::

        sage: C = Groups().Algebras(ZZ); C
        Category of group algebras over Integer Ring
        sage: C.super_categories()
        [Category of hopf algebras with basis over Integer Ring,
         Category of monoid algebras over Integer Ring]

    We can also construct this category with::

        sage: C is GroupAlgebras(ZZ)
        True

    Here is how to create the group algebra of a group `G`::

        sage: G = DihedralGroup(5)                                                      # needs sage.groups
        sage: QG = G.algebra(QQ); QG                                                    # needs sage.groups sage.modules
        Algebra of
         Dihedral group of order 10 as a permutation group over Rational Field

    and an example of computation::

        sage: g = G.an_element(); g                                                     # needs sage.groups sage.modules
        (1,4)(2,3)
        sage: (QG.term(g) + 1)**3                                                       # needs sage.groups sage.modules
        4*() + 4*(1,4)(2,3)

    .. TODO::

        - Check which methods would be better located in
          ``Monoid.Algebras`` or ``Groups.Finite.Algebras``.

    TESTS::

        sage: # needs sage.groups sage.modules
        sage: A = GroupAlgebras(QQ).example(GL(3, GF(11)))
        sage: A.one_basis()
        [1 0 0]
        [0 1 0]
        [0 0 1]
        sage: A = SymmetricGroupAlgebra(QQ, 4)                                          # needs sage.combinat
        sage: x = Permutation([4,3,2,1])
        sage: A.product_on_basis(x, x)                                                  # needs sage.combinat
        [1, 2, 3, 4]

        sage: C = GroupAlgebras(ZZ)
        sage: TestSuite(C).run()
    """
    def extra_super_categories(self):
        """
        Implement the fact that the algebra of a group is a Hopf
        algebra.

        EXAMPLES::

            sage: C = Groups().Algebras(QQ)
            sage: C.extra_super_categories()
            [Category of hopf algebras over Rational Field]
            sage: sorted(C.super_categories(), key=str)
            [Category of hopf algebras with basis over Rational Field,
             Category of monoid algebras over Rational Field]
        """
        from sage.categories.hopf_algebras import HopfAlgebras
        return [HopfAlgebras(self.base_ring())]

    def example(self, G=None):
        """
        Return an example of group algebra.

        EXAMPLES::

            sage: GroupAlgebras(QQ['x']).example()                                      # needs sage.groups sage.modules
            Algebra of Dihedral group of order 8 as a permutation group
             over Univariate Polynomial Ring in x over Rational Field

        An other group can be specified as optional argument::

            sage: GroupAlgebras(QQ).example(AlternatingGroup(4))                        # needs sage.groups sage.modules
            Algebra of
             Alternating group of order 4!/2 as a permutation group over Rational Field
        """
        from sage.groups.perm_gps.permgroup_named import DihedralGroup
        if G is None:
            G = DihedralGroup(4)
        return G.algebra(self.base_ring())

    class ParentMethods:
        def __init_extra__(self):
            """
            Enable coercion from the defining group.

            EXAMPLES::

                sage: # needs sage.groups sage.modules
                sage: A = GroupAlgebra(SymmetricGroup(4), QQ)
                sage: B = GroupAlgebra(SymmetricGroup(3), ZZ)
                sage: A.has_coerce_map_from(B)
                True
                sage: B.has_coerce_map_from(A)
                False
                sage: A.has_coerce_map_from(ZZ)
                True
                sage: A.has_coerce_map_from(CC)
                False
                sage: A.has_coerce_map_from(SymmetricGroup(5))
                False
                sage: A.has_coerce_map_from(SymmetricGroup(2))
                True
            """
            if not self.base_ring().has_coerce_map_from(self.group()):
                ## some matrix groups assume that coercion is only valid to
                ## other matrix groups. This is a workaround
                ## call _element_constructor_ to coerce group elements
                #try:
                self._populate_coercion_lists_(coerce_list=[self.group()])

        def _latex_(self):
            r"""
            Latex string of ``self``.

            EXAMPLES::

                sage: A = GroupAlgebra(KleinFourGroup(), ZZ)                            # needs sage.groups sage.modules
                sage: latex(A)  # indirect doctest                                      # needs sage.groups sage.modules
                \Bold{Z}[\langle (3,4), (1,2) \rangle]
            """
            from sage.misc.latex import latex
            return "%s[%s]" % (latex(self.base_ring()), latex(self.group()))

        def group(self):
            r"""
            Return the underlying group of the group algebra.

            EXAMPLES::

                sage: GroupAlgebras(QQ).example(GL(3, GF(11))).group()                  # needs sage.groups sage.modules
                General Linear Group of degree 3 over Finite Field of size 11
                sage: SymmetricGroup(10).algebra(QQ).group()                            # needs sage.groups sage.modules
                Symmetric group of order 10! as a permutation group
            """
            return self.basis().keys()

        @cached_method
        def center_basis(self):
            r"""
            Return a basis of the center of the group algebra.

            The canonical basis of the center of the group algebra
            is the family `(f_\sigma)_{\sigma\in C}`, where `C` is
            any collection of representatives of the conjugacy
            classes of the group, and `f_\sigma` is the sum of the
            elements in the conjugacy class of `\sigma`.

            OUTPUT:

            - ``tuple`` of elements of ``self``

            .. WARNING::

                - This method requires the underlying group to
                  have a method ``conjugacy_classes``
                  (every permutation group has one, thanks GAP!).

            EXAMPLES::

                sage: SymmetricGroup(3).algebra(QQ).center_basis()                      # needs sage.groups sage.modules
                ((), (2,3) + (1,2) + (1,3), (1,2,3) + (1,3,2))

            .. SEEALSO::

                - :meth:`Groups.Algebras.ElementMethods.central_form`
                - :meth:`Monoids.Algebras.ElementMethods.is_central`
            """
            return tuple([self.sum_of_monomials(conj) for conj  in
                          self.basis().keys().conjugacy_classes()])

        # Hopf algebra structure

        def coproduct_on_basis(self, g):
            r"""
            Return the coproduct of the element ``g`` of the basis.

            Each basis element ``g`` is group-like. This method is
            used to compute the coproduct of any element.

            EXAMPLES::

                sage: # needs sage.groups sage.modules
                sage: A = CyclicPermutationGroup(6).algebra(ZZ); A
                Algebra of
                 Cyclic group of order 6 as a permutation group over Integer Ring
                sage: g = CyclicPermutationGroup(6).an_element(); g
                (1,2,3,4,5,6)
                sage: A.coproduct_on_basis(g)
                (1,2,3,4,5,6) # (1,2,3,4,5,6)
                sage: a = A.an_element(); a
                () + 3*(1,2,3,4,5,6) + 3*(1,3,5)(2,4,6)
                sage: a.coproduct()
                () # () + 3*(1,2,3,4,5,6) # (1,2,3,4,5,6) + 3*(1,3,5)(2,4,6) # (1,3,5)(2,4,6)
            """
            from sage.categories.tensor import tensor
            g = self.term(g)
            return tensor([g, g])

        def antipode_on_basis(self,g):
            r"""
            Return the antipode of the element ``g`` of the basis.

            Each basis element ``g`` is group-like, and so has
            antipode `g^{-1}`. This method is used to compute the
            antipode of any element.

            EXAMPLES::

                sage: # needs sage.groups sage.modules
                sage: A = CyclicPermutationGroup(6).algebra(ZZ); A
                Algebra of
                 Cyclic group of order 6 as a permutation group over Integer Ring
                sage: g = CyclicPermutationGroup(6).an_element(); g
                (1,2,3,4,5,6)
                sage: A.antipode_on_basis(g)
                (1,6,5,4,3,2)
                sage: a = A.an_element(); a
                () + 3*(1,2,3,4,5,6) + 3*(1,3,5)(2,4,6)
                sage: a.antipode()
                () + 3*(1,5,3)(2,6,4) + 3*(1,6,5,4,3,2)
            """
            return self.term(~g)

        def counit_on_basis(self,g):
            r"""
            Return the counit of the element ``g`` of the basis.

            Each basis element ``g`` is group-like, and so has
            counit `1`. This method is used to compute the
            counit of any element.

            EXAMPLES::

                sage: A = CyclicPermutationGroup(6).algebra(ZZ); A                      # needs sage.groups sage.modules
                Algebra of
                 Cyclic group of order 6 as a permutation group over Integer Ring
                sage: g = CyclicPermutationGroup(6).an_element(); g                     # needs sage.groups sage.modules
                (1,2,3,4,5,6)
                sage: A.counit_on_basis(g)                                              # needs sage.groups sage.modules
                1
            """
            return self.base_ring().one()

        def counit(self,x):
            r"""
            Return the counit of the element ``x`` of the group
            algebra.

            This is the sum of all coefficients of ``x`` with respect
            to the standard basis of the group algebra.

            EXAMPLES::

                sage: A = CyclicPermutationGroup(6).algebra(ZZ); A                      # needs sage.groups sage.modules
                Algebra of
                 Cyclic group of order 6 as a permutation group over Integer Ring
                sage: a = A.an_element(); a                                             # needs sage.groups sage.modules
                () + 3*(1,2,3,4,5,6) + 3*(1,3,5)(2,4,6)
                sage: a.counit()                                                        # needs sage.groups sage.modules
                7
            """
            return self.base_ring().sum(x.coefficients())

        def is_integral_domain(self, proof=True):
            r"""
            Return ``True`` if ``self`` is an integral domain.

            This is false unless ``self.base_ring()`` is an integral
            domain, and even then it is false unless ``self.group()``
            has no nontrivial elements of finite order. I don't know
            if this condition suffices, but it obviously does if the
            group is abelian and finitely generated.

            EXAMPLES::

                sage: # needs sage.groups sage.modules
                sage: S2 = SymmetricGroup(2)
                sage: GroupAlgebra(S2).is_integral_domain()
                False
<<<<<<< HEAD
                sage: S1 = SymmetricGroup(1)                                            # optional - sage.groups
                sage: GroupAlgebra(S1).is_integral_domain()                             # optional - sage.groups sage.modules
=======
                sage: S1 = SymmetricGroup(1)
                sage: GroupAlgebra(S1).is_integral_domain()
>>>>>>> 6ea1fe93
                True
                sage: GroupAlgebra(S1, IntegerModRing(4)).is_integral_domain()
                False
                sage: GroupAlgebra(AbelianGroup(1)).is_integral_domain()
                True
                sage: GroupAlgebra(AbelianGroup(2, [0,2])).is_integral_domain()
                False
                sage: GroupAlgebra(GL(2, ZZ)).is_integral_domain()      # not implemented
                False
            """
            from sage.sets.set import Set
            ans = False
            try:
                if self.base_ring().is_integral_domain():
                    if self.group().is_finite():
                        if self.group().order() > 1:
                            ans = False
                        else:
                            ans = True
                    else:
                        if self.group().is_abelian():
                            invs = self.group().invariants()
                            if Set(invs) != Set([0]):
                                ans = False
                            else:
                                ans = True
                        else:
                            raise NotImplementedError
                else:
                    ans = False
            except (AttributeError, NotImplementedError):
                if proof:
                    raise NotImplementedError("cannot determine whether self is an integral domain")

            return ans

        # I haven't written is_noetherian(), because I don't know when group
        # algebras are noetherian, and I haven't written is_prime_field(), because
        # I don't know if that means "is canonically isomorphic to a prime field"
        # or "is identical to a prime field".

    class ElementMethods:

        def central_form(self):
            r"""
            Return ``self`` expressed in the canonical basis of the center
            of the group algebra.

            INPUT:

            - ``self`` -- an element of the center of the group algebra

            OUTPUT:

            - A formal linear combination of the conjugacy class
              representatives representing its coordinates in the
              canonical basis of the center. See
              :meth:`Groups.Algebras.ParentMethods.center_basis` for
              details.

            .. WARNING::

                - This method requires the underlying group to
                  have a method ``conjugacy_classes_representatives``
                  (every permutation group has one, thanks GAP!).
                - This method does not check that the element is
                  indeed central. Use the method
                  :meth:`Monoids.Algebras.ElementMethods.is_central`
                  for this purpose.
                - This function has a complexity linear in the
                  number of conjugacy classes of the group. One
                  could easily implement a function whose
                  complexity is linear in the size of the support
                  of ``self``.

            EXAMPLES::

                sage: # needs sage.groups sage.modules
                sage: QS3 = SymmetricGroup(3).algebra(QQ)
                sage: A = QS3([2,3,1]) + QS3([3,1,2])
                sage: A.central_form()
                B[(1,2,3)]
                sage: QS4 = SymmetricGroup(4).algebra(QQ)
                sage: B = sum(len(s.cycle_type()) * QS4(s) for s in Permutations(4))
                sage: B.central_form()
                4*B[()] + 3*B[(1,2)] + 2*B[(1,2)(3,4)] + 2*B[(1,2,3)] + B[(1,2,3,4)]

            The following test fails due to a bug involving combinatorial free modules and
            the coercion system (see :trac:`28544`)::

                sage: # needs sage.groups sage.modules
                sage: G = PermutationGroup([[(1,2,3),(4,5)], [(3,4)]])
                sage: QG = GroupAlgebras(QQ).example(G)
                sage: s = sum(QG.basis())
                sage: s.central_form()          # not tested
                B[()] + B[(4,5)] + B[(3,4,5)] + B[(2,3)(4,5)]
                + B[(2,3,4,5)] + B[(1,2)(3,4,5)] + B[(1,2,3,4,5)]

            .. SEEALSO::

                - :meth:`Groups.Algebras.ParentMethods.center_basis`
                - :meth:`Monoids.Algebras.ElementMethods.is_central`
            """
            from sage.combinat.free_module import CombinatorialFreeModule
            conj_classes_reps = self.parent().basis().keys().conjugacy_classes_representatives()
            Z = CombinatorialFreeModule(self.base_ring(), conj_classes_reps)
            return sum(self[i] * Z.basis()[i] for i in Z.basis().keys())<|MERGE_RESOLUTION|>--- conflicted
+++ resolved
@@ -320,13 +320,8 @@
                 sage: S2 = SymmetricGroup(2)
                 sage: GroupAlgebra(S2).is_integral_domain()
                 False
-<<<<<<< HEAD
-                sage: S1 = SymmetricGroup(1)                                            # optional - sage.groups
-                sage: GroupAlgebra(S1).is_integral_domain()                             # optional - sage.groups sage.modules
-=======
                 sage: S1 = SymmetricGroup(1)
                 sage: GroupAlgebra(S1).is_integral_domain()
->>>>>>> 6ea1fe93
                 True
                 sage: GroupAlgebra(S1, IntegerModRing(4)).is_integral_domain()
                 False
