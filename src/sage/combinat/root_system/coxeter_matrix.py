"""
Coxeter Matrices
"""
#*****************************************************************************
#       Copyright (C) 2007 Mike Hansen <mhansen@gmail.com>,
#                     2015 Travis Scrimshaw <tscrim at ucdavis.edu>
#                     2015 Jean-Philippe Labbe <labbe at math.huji.ac.il>
#
#  Distributed under the terms of the GNU General Public License (GPL)
#
#    This code is distributed in the hope that it will be useful,
#    but WITHOUT ANY WARRANTY; without even the implied warranty of
#    MERCHANTABILITY or FITNESS FOR A PARTICULAR PURPOSE.  See the GNU
#    General Public License for more details.
#
#  The full text of the GPL is available at:
#
#                  http://www.gnu.org/licenses/
#*****************************************************************************

from sage.misc.cachefunc import cached_method
from sage.matrix.constructor import matrix
from sage.matrix.matrix_space import MatrixSpace
from sage.misc.classcall_metaclass import ClasscallMetaclass, typecall
from sage.matrix.matrix_generic_dense import Matrix_generic_dense
from sage.graphs.graph import Graph
from sage.rings.all import ZZ, QQ, RR
from sage.rings.infinity import infinity
from sage.combinat.root_system.cartan_type import CartanType
from sage.combinat.root_system.coxeter_type import CoxeterType

class CoxeterMatrix(CoxeterType):
    r"""
    A Coxeter matrix.

    A Coxeter matrix `M = (m_{ij})_{i,j \in I}` is a matrix encoding
    a Coxeter system `(W, S)`, where the relations are given by
    `(s_i s_j)^{m_{ij}}`. Thus `M` is symmetric and has entries
    in `\{1, 2, 3, \ldots, \infty\}` with `m_{ij} = 1` if and only
    if `i = j`.

    We represent `m_{ij} = \infty` by any number `m_{ij} \leq -1`. In
    particular, we can construct a bilinear form `B = (b_{ij})_{i,j \in I}`
    from `M` by

    .. MATH::

        b_{ij} = \begin{cases}
        m_{ij} & m_{ij} < 0\ (\text{i.e., } m_{ij} = \infty), \\
        -\cos\left( \frac{\pi}{m_{ij}} \right) & \text{otherwise}.
        \end{cases}

    EXAMPLES::

        sage: CoxeterMatrix(['A', 4])
        [1 3 2 2]
        [3 1 3 2]
        [2 3 1 3]
        [2 2 3 1]
        sage: CoxeterMatrix(['B', 4])
        [1 3 2 2]
        [3 1 3 2]
        [2 3 1 4]
        [2 2 4 1]
        sage: CoxeterMatrix(['C', 4])
        [1 3 2 2]
        [3 1 3 2]
        [2 3 1 4]
        [2 2 4 1]
        sage: CoxeterMatrix(['D', 4])
        [1 3 2 2]
        [3 1 3 3]
        [2 3 1 2]
        [2 3 2 1]

        sage: CoxeterMatrix(['E', 6])
        [1 2 3 2 2 2]
        [2 1 2 3 2 2]
        [3 2 1 3 2 2]
        [2 3 3 1 3 2]
        [2 2 2 3 1 3]
        [2 2 2 2 3 1]

        sage: CoxeterMatrix(['F', 4])
        [1 3 2 2]
        [3 1 4 2]
        [2 4 1 3]
        [2 2 3 1]

        sage: CoxeterMatrix(['G', 2])
        [1 6]
        [6 1]

    By default, entries representing `\infty` are given by `-1`
    in the Coxeter matrix::

        sage: G = Graph([(0,1,None), (1,2,4), (0,2,oo)])
        sage: CoxeterMatrix(G)
        [ 1  3 -1]
        [ 3  1  4]
        [-1  4  1]

    It is possible to give a number `\leq -1` to represent an infinite label::

        sage: CoxeterMatrix([[1,-1],[-1,1]])
        [ 1 -1]
        [-1  1]
        sage: CoxeterMatrix([[1,-3/2],[-3/2,1]])
        [   1 -3/2]
        [-3/2    1]
    """
    __metaclass__ = ClasscallMetaclass

    @staticmethod
    def __classcall_private__(cls, data=None, index_set=None, coxeter_type=None,
                              cartan_type=None, coxeter_type_check=True):
        r"""
        A Coxeter matrix can we created via a graph, a Coxeter type, or
        a matrix.

        .. NOTE::

            To disable the Coxeter type check, use the optional argument
            ``coxeter_type_check = False``.

        EXAMPLES::

            sage: C = CoxeterMatrix(['A',1,1],['a','b'])
            sage: C2 = CoxeterMatrix([[1, -1], [-1, 1]])
            sage: C3 = CoxeterMatrix(matrix([[1, -1], [-1, 1]]), [0, 1])
            sage: C == C2 and C == C3
            True

        Check with `\infty` because of the hack of using `-1` to represent
        `\infty` in the Coxeter matrix::

            sage: G = Graph([(0, 1, 3), (1, 2, oo)])
            sage: W1 = CoxeterMatrix([[1, 3, 2], [3, 1, -1], [2, -1, 1]])
            sage: W2 = CoxeterMatrix(G)
            sage: W1 == W2
            True
            sage: CoxeterMatrix(W1.coxeter_graph()) == W1
            True

        The base ring of the matrix depends on the entries given::

            sage: CoxeterMatrix([[1,-1],[-1,1]])._matrix.base_ring()
            Integer Ring
            sage: CoxeterMatrix([[1,-3/2],[-3/2,1]])._matrix.base_ring()
            Rational Field
            sage: CoxeterMatrix([[1,-1.5],[-1.5,1]])._matrix.base_ring()
            Real Field with 53 bits of precision
        """
        if not data:
            if coxeter_type:
                data = CoxeterType(coxeter_type)
            elif cartan_type:
                data = CoxeterType(CartanType(cartan_type))

        # Special cases with no arguments passed
        if not data:
            data = []
            n = 0
            index_set = tuple()
            coxeter_type = None
            base_ring = ZZ
            mat = typecall(cls, MatrixSpace(base_ring, n, sparse=False), data, coxeter_type, index_set)
            mat._subdivisions = None

            return mat

        if isinstance(data, CoxeterMatrix):  # Initiate from itself
            return data

        # Initiate from a graph:
        # TODO: Check if a CoxeterDiagram once implemented
        if isinstance(data, Graph):
            return cls._from_graph(data, coxeter_type_check)

        # Get the Coxeter type
        coxeter_type = None
        from sage.combinat.root_system.cartan_type import CartanType_abstract
        if isinstance(data, CartanType_abstract):
            coxeter_type = data.coxeter_type()
        else:
            try:
                coxeter_type = CoxeterType(data)
            except (TypeError, ValueError, NotImplementedError):
                pass

        # Initiate from a Coxeter type
        if coxeter_type:
            return cls._from_coxetertype(coxeter_type)

        # TODO:: remove when oo is possible in matrices.
        n = len(data[0])
        data = [x if x != infinity else -1 for r in data for x in r]
        data = matrix(n, n, data)
        # until here

        # Get the index set
        if index_set:
            index_set = tuple(index_set)
        else:
            index_set = tuple(range(1,n+1))
        if len(set(index_set)) != n:
                raise ValueError("the given index set is not valid")

        return cls._from_matrix(data, coxeter_type, index_set, coxeter_type_check)

    def __init__(self, parent, data, coxeter_type, index_set):
        """
        Initialize ``self``.

        TESTS::

            sage: C = CoxeterMatrix(['A', 2, 1])
            sage: TestSuite(C).run(skip=["_test_category", "_test_change_ring"])
        """
        self._matrix = Matrix_generic_dense(parent, data, False, True)
        self._matrix.set_immutable()

        if self._matrix.base_ring() not in [ZZ, QQ]:
            self._is_cyclotomic = False
        else:
            self._is_cyclotomic = True
        self._coxeter_type = coxeter_type

        if self._coxeter_type is not None:
            if self._coxeter_type.is_finite():
                self._is_finite = True
                self._is_affine = False
            elif self._coxeter_type.is_affine():
                self._is_finite = False
                self._is_affine = True
            else:
                self._is_finite = False
                self._is_affine = False
        else:
            self._is_finite = False
            self._is_affine = False

        self._index_set = index_set
        self._rank = self._matrix.nrows()

        self._dict = {(self._index_set[i], self._index_set[j]): self._matrix[i, j]
                      for i in range(self._rank) for j in range(self._rank)}

        for i,key in enumerate(self._index_set):
            self._dict[key] = {key2: self._matrix[i,j]
                               for j,key2 in enumerate(self._index_set)}

    @classmethod
    def _from_matrix(cls, data, coxeter_type, index_set, coxeter_type_check):
        """
        Initiate the Coxeter matrix from a matrix.

        TESTS::

            sage: CM = CoxeterMatrix([[1,2],[2,1]]); CM
            [1 2]
            [2 1]
            sage: CM = CoxeterMatrix([[1,-1],[-1,1]]); CM
            [ 1 -1]
            [-1  1]
            sage: CM = CoxeterMatrix([[1,-1.5],[-1.5,1]]); CM
            [ 1.00000000000000 -1.50000000000000]
            [-1.50000000000000  1.00000000000000]
            sage: CM = CoxeterMatrix([[1,-3/2],[-3/2,1]]); CM
            [   1 -3/2]
            [-3/2    1]
            sage: CM = CoxeterMatrix([[1,-3/2,5],[-3/2,1,-1],[5,-1,1]]); CM
            [   1 -3/2    5]
            [-3/2    1   -1]
            [   5   -1    1]
            sage: CM = CoxeterMatrix([[1,-3/2,5],[-3/2,1,oo],[5,oo,1]]); CM
            [   1 -3/2    5]
            [-3/2    1   -1]
            [   5   -1    1]
        """
        # Check that the data is valid
        check_coxeter_matrix(data)

        M = matrix(data)
        n = M.ncols()

        base_ring = M.base_ring()

        if not coxeter_type:
            if n == 1:
                coxeter_type = CoxeterType(['A', 1])
            elif coxeter_type_check:
                coxeter_type = recognize_coxeter_type_from_matrix(M, index_set)
            else:
                coxeter_type = None

        raw_data = M.list()

        mat = typecall(cls, MatrixSpace(base_ring, n, sparse=False), raw_data,
                       coxeter_type, index_set)
        mat._subdivisions = M._subdivisions

        return mat

    @classmethod
    def _from_graph(cls, graph, coxeter_type_check):
        """
        Initiate the Coxeter matrix from a graph.

        TESTS::

            sage: CoxeterMatrix(CoxeterMatrix(['A',4,1]).coxeter_graph())
            [1 3 2 2 3]
            [3 1 3 2 2]
            [2 3 1 3 2]
            [2 2 3 1 3]
            [3 2 2 3 1]
            sage: CoxeterMatrix(CoxeterMatrix(['B',4,1]).coxeter_graph())
            [1 2 3 2 2]
            [2 1 3 2 2]
            [3 3 1 3 2]
            [2 2 3 1 4]
            [2 2 2 4 1]
            sage: CoxeterMatrix(CoxeterMatrix(['F',4]).coxeter_graph())
            [1 3 2 2]
            [3 1 4 2]
            [2 4 1 3]
            [2 2 3 1]

            sage: G=Graph()
            sage: G.add_edge([0,1,oo])
            sage: CoxeterMatrix(G)
            [ 1 -1]
            [-1  1]
            sage: H = Graph()
            sage: H.add_edge([0,1,-1.5])
            sage: CoxeterMatrix(H)
            [ 1.00000000000000 -1.50000000000000]
            [-1.50000000000000  1.00000000000000]
        """
        verts = sorted(graph.vertices())
        index_set = tuple(verts)
        n = len(index_set)

        # Setup the basis matrix as all 2 except 1 on the diagonal
        data = []
        for i in range(n):
            data += [[]]
            for j in range(n):
                if i == j:
                    data[-1] += [ZZ.one()]
                else:
                    data[-1] += [2]

        for e in graph.edges():
            label = e[2]
            if label is None:
                label = 3
            elif label == infinity:
                label = -1
            elif label not in ZZ and label > -1:
                raise ValueError("invalid Coxeter graph label")
            elif label == 0 or label == 1:
                raise ValueError("invalid Coxeter graph label")
            i = verts.index(e[0])
            j = verts.index(e[1])
            data[j][i] = data[i][j] = label

        return cls._from_matrix(data, None, index_set, coxeter_type_check)

    @classmethod
    def _from_coxetertype(cls, coxeter_type):
        """
        Initiate the Coxeter matrix from a Coxeter type.

        TESTS::

            sage: CoxeterMatrix(['A',4]).coxeter_type()
            Coxeter type of ['A', 4]
            sage: CoxeterMatrix(['A',4,1]).coxeter_type()
            Coxeter type of ['A', 4, 1]
            sage: CoxeterMatrix(['D',4,1]).coxeter_type()
            Coxeter type of ['D', 4, 1]
        """
        index_set = coxeter_type.index_set()
        n = len(index_set)
        reverse = {index_set[i]: i for i in range(n)}
        data = [[1 if i == j else 2 for j in range(n)] for i in range(n)]
        for (i, j, l) in coxeter_type.coxeter_graph().edge_iterator():
            if l == infinity:
                l = -1
            data[reverse[i]][reverse[j]] = l
            data[reverse[j]][reverse[i]] = l

        return cls._from_matrix(data, coxeter_type, index_set, False)

    @classmethod
    def samples(self, finite=None, affine=None, crystallographic=None, higher_rank=None):
        """
        Return a sample of the available Coxeter types.

        INPUT:

        - ``finite`` -- (default: ``None``) a boolean or ``None``

        - ``affine`` -- (default: ``None``) a boolean or ``None``

        - ``crystallographic`` -- (default: ``None``) a boolean or ``None``

        - ``higher_rank`` -- (default: ``None``) a boolean or ``None``

        The sample contains all the exceptional finite and affine
        Coxeter types, as well as typical representatives of the
        infinite families.

        Here the ``higher_rank`` term denotes non-finite, non-affine, 
        Coxeter groups (including hyperbolic types).

        .. TODO:: Implement the hyperbolic and compact hyperbolic in the samples.

        EXAMPLES::

            sage: [CM.coxeter_type() for CM in CoxeterMatrix.samples()]
            [
            Coxeter type of ['A', 1], Coxeter type of ['A', 5],
            <BLANKLINE>
            Coxeter type of ['B', 5], Coxeter type of ['D', 4],
            <BLANKLINE>
            Coxeter type of ['D', 5], Coxeter type of ['E', 6],
            <BLANKLINE>
            Coxeter type of ['E', 7], Coxeter type of ['E', 8],
            <BLANKLINE>
            Coxeter type of ['F', 4], Coxeter type of ['H', 3],
            <BLANKLINE>
            Coxeter type of ['H', 4], Coxeter type of ['I', 10],
            <BLANKLINE>
            Coxeter type of ['A', 2, 1], Coxeter type of ['B', 5, 1],
            <BLANKLINE>
            Coxeter type of ['C', 5, 1], Coxeter type of ['D', 5, 1],
            <BLANKLINE>
            Coxeter type of ['E', 6, 1], Coxeter type of ['E', 7, 1],
            <BLANKLINE>
            Coxeter type of ['E', 8, 1], Coxeter type of ['F', 4, 1],
            <BLANKLINE>
                                                                      [ 1 -1 -1]
                                                                      [-1  1 -1]
            Coxeter type of ['G', 2, 1], Coxeter type of ['A', 1, 1], [-1 -1  1],
            <BLANKLINE>
                     [ 1 -2  3  2]
            [1 2 3]  [-2  1  2  3]
            [2 1 7]  [ 3  2  1 -8]
            [3 7 1], [ 2  3 -8  1]
            ]

        The finite, affine and crystallographic options allow
        respectively for restricting to (non) finite, (non) affine,
        and (non) crystallographic Cartan types::

            sage: [CM.coxeter_type() for CM in CoxeterMatrix.samples(finite=True)]
            [Coxeter type of ['A', 1], Coxeter type of ['A', 5],
             Coxeter type of ['B', 5], Coxeter type of ['D', 4],
             Coxeter type of ['D', 5], Coxeter type of ['E', 6],
             Coxeter type of ['E', 7], Coxeter type of ['E', 8],
             Coxeter type of ['F', 4], Coxeter type of ['H', 3],
             Coxeter type of ['H', 4], Coxeter type of ['I', 10]]

            sage: [CM.coxeter_type() for CM in CoxeterMatrix.samples(affine=True)]
            [Coxeter type of ['A', 2, 1], Coxeter type of ['B', 5, 1],
             Coxeter type of ['C', 5, 1], Coxeter type of ['D', 5, 1],
             Coxeter type of ['E', 6, 1], Coxeter type of ['E', 7, 1],
             Coxeter type of ['E', 8, 1], Coxeter type of ['F', 4, 1],
             Coxeter type of ['G', 2, 1], Coxeter type of ['A', 1, 1]]

            sage: [CM.coxeter_type() for CM in CoxeterMatrix.samples(crystallographic=True)]
            [Coxeter type of ['A', 1], Coxeter type of ['A', 5],
             Coxeter type of ['B', 5], Coxeter type of ['D', 4],
             Coxeter type of ['D', 5], Coxeter type of ['E', 6],
             Coxeter type of ['E', 7], Coxeter type of ['E', 8],
             Coxeter type of ['F', 4], Coxeter type of ['A', 2, 1],
             Coxeter type of ['B', 5, 1], Coxeter type of ['C', 5, 1],
             Coxeter type of ['D', 5, 1], Coxeter type of ['E', 6, 1],
             Coxeter type of ['E', 7, 1], Coxeter type of ['E', 8, 1],
             Coxeter type of ['F', 4, 1], Coxeter type of ['G', 2, 1]]

            sage: CoxeterMatrix.samples(crystallographic=False)
            [
                     [1 3 2 2]                                       
            [1 3 2]  [3 1 3 2]                    [ 1 -1 -1]  [1 2 3]
            [3 1 5]  [2 3 1 5]  [ 1 10]  [ 1 -1]  [-1  1 -1]  [2 1 7]
            [2 5 1], [2 2 5 1], [10  1], [-1  1], [-1 -1  1], [3 7 1],
            <BLANKLINE>
            [ 1 -2  3  2]
            [-2  1  2  3]
            [ 3  2  1 -8]
            [ 2  3 -8  1]
            ]

        .. TODO:: add some reducible Coxeter types (suggestions?)

        TESTS::

            sage: for ct in CoxeterMatrix.samples(): TestSuite(ct).run()
        """
        result = self._samples()
        if crystallographic is not None:
            result = [t for t in result if t.is_crystallographic() == crystallographic]
        if finite is not None:
            result = [t for t in result if t.is_finite() == finite]
        if affine is not None:
            result = [t for t in result if t.is_affine() == affine]
        if higher_rank is not None:
            result = [t for t in result if not t.is_affine() and not t.is_finite()]
        return result

    @cached_method
    def _samples(self):
        """
        Return a sample of all implemented Coxeter types.

        .. NOTE:: This is intended to be used through :meth:`samples`.

        EXAMPLES::

            sage: [CM.coxeter_type() for CM in CoxeterMatrix._samples()]
            [
            Coxeter type of ['A', 1], Coxeter type of ['A', 5],
            <BLANKLINE>
            Coxeter type of ['B', 5], Coxeter type of ['D', 4],
            <BLANKLINE>
            Coxeter type of ['D', 5], Coxeter type of ['E', 6],
            <BLANKLINE>
            Coxeter type of ['E', 7], Coxeter type of ['E', 8],
            <BLANKLINE>
            Coxeter type of ['F', 4], Coxeter type of ['H', 3],
            <BLANKLINE>
            Coxeter type of ['H', 4], Coxeter type of ['I', 10],
            <BLANKLINE>
            Coxeter type of ['A', 2, 1], Coxeter type of ['B', 5, 1],
            <BLANKLINE>
            Coxeter type of ['C', 5, 1], Coxeter type of ['D', 5, 1],
            <BLANKLINE>
            Coxeter type of ['E', 6, 1], Coxeter type of ['E', 7, 1],
            <BLANKLINE>
            Coxeter type of ['E', 8, 1], Coxeter type of ['F', 4, 1],
            <BLANKLINE>
                                                                      [ 1 -1 -1]
                                                                      [-1  1 -1]
            Coxeter type of ['G', 2, 1], Coxeter type of ['A', 1, 1], [-1 -1  1],
            <BLANKLINE>
                     [ 1 -2  3  2]
            [1 2 3]  [-2  1  2  3]
            [2 1 7]  [ 3  2  1 -8]
            [3 7 1], [ 2  3 -8  1]
            ]
        """
        finite = [CoxeterMatrix(t)  for t in [['A', 1], ['A', 5], ['B', 5],
                                              ['D', 4], ['D', 5], ['E', 6], ['E', 7],
                                              ['E', 8], ['F', 4], ['H', 3], ['H', 4],
                                              ['I', 10]]]

        affine = [CoxeterMatrix(t)  for t in [['A', 2, 1], ['B', 5, 1],
                                              ['C', 5, 1], ['D', 5, 1], ['E', 6, 1],
                                              ['E', 7, 1], ['E', 8, 1], ['F', 4, 1],
                                              ['G', 2, 1], ['A', 1, 1]]]

        higher_matrices = [[[1, -1, -1], [-1, 1, -1], [-1, -1, 1]],
                           [[1, 2, 3], [2, 1, 7], [3, 7, 1]],
                           [[1, -2, 3, 2], [-2, 1, 2, 3], [3, 2, 1, -8], [2, 3, -8, 1]]]

        higher = [CoxeterMatrix(m) for m in higher_matrices]

        return finite + affine + higher

    def relabel(self, relabelling):
        """
        Return a relabelled copy of this Coxeter matrix.

        INPUT:

        - ``relabelling`` -- a function (or dictionary)

        OUTPUT:

        an isomorphic Coxeter type obtained by relabelling the nodes of
        the Coxeter graph. Namely, the node with label ``i`` is
        relabelled ``f(i)`` (or, by ``f[i]`` if ``f`` is a dictionary).

        EXAMPLES::

            sage: CoxeterMatrix(['F',4]).relabel({ 1:2, 2:3, 3:4, 4:1})
            [1 4 2 3]
            [4 1 3 2]
            [2 3 1 2]
            [3 2 2 1]
            sage: CoxeterMatrix(['F',4]).relabel(lambda x: x+1 if x<4 else 1)
            [1 4 2 3]
            [4 1 3 2]
            [2 3 1 2]
            [3 2 2 1]
        """
        if isinstance(relabelling, dict):
            data = [[self[relabelling[i]][relabelling[j]]
                     for j in self.index_set()] for i in self.index_set()]
        else:
            data = [[self[relabelling(i)][relabelling(j)]
                     for j in self.index_set()] for i in self.index_set()]

        return CoxeterMatrix(data)

    def __reduce__(self):
        """
        Used for pickling.

        TESTS::

            sage: C = CoxeterMatrix(['A',4])
            sage: M = loads(dumps(C))
            sage: M._index_set
            (1, 2, 3, 4)
        """
        if self._coxeter_type:
            return (CoxeterMatrix, (self._coxeter_type,))
        return (CoxeterMatrix, (self._matrix, self._index_set))

    def _repr_(self):
        """
        String representation of the Coxeter matrix.
        
        EXAMPLES::

            sage: CM = CoxeterMatrix(['A',3]); CM
            [1 3 2]
            [3 1 3]
            [2 3 1]
            sage: CM = CoxeterMatrix([[1,-3/2],[-3/2,1]]); CM
            [   1 -3/2]
            [-3/2    1]
        """
        return repr(self._matrix)

    def _repr_option(self, key):
        """
        Metadata about the :meth:`_repr_` output.

        See :meth:`sage.structure.parent._repr_option` for details.

        EXAMPLES::

            sage: CM = CoxeterMatrix(['A',3])
            sage: CM._repr_option('ascii_art')
            True
        """
        if key == 'ascii_art' or key == 'element_ascii_art':
            return self._matrix.nrows() > 1
        return super(CoxeterMatrix, self)._repr_option(key)

    def _latex_(self):
        r"""
        Latex representation of the Coxeter matrix.
        
        EXAMPLES::

            sage: CM = CoxeterMatrix(['A',3])
            sage: latex(CM)
            \left(\begin{array}{rrr}
            1 & 3 & 2 \\
            3 & 1 & 3 \\
            2 & 3 & 1
            \end{array}\right)
        """
        return self._matrix._latex_()


    def __iter__(self):
        """
        Return an iterator for the rows of the Coxeter matrix.

        EXAMPLES::

            sage: CM = CoxeterMatrix([[1,8],[8,1]])
            sage: CM.__iter__().next()
            (1, 8)
        """
        return iter(self._matrix)

    def __getitem__(self, key):
        """
        Return a dictionary of labels adjacent to a node or
        the label of an edge in the Coxeter graph.

        EXAMPLES::
            
            sage: CM = CoxeterMatrix([[1,-2],[-2,1]])
            sage: CM = CoxeterMatrix([[1,-2],[-2,1]], ['a','b'])
            sage: CM['a']
            {'a': 1, 'b': -2}
            sage: CM['b']
            {'a': -2, 'b': 1}
            sage: CM['a','b']
            -2
            sage: CM['a','a']
            1
        """
        return self._dict[key]

    def __hash__(self):
        r"""
        Return hash of the Coxeter matrix.

        EXAMPLES::

            sage: CM = CoxeterMatrix([[1,-2],[-2,1]],['a','b'])
            sage: CM.__hash__()
            1
            sage: CM = CoxeterMatrix([[1,-3],[-3,1]],['1','2'])
            sage: CM.__hash__()
            4
        """        
        return hash(self._matrix)

    def __eq__(self, other):
        r"""
        Return if ``self`` and ``other`` are equal.

        EXAMPLES::

            sage: CM = CoxeterMatrix([[1,-2],[-2,1]],['a','b'])
            sage: CM2 = CoxeterMatrix([[1,-2],[-2,1]],['1','2'])
            sage: CM == CM2
            True
            sage: CM == matrix(CM)
            False
            sage: CM3 = CoxeterMatrix([[1,-3],[-3,1]],['1','2'])
            sage: CM == CM3
            False
        """
        return isinstance(other, CoxeterMatrix) and self._matrix == other._matrix

    def __ne__(self, other):
        """
        Return if ``self`` and ``other`` are not equal.

        EXAMPLES::

            sage: CM = CoxeterMatrix([[1,-2],[-2,1]],['a','b'])
            sage: CM2 = CoxeterMatrix([[1,-2],[-2,1]],['1','2'])
            sage: CM != CM2
            False
            sage: matrix(CM) != CM
            True
            sage: CM3 = CoxeterMatrix([[1,-3],[-3,1]],['1','2'])
            sage: CM != CM3
            True
        """
<<<<<<< HEAD
        return not (self == other)
=======
        return self._matrix == other._matrix
>>>>>>> 4a950ac8

    def _matrix_(self, R=None):
        """
        Return ``self`` as a matrix over the ring ``R``.

        EXAMPLES::

            sage: CM = CoxeterMatrix([[1,-3],[-3,1]])
            sage: matrix(CM)
            [ 1 -3]
            [-3  1]
            sage: matrix(CM,RR)
            [ 1.00000000000000 -3.00000000000000]
            [-3.00000000000000  1.00000000000000]
        """
        if R is not None:
            return self._matrix.change_ring(R)
        else:
            return self._matrix

    ##########################################################################
    # Coxeter type methods

    def index_set(self):
        """
        Return the index set of ``self``.

        EXAMPLES::

            sage: C = CoxeterMatrix(['A',1,1])
            sage: C.index_set()
            (0, 1)
            sage: C = CoxeterMatrix(['E',6])
            sage: C.index_set()
            (1, 2, 3, 4, 5, 6)
        """
        return self._index_set

    def coxeter_type(self):
        """
        Return the Coxeter type of ``self`` or ``self`` if unknown.

        EXAMPLES::

            sage: C = CoxeterMatrix(['A',4,1])
            sage: C.coxeter_type()
            Coxeter type of ['A', 4, 1]

        If the Coxeter type is unknown::

            sage: C = CoxeterMatrix([[1,3,4], [3,1,-1], [4,-1,1]])
            sage: C.coxeter_type()
            [ 1  3  4]
            [ 3  1 -1]
            [ 4 -1  1]
        """
        if self._coxeter_type is None:
            return self
        return self._coxeter_type

    def rank(self):
        r"""
        Return the rank of ``self``.

        EXAMPLES::

            sage: CoxeterMatrix(['C',3]).rank()
            3
            sage: CoxeterMatrix(["A2","B2","F4"]).rank()
            8
        """
        return self._rank

    def coxeter_matrix(self):
        r"""
        Return the Coxeter matrix of ``self``.

        EXAMPLES::

            sage: CoxeterMatrix(['C',3]).coxeter_matrix()
            [1 3 2]
            [3 1 4]
            [2 4 1]
        """
        return self

    def bilinear_form(self):
        r"""
        Return the bilinear form of ``self``.

        EXAMPLES::

            sage: CoxeterType(['A', 2, 1]).bilinear_form()
            [   1 -1/2 -1/2]
            [-1/2    1 -1/2]
            [-1/2 -1/2    1]
            sage: CoxeterType(['H', 3]).bilinear_form()
            [                      1                    -1/2                       0]
            [                   -1/2                       1 1/2*E(5)^2 + 1/2*E(5)^3]
            [                      0 1/2*E(5)^2 + 1/2*E(5)^3                       1]
            sage: C = CoxeterMatrix([[1,-1,-1],[-1,1,-1],[-1,-1,1]])
            sage: C.bilinear_form()
            [ 1 -1 -1]
            [-1  1 -1]
            [-1 -1  1]
        """
        return CoxeterType.bilinear_form(self)

    @cached_method
    def coxeter_graph(self):
        """
        Return the Coxeter graph of ``self``.

        EXAMPLES::

            sage: C = CoxeterMatrix(['A',3])
            sage: C.coxeter_graph()
            Graph on 3 vertices

            sage: C = CoxeterMatrix([['A',3],['A',1]])
            sage: C.coxeter_graph()
            Graph on 4 vertices
        """
        n = self.rank()
        I = self.index_set()
        val = lambda x: infinity if x == -1 else x
        G = Graph([(I[i], I[j], val((self._matrix)[i, j]))
                   for i in range(n) for j in range(i)
                   if self._matrix[i, j] not in [1, 2]])
        G.add_vertices(I)
        return G.copy(immutable = True)

    def is_simply_laced(self):
        """
        Return if ``self`` is simply-laced.

        A Coxeter matrix is simply-laced if all non-diagonal entries are
        either 2 or 3.

        EXAMPLES::

            sage: cm = CoxeterMatrix([[1,3,3,3], [3,1,3,3], [3,3,1,3], [3,3,3,1]])
            sage: cm.is_simply_laced()
            True
        """
        # We include 1 in this list to account for the diagonal
        L = [1, 2, 3]
        return all(x in L for row in self for x in row)

    def is_crystallographic(self):
        """
        Return if ``self`` is crystallographic.

        A Coxeter matrix is crystallographic if all non-diagonal entries
        are either 2, 4, or 6.

        EXAMPLES::

            sage: CoxeterMatrix(['F',4]).is_crystallographic()
            True
            sage: CoxeterMatrix(['H',3]).is_crystallographic()
            False
        """
        # We include 1 in this list to account for the diagonal
        L = [1, 2, 3, 4, 6]
        return all(x in L for row in self for x in row)

    def is_finite(self):
        """
        Return if ``self`` is a finite type or ``False`` if unknown.

        EXAMPLES::

            sage: M = CoxeterMatrix(['C',4])
            sage: M.is_finite()
            True
            sage: M = CoxeterMatrix(['D',4,1])
            sage: M.is_finite()
            False
            sage: M = CoxeterMatrix([[1, -1], [-1, 1]])
            sage: M.is_finite()
            False
        """
        return self._is_finite

    def is_affine(self):
        """
        Return if ``self`` is an affine type or ``False`` if unknown.

        EXAMPLES::

            sage: M = CoxeterMatrix(['C',4])
            sage: M.is_affine()
            False
            sage: M = CoxeterMatrix(['D',4,1])
            sage: M.is_affine()
            True
            sage: M = CoxeterMatrix([[1, 3],[3,1]])
            sage: M.is_affine()
            False
            sage: M = CoxeterMatrix([[1, -1, 7], [-1, 1, 3], [7, 3, 1]])
            sage: M.is_affine()
            False
        """
        return self._is_affine


#####################################################################
## Type check functions

def recognize_coxeter_type_from_matrix(coxeter_matrix, index_set):
    """
    Return the Coxeter type of ``coxeter_matrix`` if known,
    otherwise return ``None``.

    EXAMPLES:

    Some infinite ones::

        sage: C = CoxeterMatrix([[1,3,2],[3,1,-1],[2,-1,1]])
        sage: C.is_finite()  # indirect doctest
        False
        sage: C = CoxeterMatrix([[1,-1,-1],[-1,1,-1],[-1,-1,1]])
        sage: C.is_finite()  # indirect doctest
        False

    Some finite ones::

        sage: m = matrix(CoxeterMatrix(['D', 4]))
        sage: CoxeterMatrix(m).is_finite()  # indirect doctest
        True
        sage: m = matrix(CoxeterMatrix(['H', 4]))
        sage: CoxeterMatrix(m).is_finite()  # indirect doctest
        True

        sage: CoxeterMatrix(CoxeterType(['A',10]).coxeter_graph()).coxeter_type()
        Coxeter type of ['A', 10]
        sage: CoxeterMatrix(CoxeterType(['B',10]).coxeter_graph()).coxeter_type()
        Coxeter type of ['B', 10]
        sage: CoxeterMatrix(CoxeterType(['C',10]).coxeter_graph()).coxeter_type()
        Coxeter type of ['B', 10]
        sage: CoxeterMatrix(CoxeterType(['D',10]).coxeter_graph()).coxeter_type()
        Coxeter type of ['D', 10]
        sage: CoxeterMatrix(CoxeterType(['E',6]).coxeter_graph()).coxeter_type()
        Coxeter type of ['E', 6]
        sage: CoxeterMatrix(CoxeterType(['E',7]).coxeter_graph()).coxeter_type()
        Coxeter type of ['E', 7]
        sage: CoxeterMatrix(CoxeterType(['E',8]).coxeter_graph()).coxeter_type()
        Coxeter type of ['E', 8]
        sage: CoxeterMatrix(CoxeterType(['F',4]).coxeter_graph()).coxeter_type()
        Coxeter type of ['F', 4]
        sage: CoxeterMatrix(CoxeterType(['G',2]).coxeter_graph()).coxeter_type()
        Coxeter type of ['G', 2]
        sage: CoxeterMatrix(CoxeterType(['H',3]).coxeter_graph()).coxeter_type()
        Coxeter type of ['H', 3]
        sage: CoxeterMatrix(CoxeterType(['H',4]).coxeter_graph()).coxeter_type()
        Coxeter type of ['H', 4]
        sage: CoxeterMatrix(CoxeterType(['I',100]).coxeter_graph()).coxeter_type()
        Coxeter type of ['I', 100]

    Some affine graphs::

        sage: CoxeterMatrix(CoxeterType(['A',1,1]).coxeter_graph()).coxeter_type()
        Coxeter type of ['A', 1, 1]
        sage: CoxeterMatrix(CoxeterType(['A',10,1]).coxeter_graph()).coxeter_type()
        Coxeter type of ['A', 10, 1]
        sage: CoxeterMatrix(CoxeterType(['B',10,1]).coxeter_graph()).coxeter_type()
        Coxeter type of ['B', 10, 1]
        sage: CoxeterMatrix(CoxeterType(['C',10,1]).coxeter_graph()).coxeter_type()
        Coxeter type of ['C', 10, 1]
        sage: CoxeterMatrix(CoxeterType(['D',10,1]).coxeter_graph()).coxeter_type()
        Coxeter type of ['D', 10, 1]
        sage: CoxeterMatrix(CoxeterType(['E',6,1]).coxeter_graph()).coxeter_type()
        Coxeter type of ['E', 6, 1]
        sage: CoxeterMatrix(CoxeterType(['E',7,1]).coxeter_graph()).coxeter_type()
        Coxeter type of ['E', 7, 1]
        sage: CoxeterMatrix(CoxeterType(['E',8,1]).coxeter_graph()).coxeter_type()
        Coxeter type of ['E', 8, 1]
        sage: CoxeterMatrix(CoxeterType(['F',4,1]).coxeter_graph()).coxeter_type()
        Coxeter type of ['F', 4, 1]
        sage: CoxeterMatrix(CoxeterType(['G',2,1]).coxeter_graph()).coxeter_type()
        Coxeter type of ['G', 2, 1]

    TESTS:

    Check that we detect relabellings::

        sage: M = CoxeterMatrix([[1,2,3],[2,1,6],[3,6,1]], index_set=['a', 'b', 'c'])
        sage: M.coxeter_type()
        Coxeter type of ['G', 2, 1] relabelled by {0: 'a', 1: 'b', 2: 'c'}

        sage: from sage.combinat.root_system.coxeter_matrix import recognize_coxeter_type_from_matrix
        sage: for C in CoxeterMatrix.samples():
        ....:     relabelling_perm = Permutations(C.index_set()).random_element()
        ....:     relabelling_dict = {C.index_set()[i]: relabelling_perm[i] for i in range(C.rank())}
        ....:     relabeled_matrix = C.relabel(relabelling_dict)._matrix
        ....:     recognized_type = recognize_coxeter_type_from_matrix(relabeled_matrix, relabelling_perm)
        ....:     if C.is_finite() or C.is_affine():
        ....:         assert recognized_type == C.coxeter_type()
    """
    # First, we build the Coxeter graph of the group without the edge labels
    n = ZZ(coxeter_matrix.nrows())
    G = Graph([[index_set[i], index_set[j], coxeter_matrix[i, j]]
               for i in range(n) for j in range(i,n)
               if coxeter_matrix[i, j] not in [1, 2]])
    G.add_vertices(index_set)

    types = []
    for S in G.connected_components_subgraphs():
        r = S.num_verts()
        # Handle the special cases first
        if r == 1:
            types.append(CoxeterType(['A',1]).relabel({1: S.vertices()[0]}))
            continue
        if r == 2: # Type B2, G2, or I_2(p)
            e = S.edge_labels()[0]
            if e == 3: # Can't be 2 because it is connected
                ct = CoxeterType(['B',2])
            elif e == 4:
                ct = CoxeterType(['G',2])
            elif e > 0 and e < float('inf'): # Remaining non-affine types
                ct = CoxeterType(['I',e])
            else: # Otherwise it is infinite dihedral group Z_2 \ast Z_2
                ct = CoxeterType(['A',1,1])
            if not ct.is_affine():
                types.append(ct.relabel({1: S.vertices()[0], 2: S.vertices()[1]}))
            else:
                types.append(ct.relabel({0: S.vertices()[0], 1: S.vertices()[1]}))
            continue

        test = [['A',r], ['B',r], ['A',r-1,1]]
        if r >= 3:
            if r == 3:
                test += [['G',2,1], ['H',3]]
            test.append(['C',r-1,1])
        if r >= 4:
            if r == 4:
                test += [['F',4], ['H',4]]
            test += [['D',r], ['B',r-1,1]]
        if r >= 5:
            if r == 5:
                test.append(['F',4,1])
            test.append(['D',r-1,1])
        if r == 6:
            test.append(['E',6])
        elif r == 7:
            test += [['E',7], ['E',6,1]]
        elif r == 8:
            test += [['E',8], ['E',7,1]]
        elif r == 9:
            test.append(['E',8,1])

        found = False
        for ct in test:
            ct = CoxeterType(ct)
            T = ct.coxeter_graph()
            iso, match = T.is_isomorphic(S, certify=True, edge_labels=True)
            if iso:
                types.append(ct.relabel(match))
                found = True
                break
        if not found:
            return None

    return CoxeterType(types)

#####################################################################
## Other functions

def check_coxeter_matrix(m):
    """
    Check if ``m`` represents a generalized Coxeter matrix and raise
    and error if not.

    EXAMPLES::

        sage: from sage.combinat.root_system.coxeter_matrix import check_coxeter_matrix
        sage: m = matrix([[1,3,2],[3,1,-1],[2,-1,1]])
        sage: check_coxeter_matrix(m)

        sage: m = matrix([[1,3],[3,1],[2,-1]])
        sage: check_coxeter_matrix(m)
        Traceback (most recent call last):
        ...
        ValueError: not a square matrix

        sage: m = matrix([[1,3,2],[3,1,-1],[2,-1,2]])
        sage: check_coxeter_matrix(m)
        Traceback (most recent call last):
        ...
        ValueError: the matrix diagonal is not all 1

        sage: m = matrix([[1,3,3],[3,1,-1],[2,-1,1]])
        sage: check_coxeter_matrix(m)
        Traceback (most recent call last):
        ...
        ValueError: the matrix is not symmetric

        sage: m = matrix([[1,3,1/2],[3,1,-1],[1/2,-1,1]])
        sage: check_coxeter_matrix(m)
        Traceback (most recent call last):
        ...
        ValueError: invalid Coxeter label 1/2

        sage: m = matrix([[1,3,1],[3,1,-1],[1,-1,1]])
        sage: check_coxeter_matrix(m)
        Traceback (most recent call last):
        ...
        ValueError: invalid Coxeter label 1
    """
    mat = matrix(m)
    if not mat.is_square():
        raise ValueError("not a square matrix")
    for i, row in enumerate(m):
        if mat[i, i] != 1:
            raise ValueError("the matrix diagonal is not all 1")
        for j, val in enumerate(row[i+1:]):
            if val != m[j+i+1][i]:
                raise ValueError("the matrix is not symmetric")
            if val not in ZZ:
                if val > -1 and val in RR and val != infinity:
                    raise ValueError("invalid Coxeter label {}".format(val))
            else:
                if val == 1 or val == 0:
                    raise ValueError("invalid Coxeter label {}".format(val))

def coxeter_matrix_as_function(t):
    """
    Return the Coxeter matrix, as a function.

    INPUT:

    - ``t`` -- a Cartan type

    EXAMPLES::

        sage: from sage.combinat.root_system.coxeter_matrix import coxeter_matrix_as_function
        sage: f = coxeter_matrix_as_function(['A',4])
        sage: matrix([[f(i,j) for j in range(1,5)] for i in range(1,5)])
        [1 3 2 2]
        [3 1 3 2]
        [2 3 1 3]
        [2 2 3 1]
    """
    t = CartanType(t)
    m = t.coxeter_matrix()
    return lambda i, j: m[i, j]

def coxeter_matrix(t):
    """
    This was deprecated in :trac:`17798` for :class:`CartanMatrix`.

    EXAMPLES::

        sage: coxeter_matrix(['A', 4])
        doctest:...: DeprecationWarning: coxeter_matrix() is deprecated. Use CoxeterMatrix() instead
        See http://trac.sagemath.org/17798 for details.
        [1 3 2 2]
        [3 1 3 2]
        [2 3 1 3]
        [2 2 3 1]
    """
    from sage.misc.superseded import deprecation
    deprecation(17798, 'coxeter_matrix() is deprecated. Use CoxeterMatrix() instead')
    return CoxeterMatrix(t)
<|MERGE_RESOLUTION|>--- conflicted
+++ resolved
@@ -752,11 +752,7 @@
             sage: CM != CM3
             True
         """
-<<<<<<< HEAD
         return not (self == other)
-=======
-        return self._matrix == other._matrix
->>>>>>> 4a950ac8
 
     def _matrix_(self, R=None):
         """
