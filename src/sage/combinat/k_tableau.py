--- conflicted
+++ resolved
@@ -4515,30 +4515,7 @@
         marks = [v for row in T for v in row if v is not None and v<0] + [0]
         m = -min(marks) # the largest marked cell
         transeq = [] # start with the empty list and append on the right
-<<<<<<< HEAD
         sh = Core(list(map(len,T)), k+1)
-        for v in range(m,0,-1):
-            for j in range(len(LL[0]),-len(LL)-1,-1):
-                if -v in [LL[i][i+j] for i in range(len(LL)) if len(LL[i])>j+i and i+j>=0]:
-                    for l in range(k):
-                        msh = sh.affine_symmetric_group_action([j-l,j+1],transposition=True)
-                        # my worry here is that the affine symmetric group action might apply an invalid
-                        # transposition but get something of the right length anyway.  How do I test if it is applying
-                        # a valid or invalid transposition?
-                        if msh.length()==sh.length()-1:
-                            # if applying t_{j-l,j+1} reduces the size of the shape by 1
-                            skewcells = SkewPartition([sh.to_partition(),msh.to_partition()]).cells()
-                            valcells = [LL[c[0]][c[1]] for c in skewcells if c[1]-c[0]!=j] # values in all the cells except content j
-                            regcells = [LL[c[0]][c[1]] for c in skewcells if c[1]-c[0]==j] # values in the cells with content j
-                            if all(x==v for x in valcells) and regcells==[-v]:
-                                # if all labels that are not content j are v and the label
-                                # with content j = -v
-                                MM = [[LL[a][b] for b in range(len(LL[a])) if (a,b) in msh.to_partition().cells()] for a in range(len(msh.to_partition()))]
-                                transeq = self.marked_CST_to_transposition_sequence(MM,k)
-                                if not transeq is None:
-                                    return [[j-l, j+1]]+transeq
-=======
-        sh = Core(map(len,T), k+1)
         j = max([ c-r for r,row in enumerate(LL) for c,val in enumerate(row)
                   if val == -m ])
         P = sh.to_partition()
@@ -4570,7 +4547,6 @@
                     transeq = self.marked_CST_to_transposition_sequence(MM, k)
                     if not transeq is None:
                         return [[j-l, j+1]] + transeq
->>>>>>> 4cd153a4
 
     @classmethod
     def transpositions_to_standard_strong( self, transeq, k, emptyTableau=[] ):
