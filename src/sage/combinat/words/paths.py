--- conflicted
+++ resolved
@@ -1420,11 +1420,7 @@
             color = dict( (a, hue(A.rank(a)/float(A.cardinality()))) for a in A )
         it = self.projected_point_iterator(v, ring=ring)
         if kind == 'right':
-<<<<<<< HEAD
-            start = it.next()
-=======
             start = next(it)
->>>>>>> b22c33b8
         elif kind != 'left':
             raise ValueError('unknown value for kind (=%s)'%kind)
         tout = [point([c], color=color[a], size=size) for a, c in izip(self, it) if a in letters]
