--- conflicted
+++ resolved
@@ -282,14 +282,9 @@
             self.n = W.degree()
         else:
             self.n = W.cartan_type().rank() + 1
-<<<<<<< HEAD
+        category = category.Unital().FiniteDimensional().WithBasis().Cellular()
         GroupAlgebra_class.__init__(self, R, W, prefix='',
                                     latex_prefix='', category=category)
-=======
-        category = category.Unital().FiniteDimensional().WithBasis().Cellular()
-        CombinatorialFreeModule.__init__(self, R, W, prefix='',
-                                         latex_prefix='', category=category)
->>>>>>> 276d5299
 
     def _repr_(self):
         """
