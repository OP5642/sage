--- conflicted
+++ resolved
@@ -325,8 +325,91 @@
     for P in _set_partition_block_gen(n, k, a):
         yield from_word(<list> P, base)
 
+## Perfect matchings iterator
+
+def perfect_matchings_iterator(Py_ssize_t n):
+    r"""
+    Iterate over all perfect matchings with ``n`` parts.
+
+    This iterates over all perfect matchings of `\{0, 1, \ldots, 2n-1\}`
+    using a Gray code for fixed-point-free involutions due to Walsh [Wal2001]_.
+
+    EXAMPLES::
+
+        sage: from sage.combinat.combinat_cython import perfect_matchings_iterator
+        sage: list(perfect_matchings_iterator(1))
+        [[(0, 1)]]
+        sage: list(perfect_matchings_iterator(2))
+        [[(0, 1), (2, 3)], [(0, 2), (1, 3)], [(0, 3), (1, 2)]]
+
+        sage: list(perfect_matchings_iterator(0))
+        [[]]
+
+    REFERENCES:
+
+    - [Wal2001]_
+    """
+    if n == 0:
+        yield []
+        return
+
+    cdef Py_ssize_t i, x, y, g, j, J
+    cdef Py_ssize_t* e = <Py_ssize_t*> check_allocarray(2*n, sizeof(Py_ssize_t))
+    for i in range(2*n):
+        e[i] = i
+    cdef Py_ssize_t* f = <Py_ssize_t*> check_allocarray(2*n, sizeof(Py_ssize_t))
+    for i in range(2*n):
+        if i % 2 == 0:
+            f[i] = i + 1
+        else:
+            f[i] = i - 1
+    cdef bint odd = False
+
+    yield convert(f, n)
+    while e[0] != n - 1:
+        i = e[0]
+        if odd:
+            x = 2 * i
+        else:
+            x = i
+
+        y = f[x]
+        g = y - x - 1
+        if g % 2 == odd:
+            g += 1
+            j = y + 1
+        else:
+            g -= 1
+            j = y-1
+        J = f[j]
+        f[y] = J
+        f[J] = y
+        f[x] = j
+        f[j] = x
+        odd = not odd
+        e[0] = 0
+        if g == 0 or g == 2 * (n-i-1):
+            e[i] = e[i+1]
+            e[i+1] = i + 1
+
+        yield convert(f, n)
+
+    sig_free(e)
+    sig_free(f)
+
+cdef list convert(Py_ssize_t* f, Py_ssize_t n):
+    """
+    Convert a list ``f`` representing a fixed-point free involution
+    to a set partition.
+    """
+    cdef list ret = []
+    cdef Py_ssize_t i
+    for i in range(2*n):
+        if i < f[i]:
+            ret.append((i, f[i]))
+    return ret
+
 #####################################################################
-<<<<<<< HEAD
 ## Linear extension iterator
 
 from copy import copy
@@ -603,88 +686,3 @@
         yield _le[:]
     for e in _linear_extension_gen(D, _le, _a, _b, _is_plus, _max_pair):
         yield e
-=======
-## Perfect matchings iterator
-
-def perfect_matchings_iterator(Py_ssize_t n):
-    r"""
-    Iterate over all perfect matchings with ``n`` parts.
-
-    This iterates over all perfect matchings of `\{0, 1, \ldots, 2n-1\}`
-    using a Gray code for fixed-point-free involutions due to Walsh [Wal2001]_.
-
-    EXAMPLES::
-
-        sage: from sage.combinat.combinat_cython import perfect_matchings_iterator
-        sage: list(perfect_matchings_iterator(1))
-        [[(0, 1)]]
-        sage: list(perfect_matchings_iterator(2))
-        [[(0, 1), (2, 3)], [(0, 2), (1, 3)], [(0, 3), (1, 2)]]
-
-        sage: list(perfect_matchings_iterator(0))
-        [[]]
-
-    REFERENCES:
-
-    - [Wal2001]_
-    """
-    if n == 0:
-        yield []
-        return
-
-    cdef Py_ssize_t i, x, y, g, j, J
-    cdef Py_ssize_t* e = <Py_ssize_t*> check_allocarray(2*n, sizeof(Py_ssize_t))
-    for i in range(2*n):
-        e[i] = i
-    cdef Py_ssize_t* f = <Py_ssize_t*> check_allocarray(2*n, sizeof(Py_ssize_t))
-    for i in range(2*n):
-        if i % 2 == 0:
-            f[i] = i + 1
-        else:
-            f[i] = i - 1
-    cdef bint odd = False
-
-    yield convert(f, n)
-    while e[0] != n - 1:
-        i = e[0]
-        if odd:
-            x = 2 * i
-        else:
-            x = i
-
-        y = f[x]
-        g = y - x - 1
-        if g % 2 == odd:
-            g += 1
-            j = y + 1
-        else:
-            g -= 1
-            j = y-1
-        J = f[j]
-        f[y] = J
-        f[J] = y
-        f[x] = j
-        f[j] = x
-        odd = not odd
-        e[0] = 0
-        if g == 0 or g == 2 * (n-i-1):
-            e[i] = e[i+1]
-            e[i+1] = i + 1
-
-        yield convert(f, n)
-
-    sig_free(e)
-    sig_free(f)
-
-cdef list convert(Py_ssize_t* f, Py_ssize_t n):
-    """
-    Convert a list ``f`` representing a fixed-point free involution
-    to a set partition.
-    """
-    cdef list ret = []
-    cdef Py_ssize_t i
-    for i in range(2*n):
-        if i < f[i]:
-            ret.append((i, f[i]))
-    return ret
->>>>>>> fc36a57a
