--- conflicted
+++ resolved
@@ -76,19 +76,11 @@
     OUTPUT:
 
     The kind of output depends on the input:
-<<<<<<< HEAD
 
     - if ``existence=False`` (the default) then the output is a list of lists
       that represent a `TD(k,n)` with
       `V_1=\{0,\dots,n-1\},\dots,V_k=\{(k-1)n,\dots,kn-1\}`
 
-=======
-
-    - if ``existence=False`` (the default) then the output is a list of lists
-      that represent a `TD(k,n)` with
-      `V_1=\{0,\dots,n-1\},\dots,V_k=\{(k-1)n,\dots,kn-1\}`
-
->>>>>>> 9f10ad93
     - if ``existence=True`` and ``k`` is an integer, then the function returns a
       troolean: either ``True``, ``Unknown`` or ``False``
 
@@ -261,29 +253,22 @@
     """
     # Is k is None we find the largest available
     if k is None:
-<<<<<<< HEAD
-=======
         if n == 1:
             if existence:
                 from sage.rings.infinity import Infinity
                 return Infinity
             raise ValueError("there are no bound on k when n=1.")
 
->>>>>>> 9f10ad93
         k = orthogonal_array(None,n,existence=True)
         if existence:
             return k
 
-<<<<<<< HEAD
-    if k >= n+2:
-=======
     if n == 1:
         if existence:
             return True
         TD = [range(k)]
 
     elif k >= n+2:
->>>>>>> 9f10ad93
         if existence:
             return False
         raise EmptySetError("No Transversal Design exists when k>=n+2 if n>=2")
@@ -732,9 +717,6 @@
         sage: designs.orthogonal_array(12,20,existence=True)
         Unknown
 
-<<<<<<< HEAD
-    """
-=======
     TESTS:
 
     The special case `n=1`::
@@ -749,7 +731,6 @@
         ValueError: there are no bound on k when n=1.
     """
 
->>>>>>> 9f10ad93
     from sage.rings.finite_rings.constructor import FiniteField
     from latin_squares import mutually_orthogonal_latin_squares
     from database import OA_constructions
@@ -763,14 +744,6 @@
                 return Infinity
             raise ValueError("there are no bound on k when n=1.")
 
-        for k in range(1,n+2):
-            if not orthogonal_array(k+1,n,existence=True):
-                break
-        if existence:
-            return k
-
-    # If k is set to None we find the largest value available
-    if k is None:
         for k in range(1,n+2):
             if not orthogonal_array(k+1,n,existence=True):
                 break
