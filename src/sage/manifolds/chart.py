--- conflicted
+++ resolved
@@ -330,17 +330,11 @@
         # The chart is added to the domain's atlas, as well as to all the
         # atlases of the domain's supersets; moreover the first defined chart
         # is considered as the default chart
-<<<<<<< HEAD
         for sd in domain.open_supersets():
-            # the chart is added in the top charts only if its coordinates have
-            # not been used:
-=======
-        for sd in self._domain.open_supersets():
             # the chart is added in the top charts iff its coordinates have
             # not been used on a domain including the chart's domain:
->>>>>>> 4e316e9f
             for chart in sd._atlas:
-                if (self._domain.is_subset(chart._domain)
+                if (domain.is_subset(chart._domain)
                     and self._xx == chart._xx):
                     break
             else:
