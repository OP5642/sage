r"""
Wrapper class for abelian groups

This class is intended as a template for anything in Sage that needs the
functionality of abelian groups. One can create an AdditiveAbelianGroupWrapper
object from any given set of elements in some given parent, as long as an
``_add_`` method has been defined.


EXAMPLES:

We create a toy example based on the Mordell-Weil group of an elliptic curve over `\QQ`::

    sage: E = EllipticCurve('30a2')
    sage: pts = [E(4,-7,1), E(7/4, -11/8, 1), E(3, -2, 1)]
    sage: M = AdditiveAbelianGroupWrapper(pts[0].parent(), pts, [3, 2, 2])
    sage: M
    Additive abelian group isomorphic to Z/3 + Z/2 + Z/2 embedded in Abelian
    group of points on Elliptic Curve defined by y^2 + x*y + y = x^3 - 19*x + 26
    over Rational Field
    sage: M.gens()
    ((4 : -7 : 1), (7/4 : -11/8 : 1), (3 : -2 : 1))
    sage: 3*M.0
    (0 : 1 : 0)
    sage: 3000000000000001 * M.0
    (4 : -7 : 1)
    sage: M == loads(dumps(M))  # known bug, see https://trac.sagemath.org/sage_trac/ticket/11599#comment:7
    True

We check that ridiculous operations are being avoided::

    sage: set_verbose(2, 'additive_abelian_wrapper.py')
    sage: 300001 * M.0
    verbose 1 (...: additive_abelian_wrapper.py, _discrete_exp) Calling discrete exp on (1, 0, 0)
    (4 : -7 : 1)
    sage: set_verbose(0, 'additive_abelian_wrapper.py')


.. TODO::

<<<<<<< HEAD
- The discrete_exp function can potentially be sped up substantially via caching.
- Think about subgroups and quotients, which probably won't work in the current
  implementation -- some fiddly adjustments will be needed in order to be able
  to pass extra arguments to the subquotient's init method.
=======
    - Implement proper black-box discrete logarithm (using baby-step
      giant-step).  The discrete_exp function can also potentially be
      speeded up substantially via caching.

    - Think about subgroups and quotients, which probably won't work
      in the current implementation -- some fiddly adjustments will be
      needed in order to be able to pass extra arguments to the
      subquotient's init method.
>>>>>>> 69d2b2da
"""
from __future__ import absolute_import

from . import additive_abelian_group as addgp
from sage.rings.all import ZZ
from sage.misc.misc import verbose
from sage.categories.morphism import Morphism
from sage.structure.element import parent
from sage.modules.free_module_element import vector


class UnwrappingMorphism(Morphism):
    r"""
    The embedding into the ambient group. Used by the coercion framework.
    """
    def __init__(self, domain):
        r"""
        EXAMPLES::

            sage: G = AdditiveAbelianGroupWrapper(QQbar, [sqrt(QQbar(2)), sqrt(QQbar(3))], [0, 0])
            sage: F = QQbar.coerce_map_from(G); F
            Generic morphism:
              From: Additive abelian group isomorphic to Z + Z embedded in Algebraic Field
              To:   Algebraic Field
            sage: type(F)
            <class 'sage.groups.additive_abelian.additive_abelian_wrapper.UnwrappingMorphism'>
        """
        Morphism.__init__(self, domain.Hom(domain.universe()))

    def _call_(self, x):
        r"""
        TESTS::

            sage: E = EllipticCurve("65a1")
            sage: G = E.torsion_subgroup()
            sage: isinstance(G, sage.groups.additive_abelian.additive_abelian_wrapper.AdditiveAbelianGroupWrapper)
            True
            sage: P1 = E([1,-1,1])
            sage: P2 = E([0,1,0])
            sage: P1 in G # indirect doctest
            False
            sage: P2 in G
            True
            sage: (G(P2) + P1) in G
            False
            sage: (G(P2) + P1).parent()
            Abelian group of points on Elliptic Curve defined by y^2 + x*y = x^3 - x over Rational Field
        """
        return self.codomain()(x.element())


class AdditiveAbelianGroupWrapperElement(addgp.AdditiveAbelianGroupElement):
    """
    An element of an :class:`AdditiveAbelianGroupWrapper`.
    """

    def __init__(self, parent, vector, element=None, check=False):
        r"""
        EXAMPLES::

            sage: from sage.groups.additive_abelian.additive_abelian_wrapper import AdditiveAbelianGroupWrapper
            sage: G = AdditiveAbelianGroupWrapper(QQbar, [sqrt(QQbar(2)), sqrt(QQbar(3))], [0, 0])
            sage: G.0 # indirect doctest
            1.414213562373095?
        """
        addgp.AdditiveAbelianGroupElement.__init__(self, parent, vector, check)
        if element is not None:
            element = self.parent().universe()(element)
        self._element = element

    def element(self):
        r"""
        Return the underlying object that this element wraps.

        EXAMPLES::

            sage: T = EllipticCurve('65a').torsion_subgroup().gen(0)
            sage: T; type(T)
            (0 : 0 : 1)
            <class 'sage.schemes.elliptic_curves.ell_torsion.EllipticCurveTorsionSubgroup_with_category.element_class'>
            sage: T.element(); type(T.element())
            (0 : 0 : 1)
            <class 'sage.schemes.elliptic_curves.ell_point.EllipticCurvePoint_number_field'>
        """
        if self._element is None:
            self._element = self.parent()._discrete_exp(self._hermite_lift())
        return self._element

    def _repr_(self):
        r"""
        String representation of self.

        EXAMPLES::

            sage: T = EllipticCurve('65a').torsion_subgroup().gen(0)
            sage: repr(T) # indirect doctest
            '(0 : 0 : 1)'
        """
        return repr(self.element())


class AdditiveAbelianGroupWrapper(addgp.AdditiveAbelianGroup_fixed_gens):
    """
    The parent of :class:`AdditiveAbelianGroupWrapperElement`
    """

    Element = AdditiveAbelianGroupWrapperElement

    def __init__(self, universe, gens, invariants):
        r"""
        EXAMPLES::

            sage: AdditiveAbelianGroupWrapper(QQbar, [sqrt(QQbar(2)), sqrt(QQbar(3))], [0, 0]) # indirect doctest
            Additive abelian group isomorphic to Z + Z embedded in Algebraic Field
        """
        self._universe = universe
        self._gen_elements = tuple(universe(x) for x in gens)
        self._gen_orders = invariants
        cover,rels = addgp.cover_and_relations_from_invariants(invariants)
        addgp.AdditiveAbelianGroup_fixed_gens.__init__(self, cover, rels, cover.gens())
        self._unset_coercions_used()
        self.register_embedding(UnwrappingMorphism(self))

    def universe(self):
        r"""
        The ambient group in which this abelian group lives.

        EXAMPLES::

            sage: G = AdditiveAbelianGroupWrapper(QQbar, [sqrt(QQbar(2)), sqrt(QQbar(3))], [0, 0])
            sage: G.universe()
            Algebraic Field
        """
        return self._universe

    def generator_orders(self):
        r"""
        The orders of the generators with which this group was initialised.
        (Note that these are not necessarily a minimal set of generators.)
        Generators of infinite order are returned as 0. Compare
        ``self.invariants()``, which returns the orders of a minimal set of
        generators.

        EXAMPLES::

            sage: V = Zmod(6)**2
            sage: G = AdditiveAbelianGroupWrapper(V, [2*V.0, 3*V.1], [3, 2])
            sage: G.generator_orders()
            (3, 2)
            sage: G.invariants()
            (6,)
        """
        return tuple(self._gen_orders)

    def _repr_(self):
        r"""
        EXAMPLES::

            sage: G = AdditiveAbelianGroupWrapper(QQbar, [sqrt(QQbar(2)), sqrt(QQbar(3))], [0, 0])
            sage: repr(G) # indirect doctest
            'Additive abelian group isomorphic to Z + Z embedded in Algebraic Field'
        """
        return addgp.AdditiveAbelianGroup_fixed_gens._repr_(self) + " embedded in " + self.universe()._repr_()

    def _discrete_exp(self, v):
        r"""
        Given a list (or other iterable) of length equal to the number of
        generators of this group, compute the element of the ambient group with
        those exponents in terms of the generators of self.

        EXAMPLES::

            sage: G = AdditiveAbelianGroupWrapper(QQbar, [sqrt(QQbar(2)), -1], [0, 0])
            sage: v = G._discrete_exp([3, 5]); v
            -0.7573593128807148?
            sage: v.parent() is QQbar
            True
        """
        v = self.V()(v)
        verbose("Calling discrete exp on %s" % v)
        # DUMB IMPLEMENTATION!
        return sum([self._gen_elements[i] * ZZ(v[i]) for i in range(len(v))], self.universe()(0))

    def _discrete_log_pgroup(self, p, aa, b):
        r"""
        Attempt to express an element of p-power order in terms of
        generators of a p-subgroup of self.

        Used as a subroutine in the _discrete_log() method.

        ALGORITHM:

        This implements a basic version of the recursive algorithm
        from [Suth2008]_.
        The base cases are handled using a variant of Shanks'
        baby-step giant-step algorithm for products of cyclic groups.

        EXAMPLES::

            sage: G = AdditiveAbelianGroup([5, 5**2, 5**4, 5**4])
            sage: (a, b, c, d) = gs = G.gens()
            sage: A = AdditiveAbelianGroupWrapper(a.parent(), gs, [g.order() for g in gs])
            sage: A._discrete_log_pgroup(5, gs, a + 17 * b + 123 * c + 456 * d)
            (1, 17, 123, 456)
        """
        from sage.arith.misc import valuation
        from sage.functions.other import ceil, sqrt
        from itertools import product as iproduct

        vals = [valuation(a.order(), p) for a in aa]
        qq = lambda j, k: vector(p ** (j + max(0, v - k)) for a, v in zip(aa, vals))
        subbasis = lambda j, k: [q * a for q, a in zip(qq(j, k), aa)]
        dotprod = lambda xs, ys: sum(x * y for x, y in zip(xs, ys))

        def _base(j, k, c):

            assert k - j == 1
            aajk = subbasis(j, k)
            assert all(a.order() in (1, p) for a in aajk)
            idxs = [i for i, a in enumerate(aajk) if a.order() == p]

            rs = [([0], [0]) for i in range(len(aajk))]
            for i in range(len(idxs)):
                rs[idxs[i]] = (range(p), [0]) if i % 2 else ([0], range(p))
            if len(idxs) % 2:
                m = ceil(sqrt(p))
                rs[idxs[-1]] = range(0, p, m), range(m)

            tab = {}
            for x in iproduct(*(r for r, _ in rs)):
                key = dotprod(x, aajk)
                if hasattr(key, 'set_immutable'): key.set_immutable()
                tab[key] = vector(x)
            for y in iproduct(*(r for _, r in rs)):
                key = c - dotprod(y, aajk)
                if hasattr(key, 'set_immutable'): key.set_immutable()
                try:
                    return tab[key] + vector(y)
                except KeyError:
                    pass

            raise TypeError('Not in group')

        def _rec(j, k, c):

            assert 0 <= j < k

            if k - j <= 1: # base case
                return _base(j, k, c)

            w = 2
            js = list(range(j, k, (k-j+w-1) // w)) + [k]
            assert len(js) == w + 1

            x = vector([0] * len(aa))
            for i in reversed(range(w)):

                gamma = p ** (js[i] - j) * c - dotprod(x, subbasis(js[i], k))

                v = _rec(js[i], js[i+1], gamma)

                assert not any(q1 % q2 for q1, q2 in zip(qq(js[i], js[i+1]), qq(js[i], k)))
                x += vector(q1 // q2 * r for q1, q2, r in zip(qq(js[i], js[i+1]), qq(js[i], k), v))

            return x

        return _rec(0, max(vals), b)

    def _discrete_log(self, x, gens=None):
        r"""
        Given an element of the ambient group, attempt to express it in terms
        of the generators of self or the given generators of a subgroup.

        EXAMPLES::

            sage: G = AdditiveAbelianGroup([2, 2*3, 2*3*5, 2*3*5*7, 2*3*5*7*11])
            sage: A = AdditiveAbelianGroupWrapper(G.0.parent(), G.gens(), [g.order() for g in G.gens()])
            sage: A._discrete_log(G.0 + 5 * G.1 + 23 * G.2 + 127 * G.3 + 539 * G.4)
            (1, 5, 23, 127, 539)
            sage: V = Zmod(8)**2; G = AdditiveAbelianGroupWrapper(V, [[2,2],[4,0]], [4, 2])
            sage: G._discrete_log(V([6, 2]))
            (1, 1)
            sage: G._discrete_log(V([6, 4]))
            Traceback (most recent call last):
            ...
            TypeError: Not in group
            sage: F.<t> = GF(1009**2, modulus=x**2+11); E = EllipticCurve(j=F(940))
            sage: P, Q = E(900*t + 228, 974*t + 185), E(1007*t + 214, 865*t + 802)
            sage: E.abelian_group()._discrete_log(123 * P + 777 * Q, [P, Q])
            (123, 777)
            sage: G = AdditiveAbelianGroupWrapper(QQbar, [sqrt(2)], [0])
            sage: G._discrete_log(QQbar(2*sqrt(2)))
            Traceback (most recent call last):
            ...
            NotImplementedError: No black-box discrete log for infinite abelian groups
        """
        from sage.arith.misc import CRT_list
        from sage.rings.infinity import Infinity

        if self.order() == Infinity:
            raise NotImplementedError("No black-box discrete log for infinite abelian groups")

        if gens is None:
            gens = self.gens()

        gens = [g if parent(g) is self.universe() else g.element() for g in gens]
        x = x if parent(x) is self.universe() else x.element()

        crt_data = [[] for _ in gens]
        for p, e in self.order().factor():
            cofactor = self.order() // p ** e
            pgens = [cofactor * g for g in gens]
            y = cofactor * x

            plog = self._discrete_log_pgroup(p, pgens, y)

            for i, (r, g) in enumerate(zip(plog, pgens)):
                crt_data[i].append((r, ZZ(g.order())))

        res = vector(CRT_list(*map(list, zip(*l))) for l in crt_data)
        assert x == sum(r * g for r, g in zip(res, gens))
        return res

    def _element_constructor_(self, x, check=False):
        r"""
        Create an element from x. This may be either an element of self, an element of the
        ambient group, or an iterable (in which case the result is the corresponding
        product of the generators of self).

        EXAMPLES::

            sage: V = Zmod(8)**2; G = AdditiveAbelianGroupWrapper(V, [[2,2],[4,0]], [4, 2])
            sage: G(V([6,2]))
            (6, 2)
            sage: G([1,1])
            (6, 2)
            sage: G(G([1,1]))
            (6, 2)
        """
        if parent(x) is self.universe():
            return self.element_class(self, self._discrete_log(x), element = x)
        return addgp.AdditiveAbelianGroup_fixed_gens._element_constructor_(self, x, check)
<|MERGE_RESOLUTION|>--- conflicted
+++ resolved
@@ -38,12 +38,6 @@
 
 .. TODO::
 
-<<<<<<< HEAD
-- The discrete_exp function can potentially be sped up substantially via caching.
-- Think about subgroups and quotients, which probably won't work in the current
-  implementation -- some fiddly adjustments will be needed in order to be able
-  to pass extra arguments to the subquotient's init method.
-=======
     - Implement proper black-box discrete logarithm (using baby-step
       giant-step).  The discrete_exp function can also potentially be
       speeded up substantially via caching.
@@ -52,7 +46,6 @@
       in the current implementation -- some fiddly adjustments will be
       needed in order to be able to pass extra arguments to the
       subquotient's init method.
->>>>>>> 69d2b2da
 """
 from __future__ import absolute_import
 
