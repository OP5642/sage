--- conflicted
+++ resolved
@@ -38,7 +38,6 @@
 from sage.misc.all import verbose, sage_eval, SAGE_TMP
 import sage.interfaces.gp
 from sage.env import SAGE_EXTCODE
-
 
 
 
@@ -175,11 +174,6 @@
         sage: L.taylor_series(1,3)
         0.0374412812685155 + 0.0709221123619322*z + 0.0380744761270520*z^2 + O(z^3)
     """
-<<<<<<< HEAD
-    def __init__(self, conductor, gammaV, weight, eps,
-                 poles=[], residues='automatic', prec=53,
-                 init=None):
-=======
 
     __gp = None
     __globals = set()  # set of global variables defined in a run of the
@@ -202,7 +196,6 @@
     def __init__(self, conductor, gammaV, weight, eps, \
                        poles=[], residues='automatic', prec=53,
                        init=None):
->>>>>>> 7177ef5d
         """
         Initialization of Dokchitser calculator EXAMPLES::
 
@@ -219,10 +212,7 @@
         self.prec = prec
         self.__CC = ComplexField(self.prec)
         self.__RR = self.__CC._real_field()
-<<<<<<< HEAD
-=======
         self.__initialized = False
->>>>>>> 7177ef5d
         if init is not None:
             self.init_coeffs(init)
 
@@ -258,27 +248,6 @@
             self._instantiate_gp()
         elif self.__initialized:
             return self.__gp
-<<<<<<< HEAD
-        except AttributeError:
-            logfile = None
-            # For debugging
-            import os
-            from sage.env import DOT_SAGE
-            logfile = os.path.join(DOT_SAGE, 'dokchitser.log')
-            g = sage.interfaces.gp.Gp(script_subdirectory='dokchitser',
-                                      logfile=logfile)
-            g.read('computel.gp')
-            self.__gp = g
-            self._gp_eval('default(realprecision, %s)' % (self.prec // 3 + 2))
-            self._gp_eval('conductor = %s' % self.conductor)
-            self._gp_eval('gammaV = %s' % self.gammaV)
-            self._gp_eval('weight = %s' % self.weight)
-            self._gp_eval('sgn = %s' % self.eps)
-            self._gp_eval('Lpoles = %s' % self.poles)
-            self._gp_eval('Lresidues = %s' % self.residues)
-            g._dokchitser = True
-            return g
-=======
 
         self.__initialized = True
 
@@ -361,7 +330,6 @@
 
         cmd = '%s = %s' % (varname, value)
         return self._gp_eval(cmd)
->>>>>>> 7177ef5d
 
     def _gp_eval(self, s):
         try:
@@ -398,11 +366,7 @@
             sage: L.num_coeffs()
             4
         """
-<<<<<<< HEAD
-        return Integer(self.gp().eval('cflength(%s)' % T))
-=======
         return Integer(self._gp_call_inst('cflength', T))
->>>>>>> 7177ef5d
 
     def init_coeffs(self, v, cutoff=1,
                     w=None,
@@ -423,11 +387,7 @@
 
         -  ``w`` -- list of complex numbers or string (pari function of k)
 
-<<<<<<< HEAD
-        -  ``pari_precode`` -- some code to egxecute in pari
-=======
         -  ``pari_precode`` -- some code to execute in pari
->>>>>>> 7177ef5d
            before calling initLdata
 
         -  ``max_imaginary_part`` -- (default: 0): redefine if
@@ -493,23 +453,6 @@
         cutoff = RR(cutoff)
         if isinstance(v, str):
             if w is None:
-<<<<<<< HEAD
-                self._gp_eval('initLdata("%s", %s)' % (v, cutoff))
-                return
-            self._gp_eval('initLdata("%s",%s,"%s")' % (v, cutoff, w))
-            return
-        if not isinstance(v, (list, tuple)):
-            raise TypeError("v (=%s) must be a list, tuple, or string" % v)
-        CC = self.__CC
-        v = ','.join([CC(a)._pari_init_() for a in v])
-        self._gp_eval('Avec = [%s]' % v)
-        if w is None:
-            self._gp_eval('initLdata("Avec[k]", %s)' % cutoff)
-            return
-        w = ','.join([CC(a)._pari_init_() for a in w])
-        self._gp_eval('Bvec = [%s]' % w)
-        self._gp_eval('initLdata("Avec[k]",%s,"Bvec[k]")' % cutoff)
-=======
                 self._gp_call_inst('initLdata', '"%s"' % v, cutoff)
             else:
                 self._gp_call_inst('initLdata', '"%s"' % v, cutoff, '"%s"' % w)
@@ -528,7 +471,6 @@
                                    '"Bvec[k]"')
         self.__init = (v, cutoff, w, pari_precode, max_imaginary_part,
                        max_asymp_coeffs)
->>>>>>> 7177ef5d
 
     def __to_CC(self, s):
         s = s.replace('.E', '.0E').replace(' ', '')
@@ -566,11 +508,7 @@
             self.__values = {}
         except KeyError:
             pass
-<<<<<<< HEAD
-        z = self.gp().eval('L(%s)' % s)
-=======
         z = self._gp_call_inst('L', s)
->>>>>>> 7177ef5d
         if 'pole' in z:
             print(z)
             raise ArithmeticError
@@ -607,11 +545,7 @@
         self.__check_init()
         s = self.__CC(s)
         k = Integer(k)
-<<<<<<< HEAD
-        z = self.gp().eval('L(%s,,%s)' % (s, k))
-=======
         z = self._gp_call_inst('L', s, '', k)
->>>>>>> 7177ef5d
         if 'pole' in z:
             raise ArithmeticError(z)
         elif 'Warning' in z:
@@ -664,12 +598,8 @@
         a = self.__CC(a)
         k = Integer(k)
         try:
-<<<<<<< HEAD
-            z = self.gp()('Vec(Lseries(%s,,%s))' % (a, k - 1))
-=======
             z = self._gp_call_inst('Lseries', a, '', k - 1)
             z = self.gp()('Vec(%s)' % z)
->>>>>>> 7177ef5d
         except TypeError as msg:
             raise RuntimeError("%s\nUnable to compute Taylor expansion (try lowering the number of terms)" % msg)
         r = repr(z)
@@ -728,12 +658,8 @@
             -9.73967861488124
         """
         self.__check_init()
-<<<<<<< HEAD
-        z = self.gp().eval('checkfeq(%s)' % T).replace(' ', '')
-=======
         z = self._gp_call_inst('checkfeq', T)
         z = z.replace(' ', '')
->>>>>>> 7177ef5d
         return self.__CC(z)
 
     def set_coeff_growth(self, coefgrow):
@@ -763,13 +689,8 @@
         """
         if not isinstance(coefgrow, str):
             raise TypeError("coefgrow must be a string")
-<<<<<<< HEAD
-        g = self.gp()
-        g.eval('coefgrow(n) = %s' % (coefgrow.replace('\n', ' ')))
-=======
 
         self._gp_set_inst('coefgrow(n)', coefgrow.replace('\n', ' '))
->>>>>>> 7177ef5d
 
 
 def reduce_load_dokchitser(D):
