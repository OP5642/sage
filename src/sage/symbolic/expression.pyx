--- conflicted
+++ resolved
@@ -8238,8 +8238,6 @@
             sage: f.simplify_full()
             1/2*log(2*t) - 1/2*log(t)
             sage: forget()
-<<<<<<< HEAD
-=======
 
         Complex logs are not contracted, :trac:`17556`::
 
@@ -8256,7 +8254,6 @@
             sage: f = ( e^(I*x) - e^(-I*x) ) / ( I*e^(I*x) + I*e^(-I*x) )
             sage: f.simplify_full()
             sin(x)/cos(x)
->>>>>>> a70d6821
 
         """
         x = self
@@ -8413,12 +8410,8 @@
     def simplify_real(self):
         r"""
         Simplify the given expression over the real numbers. This allows
-<<<<<<< HEAD
-        the simplification of `\sqrt{x^{2}}` into `\left|x\right|`.
-=======
         the simplification of `\sqrt{x^{2}}` into `\left|x\right|` and
         the contraction of `\log(x) + \log(y)` into `\log(xy)`.
->>>>>>> a70d6821
 
         INPUT:
 
@@ -8435,8 +8428,6 @@
             sage: f.simplify_real()
             abs(x)
 
-<<<<<<< HEAD
-=======
         ::
 
             sage: y = SR.var('y')
@@ -8444,7 +8435,6 @@
             sage: f.simplify_real()
             log(x*y^2)
 
->>>>>>> a70d6821
         TESTS:
 
         We set the Maxima ``domain`` variable to 'real' before we call
@@ -8510,13 +8500,9 @@
         for v in self.variables():
             assume(v, 'real');
 
-<<<<<<< HEAD
-        result = self.simplify();
-=======
         # This will round trip through Maxima, essentially performing
         # self.simplify() in the process.
         result = self.simplify_log()
->>>>>>> a70d6821
 
         # Set the domain back to what it was before we were called.
         maxima.eval('domain: %s$' % original_domain)
