"""
Symbolic Expressions

RELATIONAL EXPRESSIONS:

We create a relational expression::

    sage: x = var('x')
    sage: eqn = (x-1)^2 <= x^2 - 2*x + 3
    sage: eqn.subs(x == 5)
    16 <= 18

Notice that squaring the relation squares both sides.

::

    sage: eqn^2
    (x - 1)^4 <= (x^2 - 2*x + 3)^2
    sage: eqn.expand()
    x^2 - 2*x + 1 <= x^2 - 2*x + 3

The can transform a true relational into a false one::

    sage: eqn = SR(-5) < SR(-3); eqn
    -5 < -3
    sage: bool(eqn)
    True
    sage: eqn^2
    25 < 9
    sage: bool(eqn^2)
    False

We can do arithmetic with relationals::

    sage: e = x+1 <= x-2
    sage: e + 2
    x + 3 <= x
    sage: e - 1
    x <= x - 3
    sage: e*(-1)
    -x - 1 <= -x + 2
    sage: (-2)*e
    -2*x - 2 <= -2*x + 4
    sage: e*5
    5*x + 5 <= 5*x - 10
    sage: e/5
    1/5*x + 1/5 <= 1/5*x - 2/5
    sage: 5/e
    5/(x + 1) <= 5/(x - 2)
    sage: e/(-2)
    -1/2*x - 1/2 <= -1/2*x + 1
    sage: -2/e
    -2/(x + 1) <= -2/(x - 2)

We can even add together two relations, so long as the operators are
the same::

    sage: (x^3 + x <= x - 17)  + (-x <= x - 10)
    x^3 <= 2*x - 27

Here they are not::

    sage: (x^3 + x <= x - 17)  + (-x >= x - 10)
    Traceback (most recent call last):
    ...
    TypeError: incompatible relations


ARBITRARY SAGE ELEMENTS:

You can work symbolically with any Sage data type.  This can lead to
nonsense if the data type is strange, e.g., an element of a finite
field (at present).

We mix Singular variables with symbolic variables::

    sage: R.<u,v> = QQ[]
    sage: var('a,b,c')
    (a, b, c)
    sage: expand((u + v + a + b + c)^2)
    a^2 + 2*a*b + b^2 + 2*a*c + 2*b*c + c^2 + 2*a*u + 2*b*u + 2*c*u + u^2 + 2*a*v + 2*b*v + 2*c*v + 2*u*v + v^2

TESTS:

Test Jacobian on Pynac expressions. (:trac:`5546`) ::

    sage: var('x,y')
    (x, y)
    sage: f = x + y
    sage: jacobian(f, [x,y])
    [1 1]

Test if matrices work (:trac:`5546`) ::

    sage: var('x,y,z')
    (x, y, z)
    sage: M = matrix(2,2,[x,y,z,x])
    sage: v = vector([x,y])
    sage: M * v
    (x^2 + y^2, x*y + x*z)
    sage: v*M
    (x^2 + y*z, 2*x*y)

Test if comparison bugs from :trac:`6256` are fixed::

    sage: t = exp(sqrt(x)); u = 1/t
    sage: t*u
    1
    sage: t + u
    e^(-sqrt(x)) + e^sqrt(x)
    sage: t
    e^sqrt(x)

Test if :trac:`9947` is fixed::

    sage: real_part(1+2*(sqrt(2)+1)*(sqrt(2)-1))
    3
    sage: a=(sqrt(4*(sqrt(3) - 5)*(sqrt(3) + 5) + 48) + 4*sqrt(3))/ (sqrt(3) + 5)
    sage: a.real_part()
    4*sqrt(3)/(sqrt(3) + 5)
    sage: a.imag_part()
    sqrt(abs(4*(sqrt(3) + 5)*(sqrt(3) - 5) + 48))/(sqrt(3) + 5)
"""

###############################################################################
#   Sage: Open Source Mathematical Software
#       Copyright (C) 2008 William Stein <wstein@gmail.com>
#       Copyright (C) 2008 Burcin Erocal <burcin@erocal.org>
#  Distributed under the terms of the GNU General Public License (GPL),
#  version 2 or any later version.  The full text of the GPL is available at:
#                  http://www.gnu.org/licenses/
###############################################################################

include "sage/ext/interrupt.pxi"
include "sage/ext/stdsage.pxi"
include "sage/ext/cdefs.pxi"
include "sage/ext/python.pxi"

import operator
import ring
import sage.rings.integer
import sage.rings.rational
from sage.structure.element cimport ModuleElement, RingElement, Element
from sage.symbolic.getitem cimport OperandsWrapper
from sage.symbolic.complexity_measures import string_length
from sage.symbolic.function import get_sfunction_from_serial, SymbolicFunction
from sage.rings.rational import Rational  # Used for sqrt.
from sage.misc.derivative import multi_derivative
from sage.rings.infinity import AnInfinity, infinity, minus_infinity, unsigned_infinity
from sage.misc.decorators import rename_keyword
from sage.structure.dynamic_class import dynamic_class

# a small overestimate of log(10,2)
LOG_TEN_TWO_PLUS_EPSILON = 3.321928094887363

cpdef bint is_Expression(x):
    """
    Return True if *x* is a symbolic Expression.

    EXAMPLES::

        sage: from sage.symbolic.expression import is_Expression
        sage: is_Expression(x)
        True
        sage: is_Expression(2)
        False
        sage: is_Expression(SR(2))
        True
    """
    return isinstance(x, Expression)

cpdef bint is_SymbolicEquation(x):
    """
    Return True if *x* is a symbolic equation.

    EXAMPLES:

    The following two examples are symbolic equations::

        sage: from sage.symbolic.expression import is_SymbolicEquation
        sage: is_SymbolicEquation(sin(x) == x)
        True
        sage: is_SymbolicEquation(sin(x) < x)
        True
        sage: is_SymbolicEquation(x)
        False

    This is not, since ``2==3`` evaluates to the boolean
    ``False``::

        sage: is_SymbolicEquation(2 == 3)
        False

    However here since both 2 and 3 are coerced to be symbolic, we
    obtain a symbolic equation::

        sage: is_SymbolicEquation(SR(2) == SR(3))
        True

    """
    return isinstance(x, Expression) and is_a_relational((<Expression>x)._gobj)

cdef class Expression(CommutativeRingElement):
    cpdef object pyobject(self):
        """
        Get the underlying Python object.

        OUTPUT:

        The Python object corresponding to this expression, assuming
        this expression is a single numerical value or an infinity
        representable in Python. Otherwise, a ``TypeError`` is raised.

        EXAMPLES::

            sage: var('x')
            x
            sage: b = -17/3
            sage: a = SR(b)
            sage: a.pyobject()
            -17/3
            sage: a.pyobject() is b
            True

        TESTS::

            sage: SR(oo).pyobject()
            +Infinity
            sage: SR(-oo).pyobject()
            -Infinity
            sage: SR(unsigned_infinity).pyobject()
            Infinity
            sage: SR(I*oo).pyobject()
            Traceback (most recent call last):
            ...
            TypeError: Python infinity cannot have complex phase.
        """
        cdef GConstant* c
        if is_a_constant(self._gobj):
            from sage.symbolic.constants import constants_name_table
            return constants_name_table[GEx_to_str(&self._gobj)]

        if is_a_infinity(self._gobj):
            if (ex_to_infinity(self._gobj).is_unsigned_infinity()): return unsigned_infinity
            if (ex_to_infinity(self._gobj).is_plus_infinity()):     return infinity
            if (ex_to_infinity(self._gobj).is_minus_infinity()):    return minus_infinity
            raise TypeError('Python infinity cannot have complex phase.')

        if not is_a_numeric(self._gobj):
            raise TypeError("self must be a numeric expression")
        return py_object_from_numeric(self._gobj)

    def __init__(self, SR, x=0):
        """
        Nearly all expressions are created by calling new_Expression_from_*,
        but we need to make sure this at least does not leave self._gobj
        uninitialized and segfault.

        TESTS::

            sage: sage.symbolic.expression.Expression(SR)
            0
            sage: sage.symbolic.expression.Expression(SR, 5)
            5

        We test subclassing ``Expression``::

            sage: from sage.symbolic.expression import Expression
            sage: class exp_sub(Expression): pass
            sage: f = function('f')
            sage: t = f(x)
            sage: u = exp_sub(SR, t)
            sage: u.operator()
            f
        """
        self._parent = SR
        cdef Expression exp = self.coerce_in(x)
        GEx_construct_ex(&self._gobj, exp._gobj)

    def __dealloc__(self):
        """
        Delete memory occupied by this expression.
        """
        GEx_destruct(&self._gobj)

    def __getstate__(self):
        """
        Return a tuple describing the state of this expression for pickling.

        This should return all information that will be required to unpickle
        the object. The functionality for unpickling is implemented in
        __setstate__().

        In order to pickle Expression objects, we return a tuple containing

         * 0  - as pickle version number
                in case we decide to change the pickle format in the feature
         * names of symbols of this expression
         * a string representation of self stored in a Pynac archive.

        TESTS::
            sage: var('x,y,z')
            (x, y, z)
            sage: t = 2*x*y^z+3
            sage: s = dumps(t)

            sage: t.__getstate__()
            (0,
             ['x', 'y', 'z'],
             ...)

        """
        cdef GArchive ar
        ar.archive_ex(self._gobj, "sage_ex")
        ar_str = GArchive_to_str(&ar)
        return (0, map(repr, self.variables()), ar_str)

    def _dbgprint(self):
        r"""
        Print pynac debug output to ``stderr``.

        EXAMPLES::

            sage: (1+x)._dbgprint()
            x + 1
        """
        self._gobj.dbgprint()

    def _dbgprinttree(self):
        r"""
        Print pynac expression tree debug output to ``stderr``.

        EXAMPLES:

        The expression tree is composed of Ginac primitives
        and functions, organized by the tree, with various
        other memory and hash information which will vary::

            sage: (1+x+exp(x+1))._dbgprinttree()    # not tested
            add @0x65e5960, hash=0x4727e01a, flags=0x3, nops=3
                x (symbol) @0x6209150, serial=6, hash=0x2057b15e, flags=0xf, domain=0
                1 (numeric) @0x3474cf0, hash=0x0, flags=0x7
                -----
                function exp @0x24835d0, hash=0x765c2165, flags=0xb, nops=1
                    add @0x65df570, hash=0x420740d2, flags=0xb, nops=2
                        x (symbol) @0x6209150, serial=6, hash=0x2057b15e, flags=0xf, domain=0
                        1 (numeric) @0x3474cf0, hash=0x0, flags=0x7
                        -----
                        overall_coeff
                        1 (numeric) @0x65e4df0, hash=0x7fd3, flags=0x7
                        =====
                    =====
                1 (numeric) @0x3474cf0, hash=0x0, flags=0x7
                -----
                overall_coeff
                1 (numeric) @0x663cc40, hash=0x7fd3, flags=0x7
                =====

        TESTS:

        This test is just to make sure the function is working::

            sage: (1+x+exp(x+1))._dbgprinttree()
            add @...
                x (symbol) ...
                1 (numeric) ...
                ...
                overall_coeff
                1 (numeric) ...
                =====
        """
        self._gobj.dbgprinttree();

    def __setstate__(self, state):
        """
        Initialize the state of the object from data saved in a pickle.

        During unpickling __init__ methods of classes are not called, the saved
        data is passed to the class via this function instead.

        TESTS::
            sage: var('x,y,z')
            (x, y, z)
            sage: t = 2*x*y^z+3
            sage: u = loads(dumps(t)) # indirect doctest
            sage: u
            2*x*y^z + 3
            sage: bool(t == u)
            True
            sage: u.subs(x=z)
            2*y^z*z + 3

            sage: loads(dumps(x.parent()(2)))
            2
        """
        # check input
        if state[0] != 0 or len(state) != 3:
            raise ValueError("unknown state information")
        # set parent
        self._set_parent(ring.SR)
        # get variables
        cdef GExList sym_lst
        for name in state[1]:
            sym_lst.append_sym(\
                    ex_to_symbol((<Expression>ring.SR.symbol(name))._gobj))

        # initialize archive
        cdef GArchive ar
        GArchive_from_str(&ar, state[2], len(state[2]))

        # extract the expression from the archive
        GEx_construct_ex(&self._gobj, ar.unarchive_ex(sym_lst, <unsigned>0))

    def __copy__(self):
        """
        TESTS::

            sage: copy(x)
            x
        """
        return new_Expression_from_GEx(self._parent, self._gobj)

    def _repr_(self):
        """
        Return string representation of this symbolic expression.

        EXAMPLES::

            sage: var("x y")
            (x, y)
            sage: repr(x+y)
            'x + y'

        TESTS::

            # printing of modular number equal to -1 as coefficient
            sage: k.<a> = GF(9); k(2)*x
            2*x

            sage: (x+1)*Mod(6,7)
            6*x + 6

            #printing rational functions
            sage: x/y
            x/y
            sage: x/2/y
            1/2*x/y
            sage: .5*x/y
            0.500000000000000*x/y
            sage: x^(-1)
            1/x
            sage: x^(-5)
            x^(-5)
            sage: x^(-y)
            x^(-y)
            sage: 2*x^(-1)
            2/x
            sage: i*x
            I*x
            sage: -x.parent(i)
            -I
            sage: y + 3*(x^(-1))
            y + 3/x

        Printing the exp function::

            sage: x.parent(1).exp()
            e
            sage: x.exp()
            e^x

        Powers::

            sage: _ = var('A,B,n'); (A*B)^n
            (A*B)^n
            sage: (A/B)^n
            (A/B)^n
            sage: n*x^(n-1)
            n*x^(n - 1)
            sage: (A*B)^(n+1)
            (A*B)^(n + 1)
            sage: (A/B)^(n-1)
            (A/B)^(n - 1)
            sage: n*x^(n+1)
            n*x^(n + 1)
            sage: n*x^(n-1)
            n*x^(n - 1)
            sage: n*(A/B)^(n+1)
            n*(A/B)^(n + 1)
            sage: (n+A/B)^(n+1)
            (n + A/B)^(n + 1)

        Powers where the base or exponent is a Python object::

            sage: (2/3)^x
            (2/3)^x
            sage: x^CDF(1,2)
            x^(1.0 + 2.0*I)
            sage: (2/3)^(2/3)
            (2/3)^(2/3)
            sage: (-x)^(1/4)
            (-x)^(1/4)
            sage: k.<a> = GF(9)
            sage: SR(a+1)^x
            (a + 1)^x

        Check if :trac:`7876` is fixed::

            sage: (1/2-1/2*I )*sqrt(2)
            -(1/2*I - 1/2)*sqrt(2)
            sage: latex((1/2-1/2*I )*sqrt(2))
            -\left(\frac{1}{2} i - \frac{1}{2}\right) \, \sqrt{2}

        Check if :trac:`9632` is fixed::

            sage: zeta(x) + cos(x)
            cos(x) + zeta(x)
            sage: psi(1,1/3)*log(3)
            log(3)*psi(1, 1/3)
        """
        return self._parent._repr_element_(self)

    def _ascii_art_(self):
        """
        TESTS::

            sage: i = var('i')
            sage: ascii_art(sum(i^2/pi*x^i, i, 0, oo))
                          2
                         x  + x
            -------------------------------
                  3         2
            - pi*x  + 3*pi*x  - 3*pi*x + pi
            sage: ascii_art(integral(exp(x + x^2)/(x+1), x))
              /
             |
             |   2
             |  x  + x
             | e
             | ------- dx
             |  x + 1
             |
            /
        """
        from sympy import pretty, sympify
        from sage.misc.ascii_art import AsciiArt
        # FIXME:: when *sage* will use at least sympy >= 0.7.2
        # we could use a nice splitting with respect of the AsciiArt module.
        # from sage.misc.ascii_art import AsciiArt, MAX_LENGTH ## for import
        #            num_columns = MAX_LENGTH  ## option of pretty
        try:
            s = pretty(sympify(self, evaluate=False), use_unicode=False)
        except StandardError:
            s = self
        return AsciiArt(str(s).splitlines())

    def _interface_(self, I):
        """
        EXAMPLES::

            sage: f = sin(e + 2)
            sage: f._interface_(sage.calculus.calculus.maxima)
            sin(%e+2)
        """
        if is_a_constant(self._gobj):
            return self.pyobject()._interface_(I)
        return super(Expression, self)._interface_(I)

    def _maxima_(self, session=None):
        """
        EXAMPLES::

            sage: f = sin(e + 2)
            sage: f._maxima_()
            sin(%e+2)
            sage: _.parent() is sage.calculus.calculus.maxima
            True
        """
        if session is None:
            # This chooses the Maxima interface used by calculus
            # Maybe not such a great idea because the "default" interface is another one
            from sage.calculus.calculus import maxima
            return super(Expression, self)._interface_(maxima)
        else:
            return super(Expression, self)._interface_(session)

    def _interface_init_(self, I):
        """
        EXAMPLES::

            sage: a = (pi + 2).sin()
            sage: a._maxima_init_()
            'sin((%pi)+(2))'

            sage: a = (pi + 2).sin()
            sage: a._maple_init_()
            'sin((pi)+(2))'

            sage: a = (pi + 2).sin()
            sage: a._mathematica_init_()
            'Sin[(Pi)+(2)]'

            sage: f = pi + I*e
            sage: f._pari_init_()
            '(Pi)+((exp(1))*(I))'

        TESTS:

        Check if complex numbers are converted to Maxima correctly
        :trac:`7557`::

            sage: SR(1.5*I)._maxima_init_()
            '1.5000000000000000*%i'
            sage: SR(CC.0)._maxima_init_()
            '1.0000000000000000*%i'
            sage: SR(CDF.0)._maxima_init_()
            '1.0000000000000000*%i'
        """
        from sage.symbolic.expression_conversions import InterfaceInit
        return InterfaceInit(I)(self)

    def _gap_init_(self):
        """
        Convert symbolic object to GAP string.

        EXAMPLES::

            sage: gap(e + pi^2 + x^3)
            x^3 + pi^2 + e
        """
        return '"%s"'%repr(self)

    def _singular_init_(self):
        """
        Conversion of a symbolic object to Singular string.

        EXAMPLES::

            sage: singular(e + pi^2 + x^3)
            x^3 + pi^2 + e
        """
        return '"%s"'%repr(self)

    def _magma_init_(self, magma):
        """
        Return string representation in Magma of this symbolic expression.

        Since Magma has no notation of symbolic calculus, this simply
        returns something that evaluates in Magma to a a Magma string.

        EXAMPLES::

            sage: x = var('x')
            sage: f = sin(cos(x^2) + log(x))
            sage: f._magma_init_(magma)
            '"sin(cos(x^2) + log(x))"'
            sage: magma(f)                         # optional - magma
            sin(cos(x^2) + log(x))
            sage: magma(f).Type()                  # optional - magma
            MonStgElt
        """
        return '"%s"'%repr(self)

    def _latex_(self):
        r"""
        Return string representation of this symbolic expression.

        TESTS::

            sage: var('x,y,z')
            (x, y, z)
            sage: latex(y + 3*(x^(-1)))
            y + \frac{3}{x}
            sage: latex(x^(y+z^(1/y)))
            x^{y + z^{\left(\frac{1}{y}\right)}}
            sage: latex(1/sqrt(x+y))
            \frac{1}{\sqrt{x + y}}
            sage: latex(sin(x*(z+y)^x))
            \sin\left(x {\left(y + z\right)}^{x}\right)
            sage: latex(3/2*(x+y)/z/y)
            \frac{3 \, {\left(x + y\right)}}{2 \, y z}
            sage: latex((2^(x^y)))
            2^{\left(x^{y}\right)}
            sage: latex(abs(x))
            {\left| x \right|}
            sage: latex((x*y).conjugate())
            \overline{x} \overline{y}
            sage: latex(x*(1/(x^2)+sqrt(x^7)))
            x {\left(\sqrt{x^{7}} + \frac{1}{x^{2}}\right)}

        Check spacing of coefficients of mul expressions (:trac:`3202` and
        :trac:`13356`)::

            sage: latex(2*3^x)
            2 \cdot 3^{x}
            sage: latex(1/2/3^x)
            \frac{1}{2 \cdot 3^{x}}
            sage: latex(1/2*3^x)
            \frac{1}{2} \cdot 3^{x}

        Powers::

            sage: _ = var('A,B,n')
            sage: latex((n+A/B)^(n+1))
            {\left(n + \frac{A}{B}\right)}^{n + 1}
            sage: latex((A*B)^n)
            \left(A B\right)^{n}
            sage: latex((A*B)^(n-1))
            \left(A B\right)^{n - 1}

        Powers where the base or exponent is a Python object::

            sage: latex((2/3)^x)
            \left(\frac{2}{3}\right)^{x}
            sage: latex(x^CDF(1,2))
            x^{1.0 + 2.0i}
            sage: latex((2/3)^(2/3))
            \left(\frac{2}{3}\right)^{\frac{2}{3}}
            sage: latex((-x)^(1/4))
            \left(-x\right)^{\frac{1}{4}}
            sage: k.<a> = GF(9)
            sage: latex(SR(a+1)^x)
            \left(a + 1\right)^{x}

        More powers (:trac:`7406`)::

            sage: latex((x^pi)^e)
            {\left(x^{\pi}\right)}^{e}
            sage: latex((x^(pi+1))^e)
            {\left(x^{\pi + 1}\right)}^{e}
            sage: a,b,c = var('a b c')
            sage: latex(a^(b^c))
            a^{\left(b^{c}\right)}
            sage: latex((a^b)^c)
            {\left(a^{b}\right)}^{c}

        Separate coefficients to numerator and denominator (:trac:`7363`)::

            sage: latex(2/(x+1))
            \frac{2}{x + 1}
            sage: latex(1/2/(x+1))
            \frac{1}{2 \, {\left(x + 1\right)}}

        Check if rational function coefficients without a ``numerator()`` method
        are printed correctly. :trac:`8491`::

            sage: latex(6.5/x)
            \frac{6.50000000000000}{x}
            sage: latex(Mod(2,7)/x)
            \frac{2}{x}

        Check if we avoid extra parenthesis in rational functions (:trac:`8688`)::

            sage: latex((x+2)/(x^3+1))
            \frac{x + 2}{x^{3} + 1}
            sage: latex((x+2)*(x+1)/(x^3+1))
            \frac{{\left(x + 2\right)} {\left(x + 1\right)}}{x^{3} + 1}
            sage: latex((x+2)/(x^3+1)/(x+1))
            \frac{x + 2}{{\left(x^{3} + 1\right)} {\left(x + 1\right)}}

        Check that the sign is correct (:trac:`9086`)::

            sage: latex(-1/x)
            -\frac{1}{x}
            sage: latex(1/-x)
            -\frac{1}{x}

        More tests for the sign (:trac:`9314`)::

            sage: latex(-2/x)
            -\frac{2}{x}
            sage: latex(-x/y)
            -\frac{x}{y}
            sage: latex(-x*z/y)
            -\frac{x z}{y}
            sage: latex(-x/z/y)
            -\frac{x}{y z}

        Check if :trac:`9394` is fixed::

            sage: var('n')
            n
            sage: latex( e^(2*I*pi*n*x - 2*I*pi*n) )
            e^{\left(2 i \, \pi n x - 2 i \, \pi n\right)}
            sage: latex( e^(2*I*pi*n*x - (2*I+1)*pi*n) )
            e^{\left(2 i \, \pi n x - \left(2 i + 1\right) \, \pi n\right)}
            sage: x+(1-2*I)*y
            x - (2*I - 1)*y
            sage: latex(x+(1-2*I)*y)
            x - \left(2 i - 1\right) \, y

        Check if complex coefficients with denominators are displayed
        correctly (:trac:`10769`)::

            sage: var('a x')
            (a, x)
            sage: latex(1/2*I/x)
            \frac{i}{2 \, x}
            sage: ratio = i/2* x^2/a
            sage: latex(ratio)
            \frac{i \, x^{2}}{2 \, a}

        Parenthesis in powers (:trac:`13262`)::

            sage: latex(1+x^(2/3)+x^(-2/3))
            x^{\frac{2}{3}} + \frac{1}{x^{\frac{2}{3}}} + 1
        """
        return self._parent._latex_element_(self)

    def _mathml_(self):
        """
        Return a MathML representation of this object.

        EXAMPLES::

            sage: mathml(pi)
            <mi>&pi;</mi>
            sage: mathml(pi+2)
            MATHML version of the string pi + 2

        """
        from sage.misc.all import mathml
        try:
            obj = self.pyobject()
        except TypeError:
            return mathml(repr(self))
        return mathml(obj)

    def _integer_(self, ZZ=None):
        """
        EXAMPLES::

            sage: f = x^3 + 17*x -3
            sage: ZZ(f.coeff(x^3))
            1
            sage: ZZ(f.coeff(x))
            17
            sage: ZZ(f.coeff(x,0))
            -3
            sage: type(ZZ(f.coeff(x,0)))
            <type 'sage.rings.integer.Integer'>

        Coercion is done if necessary::

            sage: f = x^3 + 17/1*x
            sage: ZZ(f.coeff(x))
            17
            sage: type(ZZ(f.coeff(x)))
            <type 'sage.rings.integer.Integer'>

        If the symbolic expression is just a wrapper around an integer,
        that very same integer is returned::

            sage: n = 17; SR(n)._integer_() is n
            True
        """
        try:
            n = self.pyobject()
        except TypeError:
            raise TypeError("unable to convert x (=%s) to an integer" % self)
        if isinstance(n, sage.rings.integer.Integer):
            return n
        return sage.rings.integer.Integer(n)

    def __int__(self):
        """
        EXAMPLES::

            sage: int(log(8)/log(2))
            3
            sage: int(-log(8)/log(2))
            -3
            sage: int(sin(2)*100)
            90
            sage: int(-sin(2)*100)
            -90
            sage: int(SR(3^64)) == 3^64
            True
            sage: int(SR(10^100)) == 10^100
            True
            sage: int(SR(10^100-10^-100)) == 10^100 - 1
            True
            sage: int(sqrt(-3))
            Traceback (most recent call last):
            ...
            ValueError: cannot convert sqrt(-3) to int
        """
        from sage.functions.all import floor, ceil
        try:
            rif_self = sage.rings.all.RIF(self)
        except TypeError:
            raise ValueError("cannot convert %s to int" % self)
        if rif_self > 0 or (rif_self.contains_zero() and self > 0):
            result = floor(self)
        else:
            result = ceil(self)
        if not isinstance(result, sage.rings.integer.Integer):
            raise ValueError("cannot convert %s to int" % self)
        else:
            return int(result)

    def __long__(self):
        """
        EXAMPLES::

            sage: long(sin(2)*100)
            90L
        """
        return long(int(self))

    def _rational_(self):
        """
        EXAMPLES::

            sage: f = x^3 + 17/1*x - 3/8
            sage: QQ(f.coeff(x^2))
            0
            sage: QQ(f.coeff(x^3))
            1
            sage: a = QQ(f.coeff(x)); a
            17
            sage: type(a)
            <type 'sage.rings.rational.Rational'>
            sage: QQ(f.coeff(x,0))
            -3/8

        If the symbolic expression is just a wrapper around a rational,
        that very same rational is returned::

            sage: n = 17/1; SR(n)._rational_() is n
            True
        """
        try:
            n = self.pyobject()
        except TypeError:
            raise TypeError("unable to convert %s to a rational" % self)
        if isinstance(n, sage.rings.rational.Rational):
            return n
        return sage.rings.rational.Rational(n)

    cpdef _eval_self(self, R):
        """
        Evaluate this expression numerically.

        This function is used to convert symbolic expressions to ``RR``,
        ``CC``, ``float``, ``complex``, ``CIF`` and ``RIF``.

        EXAMPLES::

            sage: var('x,y,z')
            (x, y, z)
            sage: sin(x).subs(x=5)._eval_self(RR)
            -0.958924274663138
            sage: gamma(x).subs(x=I)._eval_self(CC)
            -0.154949828301811 - 0.498015668118356*I
            sage: x._eval_self(CC)
            Traceback (most recent call last):
            ...
            TypeError: Cannot evaluate symbolic expression to a numeric value.

        Check if we can compute a real evaluation even if the expression
        contains complex coefficients::

            sage: RR((I - sqrt(2))*(I+sqrt(2)))
            -3.00000000000000
            sage: cos(I)._eval_self(RR)
            1.54308063481524
            sage: float(cos(I))
            1.5430806348152437
        """
        cdef GEx res
        try:
            res = self._gobj.evalf(0, {'parent':R})
        except TypeError as err:
            # try the evaluation again with the complex field
            # corresponding to the parent R
            if R is float:
                R_complex = complex
            else:
                try:
                    R_complex = R.complex_field()
                except (TypeError, AttributeError):
                    raise err
            res = self._gobj.evalf(0, {'parent':R_complex})
        if is_a_numeric(res):
            return R(py_object_from_numeric(res))
        else:
            raise TypeError("Cannot evaluate symbolic expression to a numeric value.")

    cpdef _convert(self, kwds):
        """
        Convert all the numeric coefficients and constants in this expression
        to the given ring `R`. This results in an expression which contains
        only variables, and functions whose arguments contain a variable.

        EXAMPLES::

            sage: f = sqrt(2) * cos(3); f
            sqrt(2)*cos(3)
            sage: f._convert({'parent':RDF})
            -1.40006081533995
            sage: f._convert({'parent':float})
            -1.40006081533995

        There is nothing to convert for variables::

            sage: x._convert({'parent':CC})
            x

        Note that the output is not meant to be in the in the given ring `R`.
        Since the results of some functions will still be  floating point
        approximations::

            sage: t = log(10); t
            log(10)
            sage: t._convert({'parent':QQ})
            2.30258509299405

        ::

            sage: (0.25 / (log(5.74 /x^0.9, 10))^2 / 4)._convert({'parent':QQ})
            0.331368631904900/log(287/50/x^0.900000000000000)^2
            sage: (0.25 / (log(5.74 /x^0.9, 10))^2 / 4)._convert({'parent':CC})
            0.331368631904900/log(5.74000000000000/x^0.900000000000000)^2

        When converting to an exact domain, powers remain unevaluated::

            sage: f = sqrt(2) * cos(3); f
            sqrt(2)*cos(3)
            sage: f._convert({'parent':int})
            -0.989992496600445*sqrt(2)
        """
        cdef GEx res = self._gobj.evalf(0, kwds)
        return new_Expression_from_GEx(self._parent, res)

    def _mpfr_(self, R):
        """
        Return a numerical approximation of this symbolic expression in the RealField R.

        The precision of the approximation is determined by the precision of
        the input R.

        EXAMPLES::

            0.090909090909090909090909090909090909090909090909090909090909

            sage: a = sin(3); a
            sin(3)
            sage: RealField(200)(a)
            0.14112000805986722210074480280811027984693326425226558415188
            sage: a._mpfr_(RealField(100))
            0.14112000805986722210074480281
        """
        return self._eval_self(R)

    def _real_mpfi_(self, R):
        """
        Return this expression as a real interval.

        EXAMPLES::

            sage: RIF(sqrt(2))
            1.414213562373095?
        """
        try:
            return self._eval_self(R)
        except TypeError:
            raise TypeError("unable to simplify to a real interval approximation")

    def _complex_mpfi_(self, R):
        """
        Return this expression as a complex interval.

        EXAMPLES::

            sage: CIF(pi)
            3.141592653589794?
        """
        try:
            return self._eval_self(R)
        except TypeError:
            raise TypeError("unable to simplify to a complex interval approximation")

    def _real_double_(self, R):
        """
        EXAMPLES::

            sage: RDF(sin(3))
            0.1411200080598672
        """
        return self._eval_self(R)

    def _complex_mpfr_field_(self, R):
        """
        Return a numerical approximation to this expression in the given
        ComplexField R.

        The precision of the approximation is determined by the precision of
        the input R.

        EXAMPLES::

            sage: ComplexField(200)(SR(1/11))
            0.090909090909090909090909090909090909090909090909090909090909
            sage: zeta(x).subs(x=I)._complex_mpfr_field_(ComplexField(70))
            0.0033002236853241028742 - 0.41815544914132167669*I
            sage: gamma(x).subs(x=I)._complex_mpfr_field_(ComplexField(60))
            -0.1549498283018106... - 0.49801566811835604*I
            sage: log(x).subs(x=I)._complex_mpfr_field_(ComplexField(50))
            1.5707963267949*I

            sage: CC(sqrt(2))
            1.41421356237309
            sage: a = sqrt(-2); a
            sqrt(-2)
            sage: CC(a).imag()
            1.41421356237309
            sage: ComplexField(200)(a).imag()
            1.4142135623730950488016887242096980785696718753769480731767
            sage: ComplexField(100)((-1)^(1/10))
            0.95105651629515357211643933338 + 0.30901699437494742410229341718*I
            sage: CC(x*sin(0))
            0.000000000000000
        """
        return self._eval_self(R)

    def _complex_double_(self, R):
        """
        Return a numerical approximation to this expression in the given
        Complex Double Field R.

        EXAMPLES::

            sage: CDF(SR(1/11))
            0.09090909090909091
            sage: zeta(x).subs(x=I)._complex_double_(CDF)  # rel tol 1e-16
            0.003300223685324103 - 0.4181554491413217*I
            sage: gamma(x).subs(x=I)._complex_double_(CDF)
            -0.15494982830181067 - 0.49801566811835607*I
            sage: log(x).subs(x=I)._complex_double_(CDF)
            1.5707963267948966*I
            sage: CDF((-1)^(1/3))
            0.5000000000000001 + 0.8660254037844386*I
        """
        return self._eval_self(R)

    def __float__(self):
        """
        Return float conversion of self, assuming self is constant.
        Otherwise, raise a TypeError.

        OUTPUT:

        A ``float``. Double precision evaluation of self.

        EXAMPLES::

            sage: float(SR(12))
            12.0
            sage: float(SR(2/3))
            0.6666666666666666
            sage: float(sqrt(SR(2)))
            1.4142135623730951
            sage: float(x^2 + 1)
            Traceback (most recent call last):
            ...
            TypeError: unable to simplify to float approximation
            sage: float(SR(RIF(2)))
            Traceback (most recent call last):
            ...
            TypeError: unable to simplify to float approximation
        """
        try:
            return float(self._eval_self(float))
        except TypeError:
            raise TypeError("unable to simplify to float approximation")

    def __complex__(self):
        """
        EXAMPLES::

            sage: complex(I)
            1j
            sage: complex(erf(3*I))
            1629.9946226015657j
        """
        try:
            return self._eval_self(complex)
        except TypeError:
            raise TypeError("unable to simplify to complex approximation")

    def _sympy_(self):
        """
        Return a Sympy version of this object.

        EXAMPLES::

            sage: pi._sympy_()
            pi
            sage: type(_)
            <class 'sympy.core.numbers.Pi'>

        """
        from sage.symbolic.expression_conversions import sympy
        return sympy(self)

    def _algebraic_(self, field):
        """
        Convert a symbolic expression to an algebraic number.

        EXAMPLES::

            sage: QQbar(sqrt(2) + sqrt(8))
            4.242640687119285?
            sage: AA(sqrt(2) ^ 4) == 4
            True
            sage: AA(-golden_ratio)
            -1.618033988749895?
            sage: QQbar((2*I)^(1/2))
            1 + 1*I
            sage: QQbar(e^(pi*I/3))
            0.500000000000000? + 0.866025403784439?*I

            sage: QQbar(sqrt(2))
            1.414213562373095?
            sage: AA(abs(1+I))
            1.414213562373095?
            sage: golden_ratio._algebraic_(QQbar)
            1.618033988749895?
            sage: QQbar(golden_ratio)
            1.618033988749895?

            sage: AA(x*sin(0))
            0
            sage: QQbar(x*sin(0))
            0
        """
        from sage.symbolic.expression_conversions import algebraic
        return algebraic(self, field)

    def __hash__(self):
        """
        Return hash of this expression.

        EXAMPLES::

        The hash of an object in Python or its coerced version into
        the symbolic ring is the same::

            sage: hash(SR(3/1))
            3
            sage: hash(SR(19/23))
            4
            sage: hash(19/23)
            4

        The hash for symbolic expressions are unfortunately random. Here we
        only test that the hash() function returns without error, and that
        the return type is correct::

            sage: x, y = var("x y")
            sage: t = hash(x); type(t)
            <type 'int'>
            sage: t = hash(x^y); type(t)
            <type 'int'>
            sage: type(hash(x+y))
            <type 'int'>
            sage: d = {x+y: 5}
            sage: d
            {x + y: 5}

        In this example hashing is important otherwise the answer is
        wrong::

            sage: uniq([x-x, -x+x])
            [0]

        Test if exceptions during hashing are handled properly::

            sage: t = SR(matrix(2,2,range(4)))
            sage: hash(t)
            Traceback (most recent call last):
            ...
            TypeError: mutable matrices are unhashable

        TESTS:

        Test if hashes for fderivatives with different parameters collide.
        :trac:`6243`::

            sage: f = function('f'); t = f(x,y)
            sage: u = t.derivative(x); v = t.derivative(y)
            sage: hash(u) == hash(v)
            False
            sage: d = {u: 3, v: 5}; sorted(d.values())
            [3, 5]

        More checks for fderivative hashes :trac:`6851` ::

            sage: hash(f(x).derivative(x)) == hash(f(x).derivative(x,2))
            False
            sage: d = dict( (f(x).derivative(x, i), i) for i in range(1,6) )
            sage: len(d.keys())
            5

        We create a function with 10 arguments and test if there are
        hash collisions between any of its derivatives of order at
        most 7. :trac:`7508` ::

            sage: num_vars = 10; max_order=7
            sage: X = var(' '.join(['x'+str(i) for i in range(num_vars)]))
            sage: f = function('f',*X)
            sage: hashes=set()
            sage: for length in range(1,max_order+1):  # long time (4s on sage.math, 2012)
            ...       for s in UnorderedTuples(X, length):
            ...           deriv = f.diff(*s)
            ...           h = hash(deriv)
            ...           if h in hashes:
            ...               print "deriv: %s, hash:%s"%(deriv,h)
            ...           else:
            ...               hashes.add(n)
        """
        return self._gobj.gethash()

    # Boilerplate code from sage/structure/element.pyx
    def __richcmp__(left, right, int op):
        """
        Create a formal symbolic inequality or equality.

        EXAMPLES::

            sage: var('x, y')
            (x, y)
            sage: x + 2/3 < y^2
            x + 2/3 < y^2
            sage: x^3 -y <= y + x
            x^3 - y <= x + y
            sage: x^3 -y == y + x
            x^3 - y == x + y
            sage: x^3 - y^10 >= y + x^10
            -y^10 + x^3 >= x^10 + y
            sage: x^2 > x
            x^2 > x

        Testing :trac:`11309` which changes the behavior of comparison of
        comparisons::

            sage: (-x + y < 0) in [x - y < 0]
            False
            sage: (x - 1 < 0) in [x - 2 < 0]
            False
            sage: Set([-x + y < 0, x - y < 0])
            {-x + y < 0, x - y < 0}
            sage: (x < y) == (x > y)
            False
            sage: (x < 0) < (x < 1)
            False
            sage: (x < y) != (y > x)
            False
            sage: (x >= y) == (y <= x)
            True
            sage: (x > y) == (y <= x)
            False
            sage: (x < x) == (x < x)
            True
            sage: (y > y) != (y > y)
            False
            sage: (x < y) != x
            True
            sage: (x == y) == (y == x)
            True
            sage: (x != y) != (y != x)
            False
            sage: (x == y) != (x != y)
            True
            sage: (x == y) == (y != x)
            False
            sage: x == (x == x)
            False
        """
        return (<Element>left)._richcmp(right, op)

    cdef _richcmp_c_impl(left, Element right, int op):
        cdef Expression l, r

        l = left
        r = right

        # If lhs or rhs is a relation, resolve the big relation
        # immediately UNLESS the lhs and rhs are flipped versions of
        # the same relation.
        if is_a_relational(l._gobj):
            if (op != Py_EQ and op != Py_NE):
                # relations aren't <, >, <=, or >= to other things
                return False
            if is_a_relational(r._gobj):
                # both lhs and rhs are relations, so we can get to work
                if l.operator() == r.operator():
                    e2 = ( # case: (x _ y) ?= (x _ y)
                           ( l._gobj.lhs().is_equal(r._gobj.lhs()) and
                             l._gobj.rhs().is_equal(r._gobj.rhs()) ) or

                           # case: (x == y) ?= (y == x)
                           #       (x != y) ?= (y != x)
                           ( ( l.operator() == operator.eq or
                               l.operator() == operator.ne ) and
                             l._gobj.lhs().is_equal(r._gobj.rhs()) and
                             l._gobj.rhs().is_equal(r._gobj.lhs()) ))
                else:
                    e2 = ( # case: (x < y)  ?= (y > x)  (or vice versa)
                           #       (x <= y) ?= (y >= x) (or vice versa)
                           ( ( l.operator() == operator.lt and
                               r.operator() == operator.gt ) or
                             ( l.operator() == operator.gt and
                               r.operator() == operator.lt ) or
                             ( l.operator() == operator.le and
                               r.operator() == operator.ge ) or
                             ( l.operator() == operator.ge and
                               r.operator() == operator.le ) ) and
                           l._gobj.lhs().is_equal(r._gobj.rhs()) and
                           l._gobj.rhs().is_equal(r._gobj.lhs()) )

            else:
                e2 = False              # l is relational but r isn't.

            if op == Py_EQ:
                return e2
            else:                       # op == Py_NE, checked earlier.
                return not e2

        elif is_a_relational(r._gobj):  # l isn't relational but r is.
            # things aren't <, >, <=, >=, or == to relations; they
            # are, however, != to relations
            return op == Py_NE

        # neither was relational, so we can create a symbolic relation
        cdef GEx e
        if op == Py_LT:
            e = g_lt(l._gobj, r._gobj)
        elif op == Py_EQ:
            e = g_eq(l._gobj, r._gobj)
        elif op == Py_GT:
            e = g_gt(l._gobj, r._gobj)
        elif op == Py_LE:
            e = g_le(l._gobj, r._gobj)
        elif op == Py_NE:
            e = g_ne(l._gobj, r._gobj)
        elif op == Py_GE:
            e = g_ge(l._gobj, r._gobj)
        else:
            raise TypeError
        return new_Expression_from_GEx(l._parent, e)

    def assume(self):
        r"""
        Assume that this equation holds. This is relevant for symbolic
        integration, among other things.

        EXAMPLES: We call the assume method to assume that `x>2`::

            sage: (x > 2).assume()

        Bool returns True below if the inequality is *definitely* known to
        be True.

        ::

            sage: bool(x > 0)
            True
            sage: bool(x < 0)
            False

        This may or may not be True, so bool returns False::

            sage: bool(x > 3)
            False

        If you make inconsistent or meaningless assumptions,
        Sage will let you know::

            sage: forget()
            sage: assume(x<0)
            sage: assume(x>0)
            Traceback (most recent call last):
            ...
            ValueError: Assumption is inconsistent
            sage: assumptions()
            [x < 0]
            sage: forget()

        TESTS::

            sage: v,c = var('v,c')
            sage: assume(c != 0)
            sage: integral((1+v^2/c^2)^3/(1-v^2/c^2)^(3/2),v)
            83/8*v/sqrt(-v^2/c^2 + 1) - 17/8*v^3/(c^2*sqrt(-v^2/c^2 + 1)) - 1/4*v^5/(c^4*sqrt(-v^2/c^2 + 1)) - 75/8*arcsin(v/(c^2*sqrt(c^(-2))))/sqrt(c^(-2))
            sage: forget()
        """
        from sage.symbolic.assumptions import _assumptions
        from sage.calculus.calculus import maxima
        if not self.is_relational():
            raise TypeError("self (=%s) must be a relational expression" % self)
        if not self in _assumptions:
            m = self._maxima_init_assume_()
            s = maxima.assume(m)
            if str(s._sage_()[0]) in ['meaningless','inconsistent','redundant']:
                raise ValueError("Assumption is %s" % str(s._sage_()[0]))
            _assumptions.append(self)

    def forget(self):
        """
        Forget the given constraint.

        EXAMPLES::

            sage: var('x,y')
            (x, y)
            sage: forget()
            sage: assume(x>0, y < 2)
            sage: assumptions()
            [x > 0, y < 2]
            sage: forget(y < 2)
            sage: assumptions()
            [x > 0]

        TESTS:

        Check if :trac:`7507` is fixed::

            sage: forget()
            sage: n = var('n')
            sage: foo=sin((-1)*n*pi)
            sage: foo.simplify()
            -sin(pi*n)
            sage: assume(n, 'odd')
            sage: assumptions()
            [n is odd]
            sage: foo.simplify()
            0
            sage: forget(n, 'odd')
            sage: assumptions()
            []
            sage: foo.simplify()
            -sin(pi*n)
        """
        from sage.symbolic.assumptions import _assumptions
        from sage.calculus.calculus import maxima
        if not self.is_relational():
            raise TypeError("self (=%s) must be a relational expression" % self)
        m = self._maxima_init_assume_()
        maxima.forget(m)
        try:
            _assumptions.remove(self)
        except ValueError:
            pass

    def _maxima_init_assume_(self):
        """
        Return string that when evaluated in Maxima defines the assumption
        determined by this expression.

        EXAMPLES::

            sage: f = x+2 > sqrt(3)
            sage: f._maxima_init_assume_()
            '((_SAGE_VAR_x)+(2))>((3/1)^(1/2))'
        """
        from sage.calculus.calculus import maxima

        l = self.lhs()._assume_str()
        r = self.rhs()._assume_str()
        op = self.operator()
        if  op is operator.eq:
            m = 'equal(%s, %s)'%(l, r)
        elif op is operator.ne:
            m = 'notequal(%s, %s)'%(l, r)
        else:
            m = '(%s)%s(%s)' % (l, maxima._relation_symbols()[op], r)
        return m

    def _assume_str(self):
        """
        TESTS::

            sage: x = var('x')
            sage: x._assume_str()
            '_SAGE_VAR_x'
            sage: y = function('y', x)
            sage: y._assume_str()
            'y'
            sage: abs(x)._assume_str()
            'abs(_SAGE_VAR_x)'
        """
        # if this is a function with a single argument which is a symbol, i.e.
        # this is of the form f(x), we pass the string 'f > 0'
        if is_a_function(self._gobj) and self.nops() == 1 and \
                is_a_symbol(self._gobj.op(0)):
                    op = self.operator()
                    # check if op is a user defined function, for builtin
                    # functions like abs() we still need to pass 'abs(x) > 0'
                    if isinstance(op, SymbolicFunction):
                        return self.operator().name()
        return self._maxima_init_()

    def is_real(self):
        """
        Return True if this expression is known to be a real number.

        EXAMPLES::

            sage: t0 = SR.symbol("t0", domain='real')
            sage: t0.is_real()
            True
            sage: t0.is_positive()
            False
            sage: t1 = SR.symbol("t1", domain='positive')
            sage: (t0+t1).is_real()
            True
            sage: (t0+x).is_real()
            False
            sage: (t0*t1).is_real()
            True
            sage: (t0*x).is_real()
            False

        The following is real, but we cannot deduce that.::

            sage: (x*x.conjugate()).is_real()
            False
        """
        return self._gobj.info(info_real)

    def is_positive(self):
        """
        Return True if this expression is known to be positive.

        EXAMPLES::

            sage: t0 = SR.symbol("t0", domain='positive')
            sage: t0.is_positive()
            True
            sage: t0.is_negative()
            False
            sage: t0.is_real()
            True
            sage: t1 = SR.symbol("t1", domain='positive')
            sage: (t0*t1).is_positive()
            True
            sage: (t0 + t1).is_positive()
            True
            sage: (t0*x).is_positive()
            False
        """
        return self._gobj.info(info_positive)

    def is_negative(self):
        """
        Return True if this expression is known to be negative.

        EXAMPLES::

            sage: SR(-5).is_negative()
            True

        Check if we can correctly deduce negativity of mul objects::

            sage: t0 = SR.symbol("t0", domain='positive')
            sage: t0.is_negative()
            False
            sage: (-t0).is_negative()
            True
            sage: (-pi).is_negative()
            True
        """
        return self._gobj.info(info_negative)

    def is_integer(self):
        """
        Return True if this expression is known to be an integer.

        EXAMPLES::

            sage: SR(5).is_integer()
            True
        """
        return self._gobj.info(info_integer)

    def is_symbol(self):
        """
        Return True if this symbolic expression consists of only a symbol, i.e.,
        a symbolic variable.

        EXAMPLES::

            sage: x.is_symbol()
            True
            sage: var('y')
            y
            sage: y.is_symbol()
            True
            sage: (x*y).is_symbol()
            False
            sage: pi.is_symbol()
            False

        ::

            sage: ((x*y)/y).is_symbol()
            True
            sage: (x^y).is_symbol()
            False
        """
        return is_a_symbol(self._gobj)

    def is_constant(self):
        """
        Return True if this symbolic expression is a constant.

        This function is intended to provide an interface to query the internal
        representation of the expression. In this sense, the word ``constant``
        does not reflect the mathematical properties of the expression.
        Expressions which have no variables may return ``False``.

        EXAMPLES::

            sage: pi.is_constant()
            True
            sage: x.is_constant()
            False
            sage: SR(1).is_constant()
            False

        Note that the complex I is not a constant::

            sage: I.is_constant()
            False
            sage: I.is_numeric()
            True
        """
        return is_a_constant(self._gobj)

    def is_numeric(self):
        """
        Return True if this expression only consists of a numeric object.

        EXAMPLES::

            sage: SR(1).is_numeric()
            True
            sage: x.is_numeric()
            False
            sage: pi.is_numeric()
            False
        """
        return is_a_numeric(self._gobj)

    def is_series(self):
        """
        Return True if ``self`` is a series.

        Series are special kinds of symbolic expressions that are
        constructed via the :meth:`series` method. They usually have
        an ``Order()`` term unless the series representation is exact,
        see :meth:`is_terminating_series`.

        OUTPUT:

        Boolean. Whether ``self`` is a series symbolic
        expression. Usually, this means that it was constructed by the
        :meth:`series` method.

        Returns ``False`` if only a subexpression of the symbolic
        expression is a series.

        EXAMPLES::

            sage: SR(5).is_series()
            False
            sage: var('x')
            x
            sage: x.is_series()
            False
            sage: exp(x).is_series()
            False
            sage: exp(x).series(x,10).is_series()
            True

        Laurent series are series, too::

            sage: laurent_series = (cos(x)/x).series(x, 5)
            sage: laurent_series
            1*x^(-1) + (-1/2)*x + 1/24*x^3 + Order(x^5)
            sage: laurent_series.is_series()
            True

        Something only containing a series as a subexpression is not a
        series::

            sage: sum_expr = 1 + exp(x).series(x,5); sum_expr
            (1 + 1*x + 1/2*x^2 + 1/6*x^3 + 1/24*x^4 + Order(x^5)) + 1
            sage: sum_expr.is_series()
            False
        """
        return is_a_series(self._gobj)

    def is_terminating_series(self):
        """
        Return True if ``self`` is a series without order term.

        A series is terminating if it can be represented exactly,
        without requiring an order term. See also :meth:`is_series`
        for general series.

        OUTPUT:

        Boolean. Whether ``self`` was constructed by :meth:`series`
        and has no order term.

        EXAMPLES::

            sage: (x^5+x^2+1).series(x,10)
            1 + 1*x^2 + 1*x^5
            sage: (x^5+x^2+1).series(x,10).is_series()
            True
            sage: (x^5+x^2+1).series(x,10).is_terminating_series()
            True
            sage: SR(5).is_terminating_series()
            False
            sage: var('x')
            x
            sage: x.is_terminating_series()
            False
            sage: exp(x).series(x,10).is_terminating_series()
            False
        """
        return g_is_a_terminating_series(self._gobj)

    cpdef bint is_polynomial(self, var):
        """
        Return True if self is a polynomial in the given variable.

        EXAMPLES::

            sage: var('x,y,z')
            (x, y, z)
            sage: t = x^2 + y; t
            x^2 + y
            sage: t.is_polynomial(x)
            True
            sage: t.is_polynomial(y)
            True
            sage: t.is_polynomial(z)
            True

            sage: t = sin(x) + y; t
            y + sin(x)
            sage: t.is_polynomial(x)
            False
            sage: t.is_polynomial(y)
            True
            sage: t.is_polynomial(sin(x))
            True

        TESTS:

        Check if we can handle derivatives. :trac:`6523`::

            sage: f(x) = function('f',x)
            sage: f(x).diff(x).is_zero()
            False

        Check if :trac:`11352` is fixed::

            sage: el = -1/2*(2*x^2 - sqrt(2*x - 1)*sqrt(2*x + 1) - 1)
            sage: el.is_polynomial(x)
            False
        """
        cdef Expression symbol0 = self.coerce_in(var)
        return self._gobj.is_polynomial(symbol0._gobj)

    cpdef bint is_relational(self):
        """
        Return True if self is a relational expression.

        EXAMPLES::

            sage: x = var('x')
            sage: eqn = (x-1)^2 == x^2 - 2*x + 3
            sage: eqn.is_relational()
            True
            sage: sin(x).is_relational()
            False
        """
        return is_a_relational(self._gobj)

    cpdef bint is_infinity(self):
        """
        Return True if self is an infinite expression.

        EXAMPLES::

            sage: SR(oo).is_infinity()
            True
            sage: x.is_infinity()
            False
        """
        return is_a_infinity(self._gobj)

    cpdef bint is_positive_infinity(self):
        """
        Return True if self is a positive infinite expression.

        EXAMPLES::

            sage: SR(oo).is_positive_infinity()
            True
            sage: SR(-oo).is_positive_infinity()
            False
            sage: x.is_infinity()
            False
        """
        return is_a_infinity(self._gobj) and self._gobj.info(info_positive)

    cpdef bint is_negative_infinity(self):
        """
        Return True if self is a negative infinite expression.

        EXAMPLES::

            sage: SR(oo).is_negative_infinity()
            False
            sage: SR(-oo).is_negative_infinity()
            True
            sage: x.is_negative_infinity()
            False
        """
        return is_a_infinity(self._gobj) and self._gobj.info(info_negative)

    def left_hand_side(self):
        """
        If self is a relational expression, return the left hand side
        of the relation.  Otherwise, raise a ValueError.

        EXAMPLES::

            sage: x = var('x')
            sage: eqn = (x-1)^2 == x^2 - 2*x + 3
            sage: eqn.left_hand_side()
            (x - 1)^2
            sage: eqn.lhs()
            (x - 1)^2
            sage: eqn.left()
            (x - 1)^2
        """
        if not self.is_relational():
            raise ValueError("self must be a relational expression")
        return new_Expression_from_GEx(self._parent, self._gobj.lhs())

    lhs = left = left_hand_side

    def right_hand_side(self):
        """
        If self is a relational expression, return the right hand side
        of the relation.  Otherwise, raise a ValueError.

        EXAMPLES::

            sage: x = var('x')
            sage: eqn = (x-1)^2 <= x^2 - 2*x + 3
            sage: eqn.right_hand_side()
            x^2 - 2*x + 3
            sage: eqn.rhs()
            x^2 - 2*x + 3
            sage: eqn.right()
            x^2 - 2*x + 3
        """
        if not self.is_relational():
            raise ValueError("self must be a relation")
        return new_Expression_from_GEx(self._parent, self._gobj.rhs())

    rhs = right = right_hand_side

    def is_trivial_zero(self):
        """
        Check if this expression is trivially equal to zero without any
        simplification.

        This method is intended to be used in library code where trying to
        obtain a mathematically correct result by applying potentially
        expensive rewrite rules is not desirable.

        EXAMPLES::

            sage: SR(0).is_trivial_zero()
            True
            sage: SR(0.0).is_trivial_zero()
            True
            sage: SR(float(0.0)).is_trivial_zero()
            True

            sage: (SR(1)/2^1000).is_trivial_zero()
            False
            sage: SR(1./2^10000).is_trivial_zero()
            False

        The :meth:`~sage.structure.element.Element.is_zero` method
        is more capable::

            sage: t = pi + (pi - 1)*pi - pi^2
            sage: t.is_trivial_zero()
            False
            sage: t.is_zero()
            True
            sage: u = sin(x)^2 + cos(x)^2 - 1
            sage: u.is_trivial_zero()
            False
            sage: u.is_zero()
            True
        """
        return self._gobj.is_zero()

    def __nonzero__(self):
        """
        Return True unless this symbolic expression can be shown by Sage
        to be zero.  Note that deciding if an expression is zero is
        undecidable in general.

        EXAMPLES::

            sage: x = var('x')
            sage: forget()
            sage: SR(0).__nonzero__()
            False
            sage: SR(1).__nonzero__()
            True
            sage: bool(abs(x))
            True
            sage: bool(x/x - 1)
            False

        This is called by :meth:`is_zero`::

            sage: k = var('k')
            sage: pol = 1/(k-1) - 1/k - 1/k/(k-1)
            sage: pol.is_zero()
            True

            sage: f = sin(x)^2 + cos(x)^2 - 1
            sage: f.is_zero()
            True

        TESTS:

        First, a bunch of tests of nonzero (which is called by bool)
        for symbolic relations::

            sage: x = var('x')
            sage: bool((x-1)^2 == x^2 - 2*x + 1)
            True
            sage: bool(((x-1)^2 == x^2 - 2*x + 1).expand())
            True
            sage: bool(((x-1)^2 == x^2 - 2*x + 3).expand())
            False
            sage: bool(2 + x < 3 + x)
            True
            sage: bool(2 + x < 1 + x)
            False
            sage: bool(2 + x > 1 + x)
            True
            sage: bool(1 + x > 1 + x)
            False
            sage: bool(1 + x >= 1 + x)
            True
            sage: bool(1 + x < 1 + x)
            False
            sage: bool(1 + x <= 1 + x)
            True
            sage: bool(1 + x^2 != 1 + x*x)
            False
            sage: bool(1 + x^2 != 2 + x*x)
            True
            sage: bool(SR(oo) == SR(oo))
            True
            sage: bool(-SR(oo) == SR(oo))
            False
            sage: bool(-SR(oo) != SR(oo))
            True

        Next, tests to ensure assumptions are correctly used::

            sage: x, y, z = var('x, y, z')
            sage: assume(x>=y,y>=z,z>=x)
            sage: bool(x==z)
            True
            sage: bool(z<x)
            False
            sage: bool(z>y)
            False
            sage: bool(y==z)
            True
            sage: bool(y<=z)
            True
            sage: forget()
            sage: assume(x>=1,x<=1)
            sage: bool(x==1)
            True
            sage: bool(x != 1)
            False
            sage: bool(x>1)
            False
            sage: forget()
            sage: assume(x>0)
            sage: bool(x==0)
            False
            sage: bool(x != 0)
            True
            sage: bool(x == 1)
            False

        The following must be true, even though we do not
        know for sure that x is not 1, as symbolic comparisons
        elsewhere rely on x!=y unless we are sure it is not
        true; there is no equivalent of Maxima's ``unknown``.
        Since it is False that x==1, it is True that x != 1.

        ::

            sage: bool(x != 1)
            True
            sage: forget()
            sage: assume(x>y)
            sage: bool(x==y)
            False
            sage: bool(x != y)
            True
            sage: bool(x != y) # The same comment as above applies here as well
            True
            sage: forget()

        Comparisons of infinities::

            sage: assert( (1+I)*oo == (2+2*I)*oo )
            sage: assert( SR(unsigned_infinity) == SR(unsigned_infinity) )
            sage: assert( SR(I*oo) == I*oo )
            sage: assert( SR(-oo) <= SR(oo) )
            sage: assert( SR(oo) >= SR(-oo) )
            sage: assert( SR(oo) != SR(-oo) )
            sage: assert( sqrt(2)*oo != I*oo )
        """
        if self.is_relational():
            # constants are wrappers around Sage objects, compare directly
            if is_a_constant(self._gobj.lhs()) and is_a_constant(self._gobj.rhs()):
                return self.operator()(self.lhs().pyobject(), self.rhs().pyobject())

            pynac_result = relational_to_bool(self._gobj)

            # pynac is guaranteed to give the correct answer for comparing infinities
            if is_a_infinity(self._gobj.lhs()) or is_a_infinity(self._gobj.rhs()):
                return pynac_result

            if pynac_result:
                if self.operator() == operator.ne: # this hack is necessary to catch the case where the operator is != but is False because of assumptions made
                    m = self._maxima_()
                    s = m.parent()._eval_line('is (notequal(%s,%s))'%(repr(m.lhs()),repr(m.rhs())))
                    if s == 'false':
                        return False
                    else:
                        return True
                else:
                    return True

            # If assumptions are involved, falsification is more complicated...
            need_assumptions = False
            from sage.symbolic.assumptions import assumptions
            assumption_list = assumptions()
            if assumption_list:
                vars = self.variables()
                if vars:
                    assumption_var_list = []
                    for eqn in assumption_list:
                        try:
                            assumption_var_list.append(eqn.variables())
                        except AttributeError: # if we have a GenericDeclaration
                            assumption_var_list.append((eqn._var,))
                    assumption_vars = set(sum(assumption_var_list, ()))
                    if set(vars).intersection(assumption_vars):
                        need_assumptions = True

            # Use interval fields to try and falsify the relation
            if not need_assumptions:
                res = self.test_relation()
                if res is True:
                    return True
                elif res is False:
                    return False

            # we really have to do some work here...
            # I really don't like calling Maxima to test equality.  It
            # is SUPER SUPER SLOW, and it has all the problem
            # associated with different semantics, different
            # precision, etc., that can lead to subtle bugs.  Also, a
            # lot of basic Sage objects can't be put into maxima.
            from sage.symbolic.relation import test_relation_maxima
            return test_relation_maxima(self)

        self_is_zero = self._gobj.is_zero()
        if self_is_zero:
            return False
        else:
            return not bool(self == self._parent.zero_element())

    def test_relation(self, int ntests=20, domain=None, proof=True):
        """
        Test this relation at several random values, attempting to find
        a contradiction. If this relation has no variables, it will also
        test this relation after casting into the domain.

        Because the interval fields never return false positives, we can be
        assured that if True or False is returned (and proof is False) then
        the answer is correct.

        INPUT:

        - ``ntests`` -- (default ``20``) the number of iterations to run
        - ``domain`` -- (optional) the domain from which to draw the random
          values defaults to ``CIF`` for equality testing and ``RIF`` for
          order testing
        - ``proof`` -- (default ``True``) if ``False`` and the domain is an
          interval field, regard overlapping (potentially equal) intervals as
          equal, and return ``True`` if all tests succeeded.

        OUTPUT:

        Boolean or ``NotImplemented``, meaning

        - ``True`` -- this relation holds in the domain and has no variables.

        - ``False`` -- a contradiction was found.

        - ``NotImplemented`` -- no contradiction found.

        EXAMPLES::

            sage: (3 < pi).test_relation()
            True
            sage: (0 >= pi).test_relation()
            False
            sage: (exp(pi) - pi).n()
            19.9990999791895
            sage: (exp(pi) - pi == 20).test_relation()
            False
            sage: (sin(x)^2 + cos(x)^2 == 1).test_relation()
            NotImplemented
            sage: (sin(x)^2 + cos(x)^2 == 1).test_relation(proof=False)
            True
            sage: (x == 1).test_relation()
            False
            sage: var('x,y')
            (x, y)
            sage: (x < y).test_relation()
            False

        TESTS::

            sage: all_relations = [op for name, op in sorted(operator.__dict__.items()) if len(name) == 2]
            sage: all_relations
            [<built-in function eq>, <built-in function ge>, <built-in function gt>, <built-in function le>, <built-in function lt>, <built-in function ne>]
            sage: [op(3, pi).test_relation() for op in all_relations]
            [False, False, False, True, True, True]
            sage: [op(pi, pi).test_relation() for op in all_relations]
            [True, True, False, True, False, False]

            sage: s = 'some_very_long_variable_name_which_will_definitely_collide_if_we_use_a_reasonable_length_bound_for_a_hash_that_respects_lexicographic_order'
            sage: t1, t2 = var(','.join([s+'1',s+'2']))
            sage: (t1 == t2).test_relation()
            False
            sage: (cot(pi + x) == 0).test_relation()
            NotImplemented
        """
        cdef int k, eq_count = 0
        cdef bint is_interval
        if not self.is_relational():
            raise ValueError("self must be a relation")
        cdef operators op = relational_operator(self._gobj)
        from sage.rings.real_mpfi import is_RealIntervalField
        from sage.rings.complex_interval_field import is_ComplexIntervalField
        from sage.rings.all import RIF, CIF
        if domain is None:
            is_interval = True
            if op == equal or op == not_equal:
                domain = CIF
            else:
                domain = RIF
        else:
            is_interval = is_RealIntervalField(domain) or is_ComplexIntervalField(domain)
        zero = domain(0)
        diff = self.lhs() - self.rhs()
        vars = diff.variables()
        if op == equal:
            falsify = operator.ne
        elif op == not_equal:
            falsify = operator.eq
        elif op == less:
            falsify = operator.ge
        elif op == less_or_equal:
            falsify = operator.gt
        elif op == greater:
            falsify = operator.le
        elif op == greater_or_equal:
            falsify = operator.lt
        cdef bint equality_ok = op in [equal, less_or_equal, greater_or_equal]
        cdef int errors = 0
        val = None
        if len(vars) == 0:
            try:
                val = domain(diff)
            except (TypeError, ValueError, ArithmeticError) as ex:
                pass
            else:
                if self.operator()(val, zero):
                    return True
                elif falsify(val, zero):
                    return False
                if is_interval and not proof:
                    if val.contains_zero():
                        return equality_ok
                    else:
                        return not equality_ok
        else:
            for k in range(ntests):
                try:
                    if is_interval:
                        # Let's up the prec
                        if val and k > 4 and val.contains_zero() and domain.prec() < 1000:
                            domain = domain.to_prec(int(domain.prec() * 1.5))
                        # Uniform [-1,1] isn't the best distribution to use...
                        var_dict = dict([(v, domain.random_element() * domain.random_element(-2,6).exp()) for v in vars])
                    else:
                        var_dict = dict([(v, domain.random_element()) for v in vars])
                    val = domain(diff.subs(var_dict))
                    if falsify(val, zero):
                        return False
                    if is_interval:
                        eq_count += <bint>val.contains_zero()
                except (TypeError, ValueError, ArithmeticError, AttributeError) as ex:
                    errors += 1
                    if k == errors > 3 and is_ComplexIntervalField(domain):
                        domain = RIF.to_prec(domain.prec())
                    # we are plugging in random values above, don't be surprised
                    # if something goes wrong...
                    eq_count += equality_ok

        if not proof:
            if not equality_ok:
                return eq_count == 0
            elif op == equal and is_interval:
                return eq_count == ntests
            else:
                return True
        # Nothing failed, so it *may* be True, but this method doesn't wasn't
        # able to find anything.
        return NotImplemented

    def negation(self):
        """
        Return the negated version of self, that is the relation that is
        False iff self is True.

        EXAMPLES::

            sage: (x < 5).negation()
            x >= 5
            sage: (x == sin(3)).negation()
            x != sin(3)
            sage: (2*x >= sqrt(2)).negation()
            2*x < sqrt(2)
        """
        if not self.is_relational():
            raise ValueError("self must be a relation")
        cdef operators op = relational_operator(self._gobj)
        if op == equal:
            falsify = operator.ne
        elif op == not_equal:
            falsify = operator.eq
        elif op == less:
            falsify = operator.ge
        elif op == less_or_equal:
            falsify = operator.gt
        elif op == greater:
            falsify = operator.le
        elif op == greater_or_equal:
            falsify = operator.lt
        return falsify(self.lhs(), self.rhs())

    def contradicts(self, soln):
        """
        Return ``True`` if this relation is violated by the given variable assignment(s).

        EXAMPLES::

            sage: (x<3).contradicts(x==0)
            False
            sage: (x<3).contradicts(x==3)
            True
            sage: (x<=3).contradicts(x==3)
            False
            sage: y = var('y')
            sage: (x<y).contradicts(x==30)
            False
            sage: (x<y).contradicts({x: 30, y: 20})
            True
        """
        return bool(self.negation().subs(soln))

    def is_unit(self):
        """
        Return True if this expression is a unit of the symbolic ring.

        EXAMPLES::

            sage: SR(1).is_unit()
            True
            sage: SR(-1).is_unit()
            True
            sage: SR(0).is_unit()
            False
        """
        if not not self:
            return True
        if self == 0:
            return False
        raise NotImplementedError

    cdef Expression coerce_in(self, z):
        """
        Quickly coerce z to be an Expression.
        """
        cdef Expression w
        try:
            w = z
            return w
        except TypeError:
            return self._parent._coerce_(z)

    cpdef ModuleElement _add_(left, ModuleElement right):
        """
        Add left and right.

        EXAMPLES::

            sage: var("x y")
            (x, y)
            sage: x + y + y + x
            2*x + 2*y

            # adding relational expressions
            sage: ( (x+y) > x ) + ( x > y )
            2*x + y > x + y

            sage: ( (x+y) > x ) + x
            2*x + y > 2*x

        TESTS::

            sage: x + ( (x+y) > x )
            2*x + y > 2*x

            sage: ( x > y) + (y < x)
            Traceback (most recent call last):
            ...
            TypeError: incompatible relations

            sage: (x < 1) + (y <= 2)
            x + y < 3

            sage: x + oo
            +Infinity
            sage: x - oo
            -Infinity
            sage: x + unsigned_infinity
            Infinity
            sage: x - unsigned_infinity
            Infinity

            sage: nsr = x.parent()
            sage: nsr(oo) + nsr(oo)
            +Infinity
            sage: nsr(-oo) + nsr(-oo)
            -Infinity
            sage: nsr(oo) - nsr(oo)
            Traceback (most recent call last):
            ...
            RuntimeError: indeterminate expression: infinity - infinity encountered.
            sage: nsr(-oo) - nsr(-oo)
            Traceback (most recent call last):
            ...
            RuntimeError: indeterminate expression: infinity - infinity encountered.

            sage: nsr(unsigned_infinity) + nsr(oo)
            Traceback (most recent call last):
            ...
            RuntimeError: indeterminate expression: unsigned_infinity +- infinity encountered.
            sage: nsr(unsigned_infinity) - nsr(oo)
            Traceback (most recent call last):
            ...
            RuntimeError: indeterminate expression: unsigned_infinity +- infinity encountered.
            sage: nsr(oo) + nsr(unsigned_infinity)
            Traceback (most recent call last):
            ...
            RuntimeError: indeterminate expression: unsigned_infinity +- infinity encountered.
            sage: nsr(oo) - nsr(unsigned_infinity)
            Traceback (most recent call last):
            ...
            RuntimeError: indeterminate expression: unsigned_infinity +- infinity encountered.
            sage: nsr(unsigned_infinity) + nsr(unsigned_infinity)
            Infinity
        """
        cdef GEx x
        cdef Expression _right = <Expression>right
        cdef operators op
        if is_a_relational(left._gobj):
            if is_a_relational(_right._gobj):
                op = compatible_relation(relational_operator(left._gobj),
                                         relational_operator(_right._gobj))
                x = relational(gadd(left._gobj.lhs(), _right._gobj.lhs()),
                               gadd(left._gobj.rhs(), _right._gobj.rhs()),
                               op)
            else:
                x = relational(gadd(left._gobj.lhs(), _right._gobj),
                               gadd(left._gobj.rhs(), _right._gobj),
                               relational_operator(left._gobj))
        elif is_a_relational(_right._gobj):
            x = relational(gadd(left._gobj, _right._gobj.lhs()),
                           gadd(left._gobj, _right._gobj.rhs()),
                           relational_operator(_right._gobj))
        else:
            x = gadd(left._gobj, _right._gobj)
        return new_Expression_from_GEx(left._parent, x)

    cpdef ModuleElement _sub_(left, ModuleElement right):
        """
        EXAMPLES::

            sage: var("x y")
            (x, y)
            sage: x - y
            x - y

            # subtracting relational expressions
            sage: ( (x+y) > x ) - ( x > y )
            y > x - y

            sage: ( (x+y) > x ) - x
            y > 0

        TESTS::

            sage: x - ( (x+y) > x )
            -y > 0

            sage: ( x > y) - (y < x)
            Traceback (most recent call last):
            ...
            TypeError: incompatible relations

            sage: x - oo
            -Infinity
            sage: oo - x
            +Infinity
        """
        cdef GEx x
        cdef Expression _right = <Expression>right
        if is_a_relational(left._gobj):
            if is_a_relational(_right._gobj):
                op = compatible_relation(relational_operator(left._gobj),
                                         relational_operator(_right._gobj))
                x = relational(gsub(left._gobj.lhs(), _right._gobj.lhs()),
                               gsub(left._gobj.rhs(), _right._gobj.rhs()),
                               op)
            else:
                x = relational(gsub(left._gobj.lhs(), _right._gobj),
                               gsub(left._gobj.rhs(), _right._gobj),
                               relational_operator(left._gobj))
        elif is_a_relational(_right._gobj):
            x = relational(gsub(left._gobj, _right._gobj.lhs()),
                           gsub(left._gobj, _right._gobj.rhs()),
                           relational_operator(_right._gobj))
        else:
            x = gsub(left._gobj, _right._gobj)
        return new_Expression_from_GEx(left._parent, x)

    cpdef RingElement _mul_(left, RingElement right):
        """
        Multiply left and right.

        EXAMPLES::

            sage: var("x y")
            (x, y)
            sage: x*y*y
            x*y^2

            # multiplying relational expressions
            sage: ( (x+y) > x ) * ( x > y )
            (x + y)*x > x*y

            sage: ( (x+y) > x ) * x
            (x + y)*x > x^2

            sage: ( (x+y) > x ) * -1
            -x - y > -x

        TESTS::

            sage: x * ( (x+y) > x )
            (x + y)*x > x^2

            sage: ( x > y) * (y < x)
            Traceback (most recent call last):
            ...
            TypeError: incompatible relations

            sage: a = 1000 + 300*x + x^3 + 30*x^2
            sage: a*Mod(1,7)
            x^3 + 2*x^2 + 6*x + 6

            sage: var('z')
            z
            sage: 3*(x+y)/z
            3*(x + y)/z
            sage: (-x+z)*(3*x-3*z)
            -3*(x - z)^2

            # check if comparison of constant terms in Pynac add objects work
            sage: (y-1)*(y-2)
            (y - 1)*(y - 2)

        Check if Pynac can compute inverses of Python longs (:trac:`13107`)::

            sage: SR(4L)*SR(2L)^(-1)
            2.0

        Check for simplifications when multiplying instances of exp::

            sage: exp(x)*exp(y)
            e^(x + y)
            sage: exp(x)^2*exp(y)
            e^(2*x + y)
            sage: x^y*exp(x+y)*exp(-y)
            x^y*e^x
            sage: x^y*exp(x+y)*(x+y)*(2*x+2*y)*exp(-y)
            2*(x + y)^2*x^y*e^x
            sage: x^y*exp(x+y)*(x+y)*(2*x+2*y)*exp(-y)*exp(z)^2
            2*(x + y)^2*x^y*e^(x + 2*z)
            sage: 1/exp(x)
            e^(-x)
            sage: exp(x)/exp(y)
            e^(x - y)
            sage: A = exp(I*pi/5)
            sage: t = A*A*A*A; t
            e^(4/5*I*pi)
            sage: t*A
            -1
            sage: b = -x*A; c = b*b; c
            x^2*e^(2/5*I*pi)
            sage: u = -t*A; u
            1

        Products of non integer powers of exp are not simplified::

            sage: exp(x)^I*exp(z)^(2.5)
            (e^x)^I*(e^z)^2.50000000000000

        ::

            sage: x*oo
            Traceback (most recent call last):
            ...
            RuntimeError: indeterminate expression: infinity * f(x) encountered.
            sage: x*unsigned_infinity
            Traceback (most recent call last):
            ...
            ValueError: oo times number < oo not defined

            sage: SR(oo)*SR(oo)
            +Infinity
            sage: SR(-oo)*SR(oo)
            -Infinity
            sage: SR(oo)*SR(-oo)
            -Infinity
            sage: SR(unsigned_infinity)*SR(oo)
            Infinity

        Check if we are returning informative error messages in case of
        nonsensical arithmetic :trac:`13739`::

            sage: t = GF(5)(3)
            sage: u = GF(7)(4)
            sage: var('y')
            y
            sage: e = t*x + u*y
            sage: t*e
            Traceback (most recent call last):
            ...
            TypeError: unsupported operand parent(s) for '*': 'Finite Field
            of size 7' and 'Finite Field of size 5'

        The same issue (with a different test case) was reported in
        :trac:`10960`::

            sage: K.<b> = FiniteField(9)
            sage: i*b
            Traceback (most recent call last):
            ...
            TypeError: unsupported operand parent(s) for '*': 'Number Field
            in I with defining polynomial x^2 + 1' and 'Finite Field in b of
            size 3^2'

        Check if multiplication works when content is in `F_{2^k}`,
        examples from :trac:`13107`::

            sage: var('c1,c2,c3,r1,r2')
            (c1, c2, c3, r1, r2)
            sage: ff.<z> = GF(2**8, 'z')
            sage: ex = -(c1 + r2 - c2*r1)/c3
            sage: ex.substitute(r1=z, r2=z)
            -(c1 + z*c2 + z)/c3

        Note the content and the leading coefficient of the numerator after
        the substitution::

            sage: num = ex.op[0].subs({r1: z, r2: z}); num
            -c1 + z*c2 + z
            sage: num.leading_coefficient(c1)
            -1
            sage: num.content(c1)
            1
            sage: num.content(c1).pyobject().parent()
            Finite Field in z of size 2^8

        The leading coefficient is a negative number. The normalization process
        tries to convert it to a positive number and extract the content, by
        multiplying by ``-1/c``.  However, the content is in a field of
        characteristic 2, so negating it does not change the leading
        coefficient.

        Another example where there is no problem::

            sage: ex = -(r2 - c2*r1)/c3
            sage: num = ex.op[0].subs({r1: z, r2: z}); num
            z*c2 + z
            sage: num.leading_coefficient(c2)
            z
            sage: num.content(c2)
            1
            sage: num.content(c2).pyobject().parent()
            Finite Field in z of size 2^8

        Since the leading coefficient is not negative, no normalization is
        performed.

        The leading coefficient of the expression depends on the order of the
        variables, which is chosen to be lexicographic in Sage. Hence, using
        different variable names may change behavior and hide the bug. To cover
        these cases we test with different variable names::

            sage: var('a,b')
            (a, b)
            sage: ex = -(c1 + b - c2*a)/c3
            sage: ex.substitute(a=z, b=z)
            -(c1 + z*c2 + z)/c3
            sage: var('x1,x2,x3')
            (x1, x2, x3)
            sage: ex = -(x1 + r2 - x2*r1)/x3
            sage: ex.substitute(a=z, b=z)
            (r1*x2 - r2 - x1)/x3
        """
        cdef GEx x
        cdef Expression _right = <Expression>right
        cdef operators o
        if is_a_relational(left._gobj):
            if is_a_relational(_right._gobj):
                op = compatible_relation(relational_operator(left._gobj),
                                         relational_operator(_right._gobj))
                x = relational(gmul(left._gobj.lhs(), _right._gobj.lhs()),
                               gmul(left._gobj.rhs(), _right._gobj.rhs()),
                               op)
            else:
                o = relational_operator(left._gobj)
                x = relational(gmul(left._gobj.lhs(), _right._gobj),
                               gmul(left._gobj.rhs(), _right._gobj),
                               o)
        elif is_a_relational(_right._gobj):
            o = relational_operator(_right._gobj)
            x = relational(gmul(left._gobj, _right._gobj.lhs()),
                           gmul(left._gobj, _right._gobj.rhs()),
                           o)
        else:
            x = gmul(left._gobj, _right._gobj)
        return new_Expression_from_GEx(left._parent, x)

    cpdef RingElement _div_(left, RingElement right):
        """
        Divide left and right.

        EXAMPLES::

            sage: var("x y")
            (x, y)
            sage: x/y/y
            x/y^2

            # dividing relational expressions
            sage: ( (x+y) > x ) / ( x > y )
            (x + y)/x > x/y

            sage: ( (x+y) > x ) / x
            (x + y)/x > 1

            sage: ( (x+y) > x ) / -1
            -x - y > -x

        TESTS::

            sage: x / ( (x+y) > x )
            x/(x + y) > 1

            sage: ( x > y) / (y < x)
            Traceback (most recent call last):
            ...
            TypeError: incompatible relations
            sage: x/oo
            0
            sage: oo/x
            Traceback (most recent call last):
            ...
            RuntimeError: indeterminate expression: infinity * f(x) encountered.

            sage: SR(oo)/SR(oo)
            Traceback (most recent call last):
            ...
            RuntimeError: indeterminate expression: 0 * infinity encountered.

            sage: SR(-oo)/SR(oo)
            Traceback (most recent call last):
            ...
            RuntimeError: indeterminate expression: 0 * infinity encountered.

            sage: SR(oo)/SR(-oo)
            Traceback (most recent call last):
            ...
            RuntimeError: indeterminate expression: 0 * infinity encountered.

            sage: SR(oo)/SR(unsigned_infinity)
            Traceback (most recent call last):
            ...
            RuntimeError: indeterminate expression: 0 * infinity encountered.

            sage: SR(unsigned_infinity)/SR(oo)
            Traceback (most recent call last):
            ...
            RuntimeError: indeterminate expression: 0 * infinity encountered.

            sage: SR(0)/SR(oo)
            0

            sage: SR(0)/SR(unsigned_infinity)
            0

            sage: x/0
            Traceback (most recent call last):
            ...
            ZeroDivisionError: Symbolic division by zero

        Check if Pynac can compute divisions of Python longs (:trac:`13107`)::

            sage: SR(1L)/SR(2L)
            0.5
        """
        cdef GEx x
        cdef Expression _right = <Expression>right
        cdef operators o
        try:
            if is_a_relational(left._gobj):
                if is_a_relational(_right._gobj):
                    op = compatible_relation(relational_operator(left._gobj),
                                             relational_operator(_right._gobj))
                    x = relational(gdiv(left._gobj.lhs(), _right._gobj.lhs()),
                                   gdiv(left._gobj.rhs(), _right._gobj.rhs()),
                                   op)
                else:
                    o = relational_operator(left._gobj)
                    x = relational(gdiv(left._gobj.lhs(), _right._gobj),
                                   gdiv(left._gobj.rhs(), _right._gobj),
                                   o)
            elif is_a_relational(_right._gobj):
                o = relational_operator(_right._gobj)
                x = relational(gdiv(left._gobj, _right._gobj.lhs()),
                               gdiv(left._gobj, _right._gobj.rhs()),
                               o)
            else:
                x = gdiv(left._gobj, _right._gobj)
            return new_Expression_from_GEx(left._parent, x)
        except Exception as msg:
            # TODO: change this to maybe cleverly do something involving Cython C++ exception handling.
            # See http://docs.cython.org/docs/wrapping_CPlusPlus.html
            if 'division by zero' in str(msg):
                raise ZeroDivisionError("Symbolic division by zero")
            else:
                raise

    def __invert__(self):
        """
        Return the inverse of this symbolic expression.

        EXAMPLES::

            sage: ~x
            1/x
            sage: ~SR(3)
            1/3
            sage: v1=var('v1'); a = (2*erf(2*v1*arcsech(0))/v1); ~a
            1/2*v1/erf(2*v1*arcsech(0))
        """
        return 1/self

    # Boilerplate code from sage/structure/element.pyx
    def __cmp__(left, right):
        """
        Compare self and right, returning -1, 0, or 1, depending on if
        self < right, self == right, or self > right, respectively.

        Use this instead of the operators <=, <, etc. to compare symbolic
        expressions when you do not want to get a formal inequality back.

        IMPORTANT: Both self and right *must* have the same type, or
        this function will not be called.

        EXAMPLES::

            sage: x,y = var('x,y')
            sage: x.__cmp__(y)
            1
            sage: x < y
            x < y
            sage: cmp(x,y)
            1
            sage: cmp(SR(0.5), SR(0.7))
            -1
            sage: SR(0.5) < SR(0.7)
            0.500000000000000 < 0.700000000000000
            sage: cmp(SR(0.5), 0.7)
            -1
            sage: cmp(sin(SR(2)), sin(SR(1)))
            1
            sage: float(sin(SR(2)))
            0.9092974268256817
            sage: float(sin(SR(1)))
            0.8414709848078965

        TESTS:

        Check that :trac:`9880` is fixed::

            sage: b = [var('b_%s'%i) for i in range(4)]
            sage: precomp = (2^b_2 + 2)*(2^b_1 + 2^(-b_1) + 2^b_1*2^b_0 - \
                        2^b_1*2^(-b_0) - 2^(-b_1)*2^b_0 - 2^(-b_1)*2^(-b_0) + \
                        2^b_0 + 2^(-b_0) - 9) + (2^b_1 + 2^(-b_1) + \
                        2^b_1*2^b_0 - 2^b_1*2^(-b_0) - 2^(-b_1)*2^b_0 - \
                         2^(-b_1)*2^(-b_0) + 2^b_0 + 2^(-b_0) - 9)/2^b_2
            sage: repl_dict = {b_0: b_0, b_3: b_1, b_2: b_3, b_1: b_2}
            sage: P = precomp.substitute(repl_dict)
            sage: P.expand()
            -2^(-b_0)*2^(-b_2)*2^b_3 - 2^b_0*2^(-b_2)*2^b_3 -
            2^(-b_0)*2^b_2*2^b_3 + 2^b_0*2^b_2*2^b_3 - 2*2^(-b_0)*2^(-b_2)
            - 2*2^b_0*2^(-b_2) - 2*2^(-b_0)*2^b_2 + 2*2^b_0*2^b_2 +
            2^(-b_0)*2^b_3 + 2^b_0*2^b_3 + 2^(-b_2)*2^b_3 + 2^b_2*2^b_3 +
            2*2^(-b_0) + 2*2^b_0 + 2*2^(-b_2) + 2*2^b_2 - 9*2^b_3 -
            2^(-b_0)*2^(-b_2)/2^b_3 - 2^b_0*2^(-b_2)/2^b_3 -
            2^(-b_0)*2^b_2/2^b_3 + 2^b_0*2^b_2/2^b_3 + 2^(-b_0)/2^b_3 +
            2^b_0/2^b_3 + 2^(-b_2)/2^b_3 + 2^b_2/2^b_3 - 9/2^b_3 - 18

            sage: _0,b_1,b_2=var('b_0,b_1,b_2')
            sage: f = 1/27*b_2^2/(2^b_2)^2 + 1/27*b_1^2/(2^b_1)^2 + \
            1/27*b_0^2/(2^b_0)^2 + 1/27*b_2/(2^b_2)^2 - 2/81/(2^b_2)^2 + \
            1/27*b_1/(2^b_1)^2 + 8/243/(2^b_2)^2 - 1/81*b_0/(2^b_0)^2 - \
            1/27*b_1^2/((2^b_2)^2*(2^b_1)^2) - \
            1/27*b_0^2/((2^b_2)^2*(2^b_0)^2) - 20/243/(2^b_1)^2 + 1/9/2^b_0 \
            + 4/81*b_0/(2^b_0)^2 - 8/243/(2^b_2)^2 - 2/9/(2^b_2*2^b_1) - \
            2/9/(2^b_2*2^b_0) + 8/243/(2^b_1)^2 - 1/9/2^b_0 + \
            2/9/(2^b_2*2^b_1) + 2/9/(2^b_2*2^b_0) - \
            2/27*b_1*b_2/((2^b_2)^2*(2^b_1)^2) - \
            1/27*b_2^2/((2^b_2)^2*(2^b_1)^2) - \
            2/27*b_0*b_2/((2^b_2)^2*(2^b_0)^2) - \
            1/27*b_2^2/((2^b_2)^2*(2^b_0)^2) + 2/81/(2^b_1)^2 - \
            1/27*b_0^2/((2^b_1)^2*(2^b_0)^2) - \
            2/27*b_0*b_1/((2^b_1)^2*(2^b_0)^2) - \
            1/27*b_1^2/((2^b_1)^2*(2^b_0)^2) - 2/81/(2^b_0)^2 + \
            5/27*b_1/((2^b_2)^2*(2^b_1)^2) + 5/27*b_2/((2^b_2)^2*(2^b_1)^2) \
            + 5/27*b_0/((2^b_2)^2*(2^b_0)^2) + \
            5/27*b_2/((2^b_2)^2*(2^b_0)^2) + 5/27*b_0/((2^b_1)^2*(2^b_0)^2) \
            + 5/27*b_1/((2^b_1)^2*(2^b_0)^2) - 4/81/((2^b_2)^2*(2^b_1)^2) + \
            1/27*b_0^2/((2^b_2)^2*(2^b_1)^2*(2^b_0)^2) + \
            2/27*b_0*b_1/((2^b_2)^2*(2^b_1)^2*(2^b_0)^2) + \
            2/27*b_0*b_2/((2^b_2)^2*(2^b_1)^2*(2^b_0)^2) + \
            1/27*b_1^2/((2^b_2)^2*(2^b_1)^2*(2^b_0)^2) + \
            2/27*b_1*b_2/((2^b_2)^2*(2^b_1)^2*(2^b_0)^2) + \
            1/27*b_2^2/((2^b_2)^2*(2^b_1)^2*(2^b_0)^2) - \
            4/81/((2^b_2)^2*(2^b_0)^2) - 4/81/((2^b_1)^2*(2^b_0)^2) - \
            11/27*b_0/((2^b_2)^2*(2^b_1)^2*(2^b_0)^2) - \
            11/27*b_1/((2^b_2)^2*(2^b_1)^2*(2^b_0)^2) - \
            11/27*b_2/((2^b_2)^2*(2^b_1)^2*(2^b_0)^2) + \
            64/81/((2^b_2)^2*(2^b_1)^2*(2^b_0)^2) + 35/81 \
            sage: f.nops()
            38

            sage: x,y,z = var('x y z');
            sage: print (-x+z)*(3*x-3*z)
            -3*(x - z)^2

            sage: t = var('t')
            sage: (x-t)^3
            -(t - x)^3
            sage: (-t+x)^3
            -(t - x)^3
            sage: (-x+t)^3
            (t - x)^3

        This example is from :trac:`10833`::

            sage: R.<x,c> = PolynomialRing(QQ,2)
            sage: phi(x) = x^2 + c
            sage: def iterkate(n):
            ....:     pol = x
            ....:     for i in range(1,n):
            ....:         pol = phi(pol)
            ....:     return pol
            ....:
            sage: g = expand(iterkate(7))
            sage: g.nops()
            480

        Check if :trac:`10849` is fixed::

            sage: t = I.pyobject().parent()(-1/2)
            sage: t > 0
            False
            sage: t = I*x-1/2; t
            I*x - 1/2
            sage: t.subs(x=I*x).subs(x=0).is_positive()
            False
        """
        return (<Element>left)._cmp(right)

    cdef int _cmp_c_impl(left, Element right) except -2:
        """
        Compare ``left`` and ``right``.

        INPUT:

        - ``right`` -- A :class:`Expression` instance.

        OUTPUT:

        Boolean.

        EXAMPLES::

            sage: a = sqrt(3)
            sage: b = x^2+1
            sage: a.__cmp__(b)   # indirect doctest
            -1
        """
        return print_order_compare(left._gobj, (<Expression>right)._gobj)

    cpdef int _cmp_add(Expression left, Expression right) except -2:
        """
        Compare ``left`` and ``right`` in the print order.

        INPUT:

        - ``right`` -- A :class:`Expression` instance.

        OUTPUT:

        Boolean.

        EXAMPLES::

            sage: a = sqrt(3)
            sage: b = x^2+1
            sage: a._cmp_add(b)
            -1
            sage: b._cmp_add(a)
            1
            sage: b._cmp_add(1)
            Traceback (most recent call last):
            ...
            TypeError: Argument 'right' has incorrect type (expected
            sage.symbolic.expression.Expression, got sage.rings.integer.Integer)
        """
        return print_order_compare(left._gobj, right._gobj)

    cpdef int _cmp_mul(Expression left, Expression right) except -2:
        """
        Compare ``left`` and ``right`` in the print order for products.

        INPUT:

        - ``right`` -- A :class:`Expression` instance.

        OUTPUT:

        Boolean.

        EXAMPLES::

            sage: a = sqrt(3)
            sage: b = x^2+1
            sage: a._cmp_mul(b)
            -1
            sage: b._cmp_mul(a)
            1
            sage: b._cmp_mul(1)
            Traceback (most recent call last):
            ...
            TypeError: Argument 'right' has incorrect type (expected
            sage.symbolic.expression.Expression, got sage.rings.integer.Integer)
        """
        return print_order_compare_mul(left._gobj, right._gobj)

    def __pow__(self, exp, ignored):
        """
        Return self raised to the power of exp.

        INPUT:

        - ``exp`` -- something that coerces to a symbolic expressions.
        - ``ignored`` -- the second argument that should accept a modulus
          is actually ignored.

        OUTPUT:

        A symbolic expression.

        EXAMPLES::

            sage: var('x,y')
            (x, y)
            sage: x.__pow__(y)
            x^y
            sage: x^(3/5)
            x^(3/5)
            sage: x^sin(x)^cos(y)
            x^(sin(x)^cos(y))

        TESTS::

            sage: (Mod(2,7)*x^2 + Mod(2,7))^7
            (2*x^2 + 2)^7

        The leading coefficient in the result above is 1 since::

            sage: t = Mod(2,7); gcd(t, t)^7
            1
            sage: gcd(t,t).parent()
            Ring of integers modulo 7

        ::

            sage: k = GF(7)
            sage: f = expand((k(1)*x^5 + k(1)*x^2 + k(2))^7); f
            x^35 + x^14 + 2

            sage: x^oo
            Traceback (most recent call last):
            ...
            ValueError: power::eval(): pow(f(x), infinity) is not defined.
            sage: SR(oo)^2
            +Infinity
            sage: SR(-oo)^2
            +Infinity
            sage: SR(-oo)^3
            -Infinity
            sage: SR(unsigned_infinity)^2
            Infinity

        Test powers of exp::

            sage: exp(2)^5
            e^10
            sage: exp(x)^5
            e^(5*x)

        Test base a Python numeric type::

            sage: int(2)^x
            2^x
            sage: float(2.3)^(x^3 - x^2 + 1/3)
            2.3^(x^3 - x^2 + 1/3)
            sage: complex(1,3)^(sqrt(2))
            (1+3j)^sqrt(2)

        Test complex numeric powers::

            sage: I^0.5
            0.707106781186548 + 0.707106781186547*I
            sage: (I + 1) ^ (0.5 + I)
            0.400667052375828 + 0.365310866736929*I
            sage: I^I
            I^I
            sage: I^x
            I^x
            sage: I^(1/2)
            sqrt(I)
            sage: I^(2/3)
            I^(2/3)
            sage: 2^(1/2)
            sqrt(2)
            sage: (2*I)^(1/2)
            sqrt(2*I)

        Test if we can take powers of elements of Q(i) :trac:`8659`::

            sage: t = I.pyobject().parent()(8)
            sage: t^(1/2)
            2*sqrt(2)
            sage: (t^2)^(1/4)
            2*4^(1/4)

        Test if we can compute inverses of Python longs (:trac:`13107`)::

            sage: SR(2L)^(-1)
            0.5
        """
        cdef Expression base, nexp

        try:
            # self is an Expression and exp might not be
            base = self
            nexp = base.coerce_in(exp)
        except TypeError:
            # exp is an Expression and self might not be
            nexp = exp
            base = nexp.coerce_in(self)
        cdef GEx x
        if is_a_relational(base._gobj):
            x = relational(g_pow(base._gobj.lhs(), nexp._gobj),
                           g_pow(base._gobj.rhs(), nexp._gobj),
                           relational_operator(base._gobj))
        else:
            x = g_pow(base._gobj, nexp._gobj)
        return new_Expression_from_GEx(base._parent, x)

    def derivative(self, *args):
        """
        Return the derivative of this expressions with respect to the
        variables supplied in args.

        Multiple variables and iteration counts may be supplied; see
        documentation for the global
        :meth:`~sage.calculus.functional.derivative` function for more
        details.

        .. seealso::

            This is implemented in the `_derivative` method (see the
            source code).

        EXAMPLES::

            sage: var("x y")
            (x, y)
            sage: t = (x^2+y)^2
            sage: t.derivative(x)
            4*(x^2 + y)*x
            sage: t.derivative(x, 2)
            12*x^2 + 4*y
            sage: t.derivative(x, 2, y)
            4
            sage: t.derivative(y)
            2*x^2 + 2*y

        If the function depends on only one variable, you may omit the
        variable. Giving just a number (for the order of the derivative)
        also works::

            sage: f(x) = x^3 + sin(x)
            sage: f.derivative()
            x |--> 3*x^2 + cos(x)
            sage: f.derivative(2)
            x |--> 6*x - sin(x)

        ::

            sage: t = sin(x+y^2)*tan(x*y)
            sage: t.derivative(x)
            (tan(x*y)^2 + 1)*y*sin(y^2 + x) + cos(y^2 + x)*tan(x*y)
            sage: t.derivative(y)
            (tan(x*y)^2 + 1)*x*sin(y^2 + x) + 2*y*cos(y^2 + x)*tan(x*y)

        ::

            sage: h = sin(x)/cos(x)
            sage: derivative(h,x,x,x)
            8*sin(x)^2/cos(x)^2 + 6*sin(x)^4/cos(x)^4 + 2
            sage: derivative(h,x,3)
            8*sin(x)^2/cos(x)^2 + 6*sin(x)^4/cos(x)^4 + 2

        ::

            sage: var('x, y')
            (x, y)
            sage: u = (sin(x) + cos(y))*(cos(x) - sin(y))
            sage: derivative(u,x,y)
            -cos(x)*cos(y) + sin(x)*sin(y)
            sage: f = ((x^2+1)/(x^2-1))^(1/4)
            sage: g = derivative(f, x); g # this is a complex expression
            -1/2*((x^2 + 1)*x/(x^2 - 1)^2 - x/(x^2 - 1))/((x^2 + 1)/(x^2 - 1))^(3/4)
            sage: g.factor()
            -x/((x + 1)^2*(x - 1)^2*((x^2 + 1)/(x^2 - 1))^(3/4))

        ::

            sage: y = var('y')
            sage: f = y^(sin(x))
            sage: derivative(f, x)
            y^sin(x)*cos(x)*log(y)

        ::

            sage: g(x) = sqrt(5-2*x)
            sage: g_3 = derivative(g, x, 3); g_3(2)
            -3

        ::

            sage: f = x*e^(-x)
            sage: derivative(f, 100)
            x*e^(-x) - 100*e^(-x)

        ::

            sage: g = 1/(sqrt((x^2-1)*(x+5)^6))
            sage: derivative(g, x)
            -((x + 5)^6*x + 3*(x^2 - 1)*(x + 5)^5)/((x^2 - 1)*(x + 5)^6)^(3/2)

        TESTS::

            sage: t.derivative()
            Traceback (most recent call last):
            ...
            ValueError: No differentiation variable specified.
        """
        return multi_derivative(self, args)

    diff = differentiate = derivative

    def _derivative(self, symb=None, deg=1):
        """
        Return the deg-th (partial) derivative of self with respect to symb.

        EXAMPLES::

            sage: var("x y")
            (x, y)
            sage: b = (x+y)^5
            sage: b._derivative(x, 2)
            20*(x + y)^3

            sage: foo = function('foo',nargs=2)
            sage: foo(x^2,x^2)._derivative(x)
            2*x*D[0](foo)(x^2, x^2) + 2*x*D[1](foo)(x^2, x^2)

            sage: SR(1)._derivative()
            0

        If the expression is a callable symbolic expression, and no
        variables are specified, then calculate the gradient::

            sage: f(x,y)=x^2+y
            sage: f.diff() # gradient
            (x, y) |--> (2*x, 1)

        TESTS:

        Raise error if no variable is specified and there are multiple
        variables::

            sage: b._derivative()
            Traceback (most recent call last):
            ...
            ValueError: No differentiation variable specified.

        Check if :trac:`6524` is fixed::

            sage: f = function('f')
            sage: f(x)*f(x).derivative(x)*f(x).derivative(x,2)
            f(x)*D[0](f)(x)*D[0, 0](f)(x)
            sage: g = f(x).diff(x)
            sage: h = f(x).diff(x)*sin(x)
            sage: h/g
            sin(x)
        """
        if symb is None:
            # we specify a default value of None for symb and check for it here
            # to return more helpful error messages when no variable is
            # given by the multi_derivative framework
            vars = self.variables()
            if len(vars) == 1:
                symb = vars[0]
            elif len(vars) == 0:
                return self._parent(0)
            elif sage.symbolic.callable.is_CallableSymbolicExpression(self):
                return self.gradient()
            else:
                raise ValueError("No differentiation variable specified.")
        if not isinstance(deg, (int, long, sage.rings.integer.Integer)) \
                or deg < 1:
            raise TypeError("argument deg should be an integer >= 1.")
        cdef Expression symbol = self.coerce_in(symb)
        if not is_a_symbol(symbol._gobj):
            raise TypeError("argument symb must be a symbol")
        cdef GEx x
        sig_on()
        try:
            x = self._gobj.diff(ex_to_symbol(symbol._gobj), deg)
        finally:
            sig_off()
        return new_Expression_from_GEx(self._parent, x)

    def gradient(self, variables=None):
        r"""
        Compute the gradient of a symbolic function.

        This function returns a vector whose components are the derivatives
        of the original function with respect to the arguments of the
        original function. Alternatively, you can specify the variables as
        a list.

        EXAMPLES::

            sage: x,y = var('x y')
            sage: f = x^2+y^2
            sage: f.gradient()
            (2*x, 2*y)
            sage: g(x,y) = x^2+y^2
            sage: g.gradient()
            (x, y) |--> (2*x, 2*y)
            sage: n = var('n')
            sage: f(x,y) = x^n+y^n
            sage: f.gradient()
            (x, y) |--> (n*x^(n - 1), n*y^(n - 1))
            sage: f.gradient([y,x])
            (x, y) |--> (n*y^(n - 1), n*x^(n - 1))
        """
        from sage.modules.free_module_element import vector
        if variables is None:
            variables = self.arguments()
        return vector([self.derivative(x) for x in variables])

    def hessian(self):
        r"""
        Compute the hessian of a function. This returns a matrix components
        are the 2nd partial derivatives of the original function.

        EXAMPLES::

            sage: x,y = var('x y')
            sage: f = x^2+y^2
            sage: f.hessian()
            [2 0]
            [0 2]
            sage: g(x,y) = x^2+y^2
            sage: g.hessian()
            [(x, y) |--> 2 (x, y) |--> 0]
            [(x, y) |--> 0 (x, y) |--> 2]
        """
        from sage.matrix.constructor import matrix
        return matrix([[g.derivative(x) for x in self.arguments()]
                       for g in self.gradient()])


    def series(self, symbol, int order):
        r"""
        Return the power series expansion of self in terms of the
        given variable to the given order.

        INPUT:

        - ``symbol`` - a symbolic variable or symbolic equality
          such as ``x == 5``; if an equality is given, the
          expansion is around the value on the right hand side
          of the equality
        - ``order`` - an integer

        OUTPUT:

        A power series.

        To truncate the power series and obtain a normal expression, use the
        :meth:`truncate` command.

        EXAMPLES:

        We expand a polynomial in `x` about 0, about `1`, and also truncate
        it back to a polynomial::

            sage: var('x,y')
            (x, y)
            sage: f = (x^3 - sin(y)*x^2 - 5*x + 3); f
            x^3 - x^2*sin(y) - 5*x + 3
            sage: g = f.series(x, 4); g
            3 + (-5)*x + (-sin(y))*x^2 + 1*x^3
            sage: g.truncate()
            x^3 - x^2*sin(y) - 5*x + 3
            sage: g = f.series(x==1, 4); g
            (-sin(y) - 1) + (-2*sin(y) - 2)*(x - 1) + (-sin(y) + 3)*(x - 1)^2 + 1*(x - 1)^3
            sage: h = g.truncate(); h
            (x - 1)^3 - (x - 1)^2*(sin(y) - 3) - 2*(x - 1)*(sin(y) + 1) - sin(y) - 1
            sage: h.expand()
            x^3 - x^2*sin(y) - 5*x + 3

        We computer another series expansion of an analytic function::

            sage: f = sin(x)/x^2
            sage: f.series(x,7)
            1*x^(-1) + (-1/6)*x + 1/120*x^3 + (-1/5040)*x^5 + Order(x^7)
            sage: f.series(x==1,3)
            (sin(1)) + (cos(1) - 2*sin(1))*(x - 1) + (-2*cos(1) + 5/2*sin(1))*(x - 1)^2 + Order((x - 1)^3)
            sage: f.series(x==1,3).truncate().expand()
            -2*x^2*cos(1) + 5/2*x^2*sin(1) + 5*x*cos(1) - 7*x*sin(1) - 3*cos(1) + 11/2*sin(1)

        Following the GiNaC tutorial, we use John Machin's amazing
        formula `\pi = 16 \tan^{-1}(1/5) - 4 \tan^{-1}(1/239)` to compute
        digits of `\pi`. We expand the arc tangent around 0 and insert
        the fractions 1/5 and 1/239.

        ::

            sage: x = var('x')
            sage: f = atan(x).series(x, 10); f
            1*x + (-1/3)*x^3 + 1/5*x^5 + (-1/7)*x^7 + 1/9*x^9 + Order(x^10)
            sage: float(16*f.subs(x==1/5) - 4*f.subs(x==1/239))
            3.1415926824043994

        TESTS:

        Check if :trac:`8943` is fixed::

            sage: ((1+arctan(x))**(1/x)).series(x==0, 3)
            (e) + (-1/2*e)*x + (1/8*e)*x^2 + Order(x^3)
        """
        cdef Expression symbol0 = self.coerce_in(symbol)
        cdef GEx x
        sig_on()
        try:
            x = self._gobj.series(symbol0._gobj, order, 0)
        finally:
            sig_off()
        return new_Expression_from_GEx(self._parent, x)

    def residue(self, symbol):
        """
        Calculate the residue of ``self`` with respect to ``symbol``.

        INPUT:

        - ``symbol`` - a symbolic variable or symbolic equality such
          as ``x == 5``. If an equality is given, the expansion is
          around the value on the right hand side of the equality,
          otherwise at ``0``.

        OUTPUT:

        The residue of ``self``.

        Say, ``symbol`` is ``x == a``, then this function calculates
        the residue of ``self`` at `x=a`, i.e., the coefficient of
        `1/(x-a)` of the series expansion of ``self`` around `a`.

        EXAMPLES::

            sage: (1/x).residue(x == 0)
            1
            sage: (1/x).residue(x == oo)
            -1
            sage: (1/x^2).residue(x == 0)
            0
            sage: (1/sin(x)).residue(x == 0)
            1
            sage: var('q, n, z')
            (q, n, z)
            sage: (-z^(-n-1)/(1-z/q)^2).residue(z == q).simplify_full()
            (n + 1)/q^n
            sage: var('s')
            s
            sage: zeta(s).residue(s == 1) # not tested - #15846
            1

        TESTS::

            sage: (exp(x)/sin(x)^4).residue(x == 0)
            5/6
        """
        if symbol.is_relational():
            x = symbol.lhs()
            a = symbol.rhs()
        else:
            x = symbol
            a = 0
        if a == infinity:
            return (-self.subs({x: 1/x}) / x**2).residue(x == 0)
        return self.subs({x: x+a}).series(x == 0, 0).coefficient(x, -1)

    def taylor(self, *args):
        r"""
        Expand this symbolic expression in a truncated Taylor or
        Laurent series in the variable `v` around the point `a`,
        containing terms through `(x - a)^n`. Functions in more
        variables is also supported.

        INPUT:

        -  ``*args`` - the following notation is supported

           - ``x, a, n`` - variable, point, degree

           - ``(x, a), (y, b), n`` - variables with points, degree of polynomial

        EXAMPLES::

            sage: var('a, x, z')
            (a, x, z)
            sage: taylor(a*log(z), z, 2, 3)
            1/24*a*(z - 2)^3 - 1/8*a*(z - 2)^2 + 1/2*a*(z - 2) + a*log(2)

        ::

            sage: taylor(sqrt (sin(x) + a*x + 1), x, 0, 3)
            1/48*(3*a^3 + 9*a^2 + 9*a - 1)*x^3 - 1/8*(a^2 + 2*a + 1)*x^2 + 1/2*(a + 1)*x + 1

        ::

            sage: taylor (sqrt (x + 1), x, 0, 5)
            7/256*x^5 - 5/128*x^4 + 1/16*x^3 - 1/8*x^2 + 1/2*x + 1

        ::

            sage: taylor (1/log (x + 1), x, 0, 3)
            -19/720*x^3 + 1/24*x^2 - 1/12*x + 1/x + 1/2

        ::

            sage: taylor (cos(x) - sec(x), x, 0, 5)
            -1/6*x^4 - x^2

        ::

            sage: taylor ((cos(x) - sec(x))^3, x, 0, 9)
            -1/2*x^8 - x^6

        ::

            sage: taylor (1/(cos(x) - sec(x))^3, x, 0, 5)
            -15377/7983360*x^4 - 6767/604800*x^2 + 11/120/x^2 + 1/2/x^4 - 1/x^6 - 347/15120

        TESTS:

        Check that ticket :trac:`7472` is fixed (Taylor polynomial in
        more variables)::

            sage: x,y=var('x y'); taylor(x*y^3,(x,1),(y,1),4)
            (x - 1)*(y - 1)^3 + 3*(x - 1)*(y - 1)^2 + (y - 1)^3 + 3*(x - 1)*(y - 1) + 3*(y - 1)^2 + x + 3*y - 3
            sage: expand(_)
            x*y^3

        """
        from sage.all import SR, Integer
        A=args
        try:
            if isinstance(A[0],tuple):
                B=[]
                B.append([SR(A[i][0]) for i in range(len(A)-1)])
                B.append([A[i][1] for i in range(len(A)-1)])
            else:
                B=[A[0],SR(A[1])]
            B.append(Integer(A[len(A)-1]))
        except Exception:
            raise NotImplementedError("Wrong arguments passed to taylor. See taylor? for more details.")
        l = self._maxima_().taylor(B)
        return self.parent()(l)



    def truncate(self):
        """
        Given a power series or expression, return the corresponding
        expression without the big oh.

        INPUT:

        - ``self`` -- a series as output by the :meth:`series` command.

        OUTPUT:

        A symbolic expression.

        EXAMPLES::

            sage: f = sin(x)/x^2
            sage: f.truncate()
            sin(x)/x^2
            sage: f.series(x,7)
            1*x^(-1) + (-1/6)*x + 1/120*x^3 + (-1/5040)*x^5 + Order(x^7)
            sage: f.series(x,7).truncate()
            -1/5040*x^5 + 1/120*x^3 - 1/6*x + 1/x
            sage: f.series(x==1,3).truncate().expand()
            -2*x^2*cos(1) + 5/2*x^2*sin(1) + 5*x*cos(1) - 7*x*sin(1) - 3*cos(1) + 11/2*sin(1)
        """
        if not is_a_series(self._gobj):
            return self
        return new_Expression_from_GEx(self._parent, series_to_poly(self._gobj))

    def expand(Expression self, side=None):
        """
        Expand this symbolic expression. Products of sums and exponentiated
        sums are multiplied out, numerators of rational expressions which
        are sums are split into their respective terms, and multiplications
        are distributed over addition at all levels.

        EXAMPLES:

        We expand the expression `(x-y)^5` using both
        method and functional notation.

        ::

            sage: x,y = var('x,y')
            sage: a = (x-y)^5
            sage: a.expand()
            x^5 - 5*x^4*y + 10*x^3*y^2 - 10*x^2*y^3 + 5*x*y^4 - y^5
            sage: expand(a)
            x^5 - 5*x^4*y + 10*x^3*y^2 - 10*x^2*y^3 + 5*x*y^4 - y^5

        We expand some other expressions::

            sage: expand((x-1)^3/(y-1))
            x^3/(y - 1) - 3*x^2/(y - 1) + 3*x/(y - 1) - 1/(y - 1)
            sage: expand((x+sin((x+y)^2))^2)
            x^2 + 2*x*sin((x + y)^2) + sin((x + y)^2)^2

        We can expand individual sides of a relation::

            sage: a = (16*x-13)^2 == (3*x+5)^2/2
            sage: a.expand()
            256*x^2 - 416*x + 169 == 9/2*x^2 + 15*x + 25/2
            sage: a.expand('left')
            256*x^2 - 416*x + 169 == 1/2*(3*x + 5)^2
            sage: a.expand('right')
            (16*x - 13)^2 == 9/2*x^2 + 15*x + 25/2

        TESTS::

            sage: var('x,y')
            (x, y)
            sage: ((x + (2/3)*y)^3).expand()
            x^3 + 2*x^2*y + 4/3*x*y^2 + 8/27*y^3
            sage: expand( (x*sin(x) - cos(y)/x)^2 )
            x^2*sin(x)^2 - 2*cos(y)*sin(x) + cos(y)^2/x^2
            sage: f = (x-y)*(x+y); f
            (x + y)*(x - y)
            sage: f.expand()
            x^2 - y^2
        """
        if side is not None:
            if not is_a_relational(self._gobj):
                raise ValueError("expansion on sides only makes sense for relations")
            if side == 'left':
                return self.operator()(self.lhs().expand(), self.rhs())
            elif side == 'right':
                return self.operator()(self.lhs(), self.rhs().expand())
            else:
                raise ValueError("side must be 'left', 'right', or None")

        cdef GEx x
        sig_on()
        try:
            x = self._gobj.expand(0)
        finally:
            sig_off()
        return new_Expression_from_GEx(self._parent, x)

    expand_rational = rational_expand = expand

    def expand_trig(self, full=False, half_angles=False, plus=True, times=True):
        """
        Expand trigonometric and hyperbolic functions of sums of angles
        and of multiple angles occurring in self. For best results, self
        should already be expanded.

        INPUT:

        -  ``full`` - (default: False) To enhance user control
           of simplification, this function expands only one level at a time
           by default, expanding sums of angles or multiple angles. To obtain
           full expansion into sines and cosines immediately, set the optional
           parameter full to True.

        -  ``half_angles`` - (default: False) If True, causes
           half-angles to be simplified away.

        -  ``plus`` - (default: True) Controls the sum rule;
           expansion of sums (e.g. 'sin(x + y)') will take place only if plus
           is True.

        -  ``times`` - (default: True) Controls the product
           rule, expansion of products (e.g. sin(2\*x)) will take place only
           if times is True.


        OUTPUT:

        A symbolic expression.

        EXAMPLES::

            sage: sin(5*x).expand_trig()
            5*cos(x)^4*sin(x) - 10*cos(x)^2*sin(x)^3 + sin(x)^5
            sage: cos(2*x + var('y')).expand_trig()
            cos(2*x)*cos(y) - sin(2*x)*sin(y)

        We illustrate various options to this function::

            sage: f = sin(sin(3*cos(2*x))*x)
            sage: f.expand_trig()
            sin((3*cos(cos(2*x))^2*sin(cos(2*x)) - sin(cos(2*x))^3)*x)
            sage: f.expand_trig(full=True)
            sin((3*(cos(cos(x)^2)*cos(sin(x)^2) + sin(cos(x)^2)*sin(sin(x)^2))^2*(cos(sin(x)^2)*sin(cos(x)^2) - cos(cos(x)^2)*sin(sin(x)^2)) - (cos(sin(x)^2)*sin(cos(x)^2) - cos(cos(x)^2)*sin(sin(x)^2))^3)*x)
            sage: sin(2*x).expand_trig(times=False)
            sin(2*x)
            sage: sin(2*x).expand_trig(times=True)
            2*cos(x)*sin(x)
            sage: sin(2 + x).expand_trig(plus=False)
            sin(x + 2)
            sage: sin(2 + x).expand_trig(plus=True)
            cos(x)*sin(2) + cos(2)*sin(x)
            sage: sin(x/2).expand_trig(half_angles=False)
            sin(1/2*x)
            sage: sin(x/2).expand_trig(half_angles=True)
            (-1)^floor(1/2*x/pi)*sqrt(-1/2*cos(x) + 1/2)

        ALIASES:

        :meth:`trig_expand` and :meth:`expand_trig` are the same
        """
        from sage.calculus.calculus import maxima_options
        M = self._maxima_()
        P = M.parent()
        opt = maxima_options(trigexpand=full, halfangles=half_angles,
                             trigexpandplus=plus, trigexpandtimes=times)
        cmd = 'trigexpand(%s), %s'%(M.name(), opt)
        ans = P(cmd)
        return self.parent()(ans)

    trig_expand = expand_trig

    def reduce_trig(self, var=None):
        r"""
        Combine products and powers of trigonometric and hyperbolic
        sin's and cos's of x into those of multiples of x. It also
        tries to eliminate these functions when they occur in
        denominators.

        INPUT:

        - ``self`` - a symbolic expression

        - ``var`` - (default: None) the variable which is used for
          these transformations. If not specified, all variables are
          used.

        OUTPUT:

        A symbolic expression.

        EXAMPLES::

            sage: y=var('y')
            sage: f=sin(x)*cos(x)^3+sin(y)^2
            sage: f.reduce_trig()
            -1/2*cos(2*y) + 1/8*sin(4*x) + 1/4*sin(2*x) + 1/2

        To reduce only the expressions involving x we use optional parameter::

            sage: f.reduce_trig(x)
            sin(y)^2 + 1/8*sin(4*x) + 1/4*sin(2*x)

        ALIASES: :meth:`trig_reduce` and :meth:`reduce_trig` are the same
        """
        M = self._maxima_()
        P = M.parent()
        if var is None:
            cmd = 'trigreduce(%s)'%(M.name())
        else:
            cmd = 'trigreduce(%s,%s)'%(M.name(),'_SAGE_VAR_'+str(var))
        ans = P(cmd)
        return self.parent()(ans)

    trig_reduce = reduce_trig

    ############################################################################
    # Pattern Matching
    ############################################################################
    def match(self, pattern):
        """
        Check if self matches the given pattern.

        INPUT:

        -  ``pattern`` -- a symbolic expression, possibly containing wildcards
           to match for

        OUTPUT:

        One of

        ``None`` if there is no match, or a dictionary mapping the
        wildcards to the matching values if a match was found. Note
        that the dictionary is empty if there were no wildcards in the
        given pattern.

        See also http://www.ginac.de/tutorial/Pattern-matching-and-advanced-substitutions.html

        EXAMPLES::

            sage: var('x,y,z,a,b,c,d,f,g')
            (x, y, z, a, b, c, d, f, g)
            sage: w0 = SR.wild(0); w1 = SR.wild(1); w2 = SR.wild(2)
            sage: ((x+y)^a).match((x+y)^a)  # no wildcards, so empty dict
            {}
            sage: print ((x+y)^a).match((x+y)^b)
            None
            sage: t = ((x+y)^a).match(w0^w1)
            sage: t[w0], t[w1]
            (x + y, a)
            sage: print ((x+y)^a).match(w0^w0)
            None
            sage: ((x+y)^(x+y)).match(w0^w0)
            {$0: x + y}
            sage: t = ((a+b)*(a+c)).match((a+w0)*(a+w1))
            sage: t[w0], t[w1]
            (c, b)
            sage: ((a+b)*(a+c)).match((w0+b)*(w0+c))
            {$0: a}
            sage: t = ((a+b)*(a+c)).match((w0+w1)*(w0+w2))
            sage: t[w0], t[w1], t[w2]
            (a, c, b)
            sage: print ((a+b)*(a+c)).match((w0+w1)*(w1+w2))
            None
            sage: t = (a*(x+y)+a*z+b).match(a*w0+w1)
            sage: t[w0], t[w1]
            (x + y, a*z + b)
            sage: print (a+b+c+d+f+g).match(c)
            None
            sage: (a+b+c+d+f+g).has(c)
            True
            sage: (a+b+c+d+f+g).match(c+w0)
            {$0: a + b + d + f + g}
            sage: (a+b+c+d+f+g).match(c+g+w0)
            {$0: a + b + d + f}
            sage: (a+b).match(a+b+w0)
            {$0: 0}
            sage: print (a*b^2).match(a^w0*b^w1)
            None
            sage: (a*b^2).match(a*b^w1)
            {$1: 2}
            sage: (x*x.arctan2(x^2)).match(w0*w0.arctan2(w0^2))
            {$0: x}

        Beware that behind-the-scenes simplification can lead to
        surprising results in matching::

            sage: print (x+x).match(w0+w1)
            None
            sage: t = x+x; t
            2*x
            sage: t.operator()
            <built-in function mul>

        Since asking to match w0+w1 looks for an addition operator,
        there is no match.
        """
        cdef Expression p = self.coerce_in(pattern)
        cdef GExList mlst
        cdef bint res = self._gobj.match(p._gobj, mlst)
        if not res:
            return None

        cdef dict rdict = {}
        cdef GExListIter itr = mlst.begin()
        cdef GExListIter lstend = mlst.end()
        while itr.is_not_equal(lstend):
            key = new_Expression_from_GEx(self._parent, itr.obj().lhs())
            val = new_Expression_from_GEx(self._parent, itr.obj().rhs())
            rdict[key] = val
            itr.inc()
        return rdict


    def find(self, pattern):
        """
        Find all occurrences of the given pattern in this expression.

        Note that once a subexpression matches the pattern, the search does
        not extend to subexpressions of it.

        EXAMPLES::

            sage: var('x,y,z,a,b')
            (x, y, z, a, b)
            sage: w0 = SR.wild(0); w1 = SR.wild(1)

            sage: (sin(x)*sin(y)).find(sin(w0))
            [sin(y), sin(x)]

            sage: ((sin(x)+sin(y))*(a+b)).expand().find(sin(w0))
            [sin(y), sin(x)]

            sage: (1+x+x^2+x^3).find(x)
            [x]
            sage: (1+x+x^2+x^3).find(x^w0)
            [x^2, x^3]

            sage: (1+x+x^2+x^3).find(y)
            []

            # subexpressions of a match are not listed
            sage: ((x^y)^z).find(w0^w1)
            [(x^y)^z]
        """
        cdef Expression p = self.coerce_in(pattern)
        cdef GExList found
        self._gobj.find(p._gobj, found)
        res = []
        cdef GExListIter itr = found.begin()
        while itr.is_not_equal(found.end()):
            res.append(new_Expression_from_GEx(self._parent, itr.obj()))
            itr.inc()
        res.sort(cmp)
        return res

    def has(self, pattern):
        """
        EXAMPLES::

            sage: var('x,y,a'); w0 = SR.wild(); w1 = SR.wild()
            (x, y, a)
            sage: (x*sin(x + y + 2*a)).has(y)
            True

        Here "x+y" is not a subexpression of "x+y+2*a" (which has the
        subexpressions "x", "y" and "2*a")::

            sage: (x*sin(x + y + 2*a)).has(x+y)
            False
            sage: (x*sin(x + y + 2*a)).has(x + y + w0)
            True

        The following fails because "2*(x+y)" automatically gets converted to
        "2*x+2*y" of which "x+y" is not a subexpression::

            sage: (x*sin(2*(x+y) + 2*a)).has(x+y)
            False

        Although x^1==x and x^0==1, neither "x" nor "1" are actually of the
        form "x^something"::

            sage: (x+1).has(x^w0)
            False

        Here is another possible pitfall, where the first expression
        matches because the term "-x" has the form "(-1)*x" in GiNaC. To check
        whether a polynomial contains a linear term you should use the
        coeff() function instead.

        ::

            sage: (4*x^2 - x + 3).has(w0*x)
            True
            sage: (4*x^2 + x + 3).has(w0*x)
            False
            sage: (4*x^2 + x + 3).has(x)
            True
            sage: (4*x^2 - x + 3).coeff(x,1)
            -1
            sage: (4*x^2 + x + 3).coeff(x,1)
            1
        """
        cdef Expression p = self.coerce_in(pattern)
        return self._gobj.has(p._gobj)

    def substitute(self, in_dict=None, **kwds):
        """
        EXAMPLES::

            sage: var('x,y,z,a,b,c,d,f,g')
            (x, y, z, a, b, c, d, f, g)
            sage: w0 = SR.wild(0); w1 = SR.wild(1)
            sage: t = a^2 + b^2 + (x+y)^3

            # substitute with keyword arguments (works only with symbols)
            sage: t.subs(a=c)
            (x + y)^3 + b^2 + c^2

            # substitute with a dictionary argument
            sage: t.subs({a^2: c})
            (x + y)^3 + b^2 + c

            sage: t.subs({w0^2: w0^3})
            a^3 + b^3 + (x + y)^3

            # substitute with a relational expression
            sage: t.subs(w0^2 == w0^3)
            a^3 + b^3 + (x + y)^3

            sage: t.subs(w0==w0^2)
            (x^2 + y^2)^18 + a^16 + b^16

            # more than one keyword argument is accepted
            sage: t.subs(a=b, b=c)
            (x + y)^3 + b^2 + c^2

            # using keyword arguments with a dictionary is allowed
            sage: t.subs({a:b}, b=c)
            (x + y)^3 + b^2 + c^2

            # in this case keyword arguments override the dictionary
            sage: t.subs({a:b}, a=c)
            (x + y)^3 + b^2 + c^2

            sage: t.subs({a:b, b:c})
            (x + y)^3 + b^2 + c^2

        TESTS::

            sage: # no arguments return the same expression
            sage: t.subs()
            (x + y)^3 + a^2 + b^2

            # similarly for an empty dictionary argument
            sage: t.subs({})
            (x + y)^3 + a^2 + b^2

            # non keyword or dictionary argument returns error
            sage: t.subs(5)
            Traceback (most recent call last):
            ...
            TypeError: subs takes either a set of keyword arguments, a dictionary, or a symbolic relational expression

            # substitutions with infinity
            sage: (x/y).subs(y=oo)
            0
            sage: (x/y).subs(x=oo)
            Traceback (most recent call last):
            ...
            RuntimeError: indeterminate expression: infinity * f(x) encountered.
            sage: (x*y).subs(x=oo)
            Traceback (most recent call last):
            ...
            RuntimeError: indeterminate expression: infinity * f(x) encountered.
            sage: (x^y).subs(x=oo)
            Traceback (most recent call last):
            ...
            ValueError: power::eval(): pow(Infinity, f(x)) is not defined.
            sage: (x^y).subs(y=oo)
            Traceback (most recent call last):
            ...
            ValueError: power::eval(): pow(f(x), infinity) is not defined.
            sage: (x+y).subs(x=oo)
            +Infinity
            sage: (x-y).subs(y=oo)
            -Infinity
            sage: gamma(x).subs(x=-1)
            Infinity
            sage: 1/gamma(x).subs(x=-1)
            0

        Verify that this operation does not modify the passed
        dictionary (:trac:`6622`)::

            sage: var('v t')
            (v, t)
            sage: f = v*t
            sage: D = {v: 2}
            sage: f(D, t=3)
            6
            sage: D
            {v: 2}

        Check if :trac:`9891` is fixed::

            sage: exp(x).subs(x=log(x))
            x

        Check if :trac:`13587` is fixed::

            sage: t = tan(x)^2 - tan(x)
            sage: t.subs(x=pi/2)
            Infinity
            sage: u = gamma(x) - gamma(x-1)
            sage: u.subs(x=-1)
            Infinity
        """
        cdef dict sdict = {}
        if in_dict is not None:
            if isinstance(in_dict, Expression):
                return self._subs_expr(in_dict)
            if not isinstance(in_dict, dict):
                raise TypeError("subs takes either a set of keyword arguments, a dictionary, or a symbolic relational expression")
            sdict.update(in_dict)

        if kwds:
            for k, v in kwds.iteritems():
                k = self._parent.var(k)
                sdict[k] = v

        cdef GExMap smap
        for k, v in sdict.iteritems():
            smap.insert(make_pair((<Expression>self.coerce_in(k))._gobj,
                                  (<Expression>self.coerce_in(v))._gobj))

        return new_Expression_from_GEx(self._parent, self._gobj.subs_map(smap, 0))

    subs = substitute

    cpdef Expression _subs_expr(self, expr):
        """
        EXAMPLES::

            sage: var('x,y,z,a,b,c,d,f')
            (x, y, z, a, b, c, d, f)
            sage: w0 = SR.wild(0); w1 = SR.wild(1)
            sage: (a^2 + b^2 + (x+y)^2)._subs_expr(w0^2 == w0^3)
            a^3 + b^3 + (x + y)^3
            sage: (a^4 + b^4 + (x+y)^4)._subs_expr(w0^2 == w0^3)
            a^4 + b^4 + (x + y)^4
            sage: (a^2 + b^4 + (x+y)^4)._subs_expr(w0^2 == w0^3)
            b^4 + (x + y)^4 + a^3
            sage: ((a+b+c)^2)._subs_expr(a+b == x)
            (a + b + c)^2
            sage: ((a+b+c)^2)._subs_expr(a+b+w0 == x+w0)
            (c + x)^2
            sage: (a+2*b)._subs_expr(a+b == x)
            a + 2*b
            sage: (a+2*b)._subs_expr(a+b+w0 == x+w0)
            a + 2*b
            sage: (a+2*b)._subs_expr(a+w0*b == x)
            x
            sage: (a+2*b)._subs_expr(a+b+w0*b == x+w0*b)
            a + 2*b
            sage: (4*x^3-2*x^2+5*x-1)._subs_expr(x==a)
            4*a^3 - 2*a^2 + 5*a - 1
            sage: (4*x^3-2*x^2+5*x-1)._subs_expr(x^w0==a^w0)
            4*a^3 - 2*a^2 + 5*x - 1
            sage: (4*x^3-2*x^2+5*x-1)._subs_expr(x^w0==a^(2*w0))._subs_expr(x==a)
            4*a^6 - 2*a^4 + 5*a - 1
            sage: sin(1+sin(x))._subs_expr(sin(w0)==cos(w0))
            cos(cos(x) + 1)
            sage: (sin(x)^2 + cos(x)^2)._subs_expr(sin(w0)^2+cos(w0)^2==1)
            1
            sage: (1 + sin(x)^2 + cos(x)^2)._subs_expr(sin(w0)^2+cos(w0)^2==1)
            cos(x)^2 + sin(x)^2 + 1
            sage: (17*x + sin(x)^2 + cos(x)^2)._subs_expr(w1 + sin(w0)^2+cos(w0)^2 == w1 + 1)
            17*x + 1
            sage: ((x-1)*(sin(x)^2 + cos(x)^2)^2)._subs_expr(sin(w0)^2+cos(w0)^2 == 1)
            x - 1
            """
        cdef Expression p = self.coerce_in(expr)
        return new_Expression_from_GEx(self._parent, self._gobj.subs(p._gobj))

    def substitute_expression(self, *equations):
        """
        Given a dictionary of key:value pairs, substitute all occurrences
        of key for value in self.  The substitutions can also be given
        as a number of symbolic equalities key == value; see the
        examples.

        .. warning::

           This is a formal pattern substitution, which may or may not
           have any mathematical meaning. The exact rules used at
           present in Sage are determined by Maxima's subst
           command. Sometimes patterns are not replaced even though
           one would think they should be - see examples below.

        EXAMPLES::

            sage: f = x^2 + 1
            sage: f.subs_expr(x^2 == x)
            x + 1

        ::

            sage: var('x,y,z'); f = x^3 + y^2 + z
            (x, y, z)
            sage: f.subs_expr(x^3 == y^2, z == 1)
            2*y^2 + 1

        Or the same thing giving the substitutions as a dictionary::

            sage: f.subs_expr({x^3:y^2, z:1})
            2*y^2 + 1

            sage: f = x^2 + x^4
            sage: f.subs_expr(x^2 == x)
            x^4 + x
            sage: f = cos(x^2) + sin(x^2)
            sage: f.subs_expr(x^2 == x)
            cos(x) + sin(x)

        ::

            sage: f(x,y,t) = cos(x) + sin(y) + x^2 + y^2 + t
            sage: f.subs_expr(y^2 == t)
            (x, y, t) |--> x^2 + 2*t + cos(x) + sin(y)

        The following seems really weird, but it *is* what Maple does::

            sage: f.subs_expr(x^2 + y^2 == t)
            (x, y, t) |--> x^2 + y^2 + t + cos(x) + sin(y)
            sage: maple.eval('subs(x^2 + y^2 = t, cos(x) + sin(y) + x^2 + y^2 + t)')          # optional - maple
            'cos(x)+sin(y)+x^2+y^2+t'
            sage: maxima.quit()
            sage: maxima.eval('cos(x) + sin(y) + x^2 + y^2 + t, x^2 + y^2 = t')
            'sin(y)+y^2+cos(x)+x^2+t'

        Actually Mathematica does something that makes more sense::

            sage: mathematica.eval('Cos[x] + Sin[y] + x^2 + y^2 + t /. x^2 + y^2 -> t')       # optional - mathematica
            2 t + Cos[x] + Sin[y]
        """
        if isinstance(equations[0], dict):
            eq_dict = equations[0]
            equations = [ x == eq_dict[x] for x in eq_dict.keys() ]

        if not all([is_SymbolicEquation(eq) for eq in equations]):
            raise TypeError("each expression must be an equation")

        d = dict([(eq.lhs(), eq.rhs()) for eq in equations])
        return self.subs(d)

    subs_expr = substitute_expression

    def substitute_function(self, original, new):
        """
        Return this symbolic expressions all occurrences of the
        function *original* replaced with the function *new*.

        EXAMPLES::

            sage: x,y = var('x,y')
            sage: foo = function('foo'); bar = function('bar')
            sage: f = foo(x) + 1/foo(pi*y)
            sage: f.substitute_function(foo, bar)
            1/bar(pi*y) + bar(x)
        """
        from sage.symbolic.expression_conversions import SubstituteFunction
        return SubstituteFunction(self, original, new)()

    def __call__(self, *args, **kwds):
        """
        Call the :meth:`subs` on this expression.

        EXAMPLES::

            sage: var('x,y,z')
            (x, y, z)
            sage: (x+y)(x=z^2, y=x^y)
            z^2 + x^y
        """
        return self._parent._call_element_(self, *args, **kwds)

    def variables(self):
        """
        Return sorted tuple of variables that occur in this expression.

        EXAMPLES::

            sage: (x,y,z) = var('x,y,z')
            sage: (x+y).variables()
            (x, y)
            sage: (2*x).variables()
            (x,)
            sage: (x^y).variables()
            (x, y)
            sage: sin(x+y^z).variables()
            (x, y, z)

        """
        from sage.symbolic.ring import SR
        cdef GExSet sym_set
        g_list_symbols(self._gobj, sym_set)
        res = []
        cdef GExSetIter itr = sym_set.begin()
        while itr.is_not_equal(sym_set.end()):
            res.append(new_Expression_from_GEx(SR, itr.obj()))
            itr.inc()
        res.sort(cmp=lambda x,y: -cmp(x,y))
        return tuple(res)

    def arguments(self):
        """
        EXAMPLES::

            sage: x,y = var('x,y')
            sage: f = x + y
            sage: f.arguments()
            (x, y)

            sage: g = f.function(x)
            sage: g.arguments()
            (x,)

        """
        try:
            return self._parent.arguments()
        except AttributeError:
            return self.variables()

    args = arguments

    def number_of_arguments(self):
        """
        EXAMPLES::

            sage: x,y = var('x,y')
            sage: f = x + y
            sage: f.number_of_arguments()
            2

            sage: g = f.function(x)
            sage: g.number_of_arguments()
            1

        ::

            sage: x,y,z = var('x,y,z')
            sage: (x+y).number_of_arguments()
            2
            sage: (x+1).number_of_arguments()
            1
            sage: (sin(x)+1).number_of_arguments()
            1
            sage: (sin(z)+x+y).number_of_arguments()
            3
            sage: (sin(x+y)).number_of_arguments()
            2

        ::

            sage: ( 2^(8/9) - 2^(1/9) )(x-1)
            Traceback (most recent call last):
            ...
            ValueError: the number of arguments must be less than or equal to 0
        """
        return len(self.arguments())

    def number_of_operands(self):
        """
        Return the number of arguments of this expression.

        EXAMPLES::

            sage: var('a,b,c,x,y')
            (a, b, c, x, y)
            sage: a.number_of_operands()
            0
            sage: (a^2 + b^2 + (x+y)^2).number_of_operands()
            3
            sage: (a^2).number_of_operands()
            2
            sage: (a*b^2*c).number_of_operands()
            3
        """
        return self._gobj.nops()

    nops = number_of_operands

    def __len__(self):
        """
        Return the number of arguments of this expression.

        EXAMPLES::

            sage: var('a,b,c,x,y')
            (a, b, c, x, y)
            sage: len(a)
            0
            sage: len((a^2 + b^2 + (x+y)^2))
            3
            sage: len((a^2))
            2
            sage: len(a*b^2*c)
            3
        """
        return self.number_of_operands()

    def _unpack_operands(self):
        """
        Unpack the operands of this expression converting each to a Python
        object if possible.

        This corresponds to the conversion performed when arguments of a
        function are unpacked as they are being passed to custom methods of
        a symbolic function.

        EXAMPLES::

            sage: t = SR._force_pyobject((1, 2, x, x+1, x+2))
            sage: t._unpack_operands()
            (1, 2, x, x + 1, x + 2)
            sage: type(t._unpack_operands())
            <type 'tuple'>
            sage: map(type, t._unpack_operands())
            [<type 'sage.rings.integer.Integer'>, <type 'sage.rings.integer.Integer'>, <type 'sage.symbolic.expression.Expression'>, <type 'sage.symbolic.expression.Expression'>, <type 'sage.symbolic.expression.Expression'>]
            sage: u = SR._force_pyobject((t, x^2))
            sage: u._unpack_operands()
            ((1, 2, x, x + 1, x + 2), x^2)
            sage: type(u._unpack_operands()[0])
            <type 'tuple'>
        """
        from sage.symbolic.pynac import unpack_operands
        return unpack_operands(self)

    def operands(self):
        """
        Return a list containing the operands of this expression.

        EXAMPLES::

            sage: var('a,b,c,x,y')
            (a, b, c, x, y)
            sage: (a^2 + b^2 + (x+y)^2).operands()
            [a^2, b^2, (x + y)^2]
            sage: (a^2).operands()
            [a, 2]
            sage: (a*b^2*c).operands()
            [a, b^2, c]
        """
        from sage.symbolic.ring import SR
        return [new_Expression_from_GEx(SR, self._gobj.op(i)) \
                            for i from 0 <= i < self._gobj.nops()]

    def operator(self):
        """
        Return the topmost operator in this expression.

        EXAMPLES::

            sage: x,y,z = var('x,y,z')
            sage: (x+y).operator()
            <built-in function add>
            sage: (x^y).operator()
            <built-in function pow>
            sage: (x^y * z).operator()
            <built-in function mul>
            sage: (x < y).operator()
            <built-in function lt>

            sage: abs(x).operator()
            abs
            sage: r = gamma(x).operator(); type(r)
            <class 'sage.functions.other.Function_gamma'>

            sage: psi = function('psi', nargs=1)
            sage: psi(x).operator()
            psi

            sage: r = psi(x).operator()
            sage: r == psi
            True

            sage: f = function('f', nargs=1, conjugate_func=lambda self, x: 2*x)
            sage: nf = f(x).operator()
            sage: nf(x).conjugate()
            2*x

            sage: f = function('f')
            sage: a = f(x).diff(x); a
            D[0](f)(x)
            sage: a.operator()
            D[0](f)

        TESTS::

            sage: (x <= y).operator()
            <built-in function le>
            sage: (x == y).operator()
            <built-in function eq>
            sage: (x != y).operator()
            <built-in function ne>
            sage: (x > y).operator()
            <built-in function gt>
            sage: (x >= y).operator()
            <built-in function ge>
            sage: SR._force_pyobject( (x, x + 1, x + 2) ).operator()
            <type 'tuple'>
        """
        cdef operators o
        cdef unsigned serial
        import operator
        if is_a_add(self._gobj):
            return operator.add
        elif is_a_mul(self._gobj) or is_a_ncmul(self._gobj):
            return operator.mul
        elif is_a_power(self._gobj):
            return operator.pow
        elif is_a_relational(self._gobj):
            # find the operator and return it
            o = relational_operator(self._gobj)
            if o == equal:
                return operator.eq
            elif o == not_equal:
                return operator.ne
            elif o == less:
                return operator.lt
            elif o == less_or_equal:
                return operator.le
            elif o == greater:
                return operator.gt
            elif o == greater_or_equal:
                return operator.ge
            else:
                raise RuntimeError("operator type not known, please report this as a bug")
        elif is_a_function(self._gobj):
            # get function id
            serial = ex_to_function(self._gobj).get_serial()

            # if operator is a special function defined by us
            # find the python equivalent and return it
            res = get_sfunction_from_serial(serial)
            if res is None:
                raise RuntimeError("cannot find SFunction in table")

            if is_a_fderivative(self._gobj):
                from sage.symbolic.pynac import paramset_from_Expression
                from sage.symbolic.operators import FDerivativeOperator
                parameter_set = paramset_from_Expression(self)
                res = FDerivativeOperator(res, parameter_set)

            return res
        elif is_exactly_a_exprseq(self._gobj):
            return tuple

        # self._gobj is either a symbol, constant or numeric
        return None

    def __index__(self):
        """
        EXAMPLES::

            sage: a = range(10)
            sage: a[:SR(5)]
            [0, 1, 2, 3, 4]
        """
        return int(self._integer_())

    def iterator(self):
        """
        Return an iterator over the operands of this expression.

        EXAMPLES::

            sage: x,y,z = var('x,y,z')
            sage: list((x+y+z).iterator())
            [x, y, z]
            sage: list((x*y*z).iterator())
            [x, y, z]
            sage: list((x^y*z*(x+y)).iterator())
            [x + y, x^y, z]

        Note that symbols, constants and numeric objects do not have operands,
        so the iterator function raises an error in these cases::

            sage: x.iterator()
            Traceback (most recent call last):
            ...
            ValueError: expressions containing only a numeric coefficient, constant or symbol have no operands
            sage: pi.iterator()
            Traceback (most recent call last):
            ...
            ValueError: expressions containing only a numeric coefficient, constant or symbol have no operands
            sage: SR(5).iterator()
            Traceback (most recent call last):
            ...
            ValueError: expressions containing only a numeric coefficient, constant or symbol have no operands
        """
        if is_a_symbol(self._gobj) or is_a_constant(self._gobj) or \
                is_a_numeric(self._gobj):
                    raise ValueError("expressions containing only a numeric coefficient, constant or symbol have no operands")
        return new_ExpIter_from_Expression(self)

    property op:
        def __get__(self):
            """
            Provide access to the operands of an expression through a property.


            EXAMPLES::

                sage: t = 1+x+x^2
                sage: t.op
                Operands of x^2 + x + 1
                sage: x.op
                Traceback (most recent call last):
                ...
                TypeError: expressions containing only a numeric coefficient, constant or symbol have no operands
                sage: t.op[0]
                x^2

            Indexing directly with ``t[1]`` causes problems with numpy types.

                sage: t[1]
                Traceback (most recent call last):
                ...
                TypeError: 'sage.symbolic.expression.Expression' object does not support indexing
            """
            if is_a_symbol(self._gobj) or is_a_constant(self._gobj) or \
                is_a_numeric(self._gobj):
                    raise TypeError("expressions containing only a numeric coefficient, constant or symbol have no operands")
            cdef OperandsWrapper res = OperandsWrapper.__new__(OperandsWrapper)
            res._expr = self
            return res

    def _numerical_approx(self, prec=None, digits=None, algorithm=None):
        """
        Return a numerical approximation this symbolic expression as
        either a real or complex number with at least the requested
        number of bits or digits of precision.

        EXAMPLES::

            sage: sin(x).subs(x=5).n()
            -0.958924274663138
            sage: sin(x).subs(x=5).n(100)
            -0.95892427466313846889315440616
            sage: sin(x).subs(x=5).n(digits=50)
            -0.95892427466313846889315440615599397335246154396460
            sage: zeta(x).subs(x=2).numerical_approx(digits=50)
            1.6449340668482264364724151666460251892189499012068

            sage: cos(3).numerical_approx(200)
            -0.98999249660044545727157279473126130239367909661558832881409
            sage: numerical_approx(cos(3),200)
            -0.98999249660044545727157279473126130239367909661558832881409
            sage: numerical_approx(cos(3), digits=10)
            -0.9899924966
            sage: (i + 1).numerical_approx(32)
            1.00000000 + 1.00000000*I
            sage: (pi + e + sqrt(2)).numerical_approx(100)
            7.2740880444219335226246195788

        TESTS:

        We test the evaluation of different infinities available in Pynac::

            sage: t = x - oo; t
            -Infinity
            sage: t.n()
            -infinity
            sage: t = x + oo; t
            +Infinity
            sage: t.n()
            +infinity
            sage: t = x - unsigned_infinity; t
            Infinity
            sage: t.n()
            Traceback (most recent call last):
            ...
            ValueError: can only convert signed infinity to RR

        Some expressions cannot be evaluated numerically::

            sage: n(sin(x))
            Traceback (most recent call last):
            ...
            TypeError: cannot evaluate symbolic expression numerically
            sage: a = var('a')
            sage: (x^2 + 2*x + 2).subs(x=a).n()
            Traceback (most recent call last):
            ...
            TypeError: cannot evaluate symbolic expression numerically

        Make sure we've rounded up log(10,2) enough to guarantee
        sufficient precision (:trac:`10164`)::

            sage: ks = 4*10**5, 10**6
            sage: all(len(str(e.n(digits=k)))-1 >= k for k in ks)
            True

        """
        if prec is None:
            if digits is None:
                prec = 53
            else:
                prec = int((digits+1) * LOG_TEN_TWO_PLUS_EPSILON) + 1
        from sage.rings.real_mpfr import RealField
        R = RealField(prec)
        kwds = {'parent': R, 'algorithm': algorithm}
        cdef Expression x
        try:
            x = self._convert(kwds)
        except TypeError: # numerical approximation for real number failed
            pass          # try again with complex
            kwds['parent'] = R.complex_field()
            x = self._convert(kwds)

        # we have to consider constants as well, since infinity is a constant
        # in pynac
        if is_a_numeric(x._gobj):
            res = py_object_from_numeric(x._gobj)
        elif  is_a_constant(x._gobj):
            res = x.pyobject()
        else:
            raise TypeError("cannot evaluate symbolic expression numerically")

        # Important -- the  we get might not be a valid output for numerical_approx in
        # the case when one gets infinity.
        if isinstance(res, AnInfinity):
            return res.n(prec=prec,digits=digits)
        return res

    #added this line to make doctests visible to users
    numerical_approx =_numerical_approx
    n=_numerical_approx
    N=_numerical_approx

    def round(self):
        """
        Round this expression to the nearest integer.

        EXAMPLES::

            sage: u = sqrt(43203735824841025516773866131535024)
            sage: u.round()
            207855083711803945
            sage: t = sqrt(Integer('1'*1000)).round(); print str(t)[-10:]
            3333333333
            sage: (-sqrt(110)).round()
            -10
            sage: (-sqrt(115)).round()
            -11
            sage: (sqrt(-3)).round()
            Traceback (most recent call last):
            ...
            ValueError: could not convert sqrt(-3) to a real number
        """
        try:
            return self.pyobject().round()
        except (TypeError, AttributeError):
            pass
        from sage.functions.all import floor, ceil
        try:
            rif_self = sage.rings.all.RIF(self)
        except TypeError:
            raise ValueError("could not convert %s to a real number" % self)
        half = 1 / sage.rings.integer.Integer(2)
        if rif_self < 0 or (rif_self.contains_zero() and self < 0):
            result = ceil(self - half)
        else:
            result = floor(self + half)
        if not isinstance(result, sage.rings.integer.Integer):
            raise ValueError("could not convert %s to a real number" % self)
        else:
            return result

    def function(self, *args):
        """
        Return a callable symbolic expression with the given variables.

        EXAMPLES:

        We will use several symbolic variables in the examples below::

            sage: var('x, y, z, t, a, w, n')
            (x, y, z, t, a, w, n)

        ::

            sage: u = sin(x) + x*cos(y)
            sage: g = u.function(x,y)
            sage: g(x,y)
            x*cos(y) + sin(x)
            sage: g(t,z)
            t*cos(z) + sin(t)
            sage: g(x^2, x^y)
            x^2*cos(x^y) + sin(x^2)

        ::

            sage: f = (x^2 + sin(a*w)).function(a,x,w); f
            (a, x, w) |--> x^2 + sin(a*w)
            sage: f(1,2,3)
            sin(3) + 4

        Using the :meth:`function` method we can obtain the above function
        `f`, but viewed as a function of different variables::

            sage: h = f.function(w,a); h
            (w, a) |--> x^2 + sin(a*w)

        This notation also works::

            sage: h(w,a) = f
            sage: h
            (w, a) |--> x^2 + sin(a*w)

        You can even make a symbolic expression `f` into a function
        by writing ``f(x,y) = f``::

            sage: f = x^n + y^n; f
            x^n + y^n
            sage: f(x,y) = f
            sage: f
            (x, y) |--> x^n + y^n
            sage: f(2,3)
            3^n + 2^n
        """
        # we override type checking in CallableSymbolicExpressionRing,
        # since it checks for old SymbolicVariable's
        # and do the check here instead
        from sage.symbolic.callable import CallableSymbolicExpressionRing
        from sage.symbolic.ring import is_SymbolicVariable
        for i in args:
            if not is_SymbolicVariable(i):
                break
        else:
            R = CallableSymbolicExpressionRing(args, check=False)
            return R(self)
        raise TypeError("Must construct a function with a tuple (or list) of symbolic variables.")

    ############################################################################
    # Basic arithmetic wrappers
    # which allow disabling automatic evaluation with the hold parameter
    ############################################################################
    def power(self, exp, hold=False):
        """
        Return the current expression to the power ``exp``.

        To prevent automatic evaluation use the ``hold`` argument.

        EXAMPLES::

            sage: (x^2).power(2)
            x^4
            sage: (x^2).power(2, hold=True)
            (x^2)^2

        To then evaluate again, we currently must use Maxima via
        :meth:`simplify`::

            sage: a = (x^2).power(2, hold=True); a.simplify()
            x^4

        """
        cdef Expression nexp = self.coerce_in(exp)
        return new_Expression_from_GEx(self._parent,
                g_hold2_wrapper(g_power_construct, self._gobj, nexp._gobj,
                    hold))

    def add(self, *args, hold=False):
        """
        Return the sum of the current expression and the given arguments.

        To prevent automatic evaluation use the ``hold`` argument.

        EXAMPLES::

            sage: x.add(x)
            2*x
            sage: x.add(x, hold=True)
            x + x
            sage: x.add(x, (2+x), hold=True)
            (x + 2) + x + x
            sage: x.add(x, (2+x), x, hold=True)
            (x + 2) + x + x + x
            sage: x.add(x, (2+x), x, 2*x, hold=True)
            (x + 2) + 2*x + x + x + x

        To then evaluate again, we currently must use Maxima via
        :meth:`simplify`::

            sage: a = x.add(x, hold=True); a.simplify()
            2*x
        """
        nargs = [self.coerce_in(x) for x in args]
        cdef GExVector vec
        cdef Py_ssize_t i
        vec.push_back(self._gobj)
        for i in range(len(args)):
            vec.push_back((<Expression>nargs[i])._gobj)
        return new_Expression_from_GEx(self._parent, g_add_construct(vec, hold))

    def mul(self, *args, hold=False):
        """
        Return the product of the current expression and the given arguments.

        To prevent automatic evaluation use the ``hold`` argument.

        EXAMPLES::

            sage: x.mul(x)
            x^2
            sage: x.mul(x, hold=True)
            x*x
            sage: x.mul(x, (2+x), hold=True)
            (x + 2)*x*x
            sage: x.mul(x, (2+x), x, hold=True)
            (x + 2)*x*x*x
            sage: x.mul(x, (2+x), x, 2*x, hold=True)
            (2*x)*(x + 2)*x*x*x

        To then evaluate again, we currently must use Maxima via
        :meth:`simplify`::

            sage: a = x.mul(x, hold=True); a.simplify()
            x^2

        """
        nargs = [self.coerce_in(x) for x in args]
        cdef GExVector vec
        cdef Py_ssize_t i
        vec.push_back(self._gobj)
        for i in range(len(args)):
            vec.push_back((<Expression>nargs[i])._gobj)
        return new_Expression_from_GEx(self._parent, g_mul_construct(vec, hold))

    ############################################################################
    # Polynomial functions
    ############################################################################
    def coefficient(self, s, int n=1):
        """
        Return the coefficient of `s^n` in this symbolic expression.

        INPUT:

        - ``s`` - expression

        - ``n`` - integer, default 1

        OUTPUT:

        A symbolic expression. The coefficient of `s^n`.

        Sometimes it may be necessary to expand or factor first, since this
        is not done automatically.

        EXAMPLES::

            sage: var('x,y,a')
            (x, y, a)
            sage: f = 100 + a*x + x^3*sin(x*y) + x*y + x/y + 2*sin(x*y)/x; f
            x^3*sin(x*y) + a*x + x*y + x/y + 2*sin(x*y)/x + 100
            sage: f.collect(x)
            x^3*sin(x*y) + (a + y + 1/y)*x + 2*sin(x*y)/x + 100
            sage: f.coefficient(x,0)
            100
            sage: f.coefficient(x,-1)
            2*sin(x*y)
            sage: f.coefficient(x,1)
            a + y + 1/y
            sage: f.coefficient(x,2)
            0
            sage: f.coefficient(x,3)
            sin(x*y)
            sage: f.coefficient(x^3)
            sin(x*y)
            sage: f.coefficient(sin(x*y))
            x^3 + 2/x
            sage: f.collect(sin(x*y))
            a*x + x*y + (x^3 + 2/x)*sin(x*y) + x/y + 100

            sage: var('a, x, y, z')
            (a, x, y, z)
            sage: f = (a*sqrt(2))*x^2 + sin(y)*x^(1/2) + z^z
            sage: f.coefficient(sin(y))
            sqrt(x)
            sage: f.coefficient(x^2)
            sqrt(2)*a
            sage: f.coefficient(x^(1/2))
            sin(y)
            sage: f.coefficient(1)
            0
            sage: f.coefficient(x, 0)
            sqrt(x)*sin(y) + z^z

        TESTS:

        Check if :trac:`9505` is fixed::

            sage: var('x,y,z')
            (x, y, z)
            sage: f = x*y*z^2
            sage: f.coeff(x*y)
            z^2
            sage: f.coeff(x*y, 2)
            Traceback (most recent call last):
            ...
            TypeError: n != 1 only allowed for s being a variable
        """
        cdef Expression ss = self.coerce_in(s)
        if n != 1 and not is_a_symbol(ss._gobj):
            raise TypeError("n != 1 only allowed for s being a variable")

        # the following is a temporary fix for GiNaC bug #9505
        if is_a_mul(ss._gobj): # necessarily n=1 here
            res = self
            for i from 0 <= i < ss._gobj.nops():
                res = res.coeff(new_Expression_from_GEx(self._parent, ss._gobj.op(i)))
            return res
        return new_Expression_from_GEx(self._parent, self._gobj.coeff(ss._gobj, n))

    coeff = coefficient

    def coefficients(self, x=None):
        r"""
        Return the coefficients of this symbolic expression as a polynomial in x.

        INPUT:

        -  ``x`` -- optional variable.

        OUTPUT:

        A list of pairs ``(expr, n)``, where ``expr`` is a symbolic
        expression and ``n`` is a power.

        EXAMPLES::

            sage: var('x, y, a')
            (x, y, a)
            sage: p = x^3 - (x-3)*(x^2+x) + 1
            sage: p.coefficients()
            [[1, 0], [3, 1], [2, 2]]
            sage: p = expand((x-a*sqrt(2))^2 + x + 1); p
            -2*sqrt(2)*a*x + 2*a^2 + x^2 + x + 1
            sage: p.coefficients(a)
            [[x^2 + x + 1, 0], [-2*sqrt(2)*x, 1], [2, 2]]
            sage: p.coefficients(x)
            [[2*a^2 + 1, 0], [-2*sqrt(2)*a + 1, 1], [1, 2]]

        A polynomial with wacky exponents::

            sage: p = (17/3*a)*x^(3/2) + x*y + 1/x + x^x
            sage: p.coefficients(x)
            [[1, -1], [x^x, 0], [y, 1], [17/3*a, 3/2]]
        """
        f = self._maxima_()
        maxima = f.parent()
        maxima._eval_line('load(coeflist)')
        if x is None:
            x = self.default_variable()
        x = self.parent().var(repr(x))
        G = f.coeffs(x)
        from sage.calculus.calculus import symbolic_expression_from_maxima_string
        S = symbolic_expression_from_maxima_string(repr(G))
        return S[1:]

    coeffs = coefficients

    def leading_coefficient(self, s):
        """
        Return the leading coefficient of s in self.

        EXAMPLES::

            sage: var('x,y,a')
            (x, y, a)
            sage: f = 100 + a*x + x^3*sin(x*y) + x*y + x/y + 2*sin(x*y)/x; f
            x^3*sin(x*y) + a*x + x*y + x/y + 2*sin(x*y)/x + 100
            sage: f.leading_coefficient(x)
            sin(x*y)
            sage: f.leading_coefficient(y)
            x
            sage: f.leading_coefficient(sin(x*y))
            x^3 + 2/x
        """
        cdef Expression ss = self.coerce_in(s)
        return new_Expression_from_GEx(self._parent, self._gobj.lcoeff(ss._gobj))

    leading_coeff = leading_coefficient

    def trailing_coefficient(self, s):
        """
        Return the trailing coefficient of s in self, i.e., the coefficient
        of the smallest power of s in self.

        EXAMPLES::

            sage: var('x,y,a')
            (x, y, a)
            sage: f = 100 + a*x + x^3*sin(x*y) + x*y + x/y + 2*sin(x*y)/x; f
            x^3*sin(x*y) + a*x + x*y + x/y + 2*sin(x*y)/x + 100
            sage: f.trailing_coefficient(x)
            2*sin(x*y)
            sage: f.trailing_coefficient(y)
            x
            sage: f.trailing_coefficient(sin(x*y))
            a*x + x*y + x/y + 100
        """
        cdef Expression ss = self.coerce_in(s)
        return new_Expression_from_GEx(self._parent, self._gobj.tcoeff(ss._gobj))

    trailing_coeff = trailing_coefficient

    def low_degree(self, s):
        """
        Return the exponent of the lowest nonpositive power of s in self.

        OUTPUT:

        An integer ``<= 0``.

        EXAMPLES::

            sage: var('x,y,a')
            (x, y, a)
            sage: f = 100 + a*x + x^3*sin(x*y) + x*y + x/y^10 + 2*sin(x*y)/x; f
            x^3*sin(x*y) + a*x + x*y + 2*sin(x*y)/x + x/y^10 + 100
            sage: f.low_degree(x)
            -1
            sage: f.low_degree(y)
            -10
            sage: f.low_degree(sin(x*y))
            0
            sage: (x^3+y).low_degree(x)
            0
        """
        cdef Expression ss = self.coerce_in(s)
        return self._gobj.ldegree(ss._gobj)

    def degree(self, s):
        """
        Return the exponent of the highest nonnegative power of s in self.

        OUTPUT:

        An integer ``>= 0``.

        EXAMPLES::

            sage: var('x,y,a')
            (x, y, a)
            sage: f = 100 + a*x + x^3*sin(x*y) + x*y + x/y^10 + 2*sin(x*y)/x; f
            x^3*sin(x*y) + a*x + x*y + 2*sin(x*y)/x + x/y^10 + 100
            sage: f.degree(x)
            3
            sage: f.degree(y)
            1
            sage: f.degree(sin(x*y))
            1
            sage: (x^-3+y).degree(x)
            0
        """
        cdef Expression ss = self.coerce_in(s)
        return self._gobj.degree(ss._gobj)

    def unit(self, s):
        """
        Return the unit of this expression when considered as a
        polynomial in ``s``.

        See also :meth:`content`, :meth:`primitive_part`, and
        :meth:`unit_content_primitive`.

        INPUT:

        - ``s`` -- a symbolic expression.

        OUTPUT:

        The unit part of a polynomial as a symbolic expression. It is
        defined as the sign of the leading coefficient.

        EXAMPLES::

            sage: (2*x+4).unit(x)
            1
            sage: (-2*x+1).unit(x)
            -1
            sage: (2*x+1/2).unit(x)
            1
            sage: var('y')
            y
            sage: (2*x - 4*sin(y)).unit(sin(y))
            -1
        """
        cdef Expression ss = self.coerce_in(s)
        return new_Expression_from_GEx(self._parent, self._gobj.unit(ss._gobj))

    def content(self, s):
        """
        Return the content of this expression when considered as a
        polynomial in ``s``.

        See also :meth:`unit`, :meth:`primitive_part`, and
        :meth:`unit_content_primitive`.

        INPUT:

        - ``s`` -- a symbolic expression.

        OUTPUT:

        The content part of a polynomial as a symbolic expression. It
        is defined as the gcd of the coefficients.

        .. warning::

            The expression is considered to be a univariate polynomial
            in ``s``. The output is different from the ``content()``
            method provided by multivariate polynomial rings in Sage.

        EXAMPLES::

            sage: (2*x+4).content(x)
            2
            sage: (2*x+1).content(x)
            1
            sage: (2*x+1/2).content(x)
            1/2
            sage: var('y')
            y
            sage: (2*x + 4*sin(y)).content(sin(y))
            2
        """
        cdef Expression ss = self.coerce_in(s)
        return new_Expression_from_GEx(self._parent, self._gobj.content(ss._gobj))

    def primitive_part(self, s):
        """
        Return the primitive polynomial of this expression when
        considered as a polynomial in ``s``.

        See also :meth:`unit`, :meth:`content`, and
        :meth:`unit_content_primitive`.

        INPUT:

        - ``s`` -- a symbolic expression.

        OUTPUT:

        The primitive polynomial as a symbolic expression. It is
        defined as the quotient by the :meth:`unit` and
        :meth:`content` parts (with respect to the variable ``s``).

        EXAMPLES::

            sage: (2*x+4).primitive_part(x)
            x + 2
            sage: (2*x+1).primitive_part(x)
            2*x + 1
            sage: (2*x+1/2).primitive_part(x)
            4*x + 1
            sage: var('y')
            y
            sage: (2*x + 4*sin(y)).primitive_part(sin(y))
            x + 2*sin(y)
        """
        cdef Expression ss = self.coerce_in(s)
        return new_Expression_from_GEx(self._parent, self._gobj.primpart(ss._gobj))

    def unit_content_primitive(self, s):
        """
        Return the factorization into unit, content, and primitive part.

        INPUT:

        - ``s`` -- a symbolic expression, usually a symbolic
          variable. The whole symbolic expression ``self`` will be
          considered as a univariate polynomial in ``s``.

        OUTPUT:

        A triple (unit, content, primitive polynomial)` containing the
        :meth:`unit <unit>`, :meth:`content <content>`, and
        :meth:`primitive polynomial <primitive_part>`. Their product equals
        ``self``.

        EXAMPLES::

            sage: var('x,y')
            (x, y)
            sage: ex = 9*x^3*y+3*y
            sage: ex.unit_content_primitive(x)
            (1, 3*y, 3*x^3 + 1)
            sage: ex.unit_content_primitive(y)
            (1, 9*x^3 + 3, y)
        """
        cdef Expression ss = self.coerce_in(s)
        cdef GEx unit, cont, prim
        self._gobj.unitcontprim(ss._gobj, unit, cont, prim)
        return (new_Expression_from_GEx(self._parent, unit),
                new_Expression_from_GEx(self._parent, cont),
                new_Expression_from_GEx(self._parent, prim))

    def poly(self, x=None):
        r"""
        Express this symbolic expression as a polynomial in *x*. If
        this is not a polynomial in *x*, then some coefficients may be
        functions of *x*.

        .. warning::

           This is different from :meth:`polynomial` which returns
           a Sage polynomial over a given base ring.

        EXAMPLES::

            sage: var('a, x')
            (a, x)
            sage: p = expand((x-a*sqrt(2))^2 + x + 1); p
            -2*sqrt(2)*a*x + 2*a^2 + x^2 + x + 1
            sage: p.poly(a)
            -2*sqrt(2)*a*x + 2*a^2 + x^2 + x + 1
            sage: bool(p.poly(a) == (x-a*sqrt(2))^2 + x + 1)
            True
            sage: p.poly(x)
            2*a^2 - (2*sqrt(2)*a - 1)*x + x^2 + 1
        """
        from sage.symbolic.ring import SR
        f = self._maxima_()
        P = f.parent()
        P._eval_line('load(coeflist)')
        if x is None:
            x = self.default_variable()
        x = self._parent.var(repr(x))
        G = f.coeffs(x)
        ans = None
        for i in range(1, len(G)):
            Z = G[i]
            coeff = SR(Z[0])
            n = SR(Z[1])
            if repr(coeff) != '0':
                if repr(n) == '0':
                    xpow = SR(1)
                elif repr(n) == '1':
                    xpow = x
                else:
                    xpow = x**n
                if ans is None:
                    ans = coeff*xpow
                else:
                    ans += coeff*xpow
        return ans

    def polynomial(self, base_ring=None, ring=None):
        r"""
        Return this symbolic expression as an algebraic polynomial
        over the given base ring, if possible.

        The point of this function is that it converts purely symbolic
        polynomials into optimised algebraic polynomials over a given
        base ring.

        You can specify either the base ring (``base_ring``) you want
        the output polynomial to be over, or you can specify the full
        polynomial ring (``ring``) you want the output polynomial to
        be an element of.

        INPUT:

        -  ``base_ring`` - (optional) the base ring for the polynomial

        -  ``ring`` - (optional) the parent for the polynomial

        .. warning::

           This is different from :meth:`poly` which is used to rewrite
           self as a polynomial in terms of one of the variables.

        EXAMPLES::

            sage: f = x^2 -2/3*x + 1
            sage: f.polynomial(QQ)
            x^2 - 2/3*x + 1
            sage: f.polynomial(GF(19))
            x^2 + 12*x + 1

        Polynomials can be useful for getting the coefficients of an
        expression::

            sage: g = 6*x^2 - 5
            sage: g.coefficients()
            [[-5, 0], [6, 2]]
            sage: g.polynomial(QQ).list()
            [-5, 0, 6]
            sage: g.polynomial(QQ).dict()
            {0: -5, 2: 6}

        ::

            sage: f = x^2*e + x + pi/e
            sage: f.polynomial(RDF)
            2.718281828459045*x^2 + x + 1.1557273497909217
            sage: g = f.polynomial(RR); g
            2.71828182845905*x^2 + x + 1.15572734979092
            sage: g.parent()
            Univariate Polynomial Ring in x over Real Field with 53 bits of precision
            sage: f.polynomial(RealField(100))
            2.7182818284590452353602874714*x^2 + x + 1.1557273497909217179100931833
            sage: f.polynomial(CDF)
            2.718281828459045*x^2 + x + 1.1557273497909217
            sage: f.polynomial(CC)
            2.71828182845905*x^2 + x + 1.15572734979092

        We coerce a multivariate polynomial with complex symbolic
        coefficients::

            sage: x, y, n = var('x, y, n')
            sage: f = pi^3*x - y^2*e - I; f
            pi^3*x - y^2*e - I
            sage: f.polynomial(CDF)
            (-2.71828182846)*y^2 + 31.0062766803*x - 1.0*I
            sage: f.polynomial(CC)
            (-2.71828182845905)*y^2 + 31.0062766802998*x - 1.00000000000000*I
            sage: f.polynomial(ComplexField(70))
            (-2.7182818284590452354)*y^2 + 31.006276680299820175*x - 1.0000000000000000000*I

        Another polynomial::

            sage: f = sum((e*I)^n*x^n for n in range(5)); f
            x^4*e^4 - I*x^3*e^3 - x^2*e^2 + I*x*e + 1
            sage: f.polynomial(CDF)
            54.598150033144236*x^4 - 20.085536923187668*I*x^3 - 7.38905609893065*x^2 + 2.718281828459045*I*x + 1.0
            sage: f.polynomial(CC)
            54.5981500331442*x^4 - 20.0855369231877*I*x^3 - 7.38905609893065*x^2 + 2.71828182845905*I*x + 1.00000000000000

        A multivariate polynomial over a finite field::

            sage: f = (3*x^5 - 5*y^5)^7; f
            (3*x^5 - 5*y^5)^7
            sage: g = f.polynomial(GF(7)); g
            3*x^35 + 2*y^35
            sage: parent(g)
            Multivariate Polynomial Ring in x, y over Finite Field of size 7

        We check to make sure constants are converted appropriately::

            sage: (pi*x).polynomial(SR)
            pi*x

        Using the ``ring`` parameter, you can also create polynomials
        rings over the symbolic ring where only certain variables are
        considered generators of the polynomial ring and the others
        are considered "constants"::

            sage: a, x, y = var('a,x,y')
            sage: f = a*x^10*y+3*x
            sage: B = f.polynomial(ring=SR['x,y'])
            sage: B.coefficients()
            [a, 3]

        """
        from sage.symbolic.expression_conversions import polynomial
        return polynomial(self, base_ring=base_ring, ring=ring)

    def _polynomial_(self, R):
        """
        Coerce this symbolic expression to a polynomial in `R`.

        EXAMPLES::

            sage: var('x,y,z,w')
            (x, y, z, w)

        ::

            sage: R = QQ[x,y,z]
            sage: R(x^2 + y)
            x^2 + y
            sage: R = QQ[w]
            sage: R(w^3 + w + 1)
            w^3 + w + 1
            sage: R = GF(7)[z]
            sage: R(z^3 + 10*z)
            z^3 + 3*z

        .. note::

           If the base ring of the polynomial ring is the symbolic ring,
           then a constant polynomial is always returned.

        ::

            sage: R = SR[x]
            sage: a = R(sqrt(2) + x^3 + y)
            sage: a
            x^3 + y + sqrt(2)
            sage: type(a)
            <class 'sage.rings.polynomial.polynomial_element_generic.Polynomial_generic_dense_field'>
            sage: a.degree()
            0

        We coerce to a double precision complex polynomial ring::

            sage: f = e*x^3 + pi*y^3 + sqrt(2) + I; f
            pi*y^3 + x^3*e + sqrt(2) + I
            sage: R = CDF[x,y]
            sage: R(f)
             2.71828182846*x^3 + 3.14159265359*y^3 + 1.41421356237 + 1.0*I

        We coerce to a higher-precision polynomial ring::

            sage: R = ComplexField(100)[x,y]
            sage: R(f)
            2.7182818284590452353602874714*x^3 + 3.1415926535897932384626433833*y^3 + 1.4142135623730950488016887242 + 1.0000000000000000000000000000*I

        TESTS:

        This shows that the issue at :trac:`5755` is fixed (attempting to
        coerce a symbolic expression to a non-symbolic polynomial ring
        caused an error::

            sage: xx = var('xx')
            sage: RDF['xx'](1.0*xx)
            xx
            sage: RDF['xx'](2.0*xx)
            2.0*xx
            sage: RR['xx'](1.0*xx)
            xx
            sage: RR['xx'](2.0*xx)
            2.00000000000000*xx

        This shows that the issue at :trac:`4246` is fixed (attempting to
        coerce an expression containing at least one variable that's not in
        `R` raises an error)::

            sage: x, y = var('x y')
            sage: S = PolynomialRing(Integers(4), 1, 'x')
            sage: S(x)
            x
            sage: S(y)
            Traceback (most recent call last):
            ...
            TypeError: y is not a variable of Multivariate Polynomial Ring in x over Ring of integers modulo 4
            sage: S(x+y)
            Traceback (most recent call last):
            ...
            TypeError: y is not a variable of Multivariate Polynomial Ring in x over Ring of integers modulo 4
            sage: (x+y)._polynomial_(S)
            Traceback (most recent call last):
            ...
            TypeError: y is not a variable of Multivariate Polynomial Ring in x over Ring of integers modulo 4
        """
        from sage.symbolic.all import SR
        from sage.rings.polynomial.multi_polynomial_ring import is_MPolynomialRing
        base_ring = R.base_ring()
        if base_ring == SR:
            if is_MPolynomialRing(R):
                return R({tuple([0]*R.ngens()):self})
            else:
                return R([self])
        return self.polynomial(None, ring=R)

    def power_series(self, base_ring):
        """
        Return algebraic power series associated to this symbolic
        expression, which must be a polynomial in one variable, with
        coefficients coercible to the base ring.

        The power series is truncated one more than the degree.

        EXAMPLES::

            sage: theta = var('theta')
            sage: f = theta^3 + (1/3)*theta - 17/3
            sage: g = f.power_series(QQ); g
            -17/3 + 1/3*theta + theta^3 + O(theta^4)
            sage: g^3
            -4913/27 + 289/9*theta - 17/9*theta^2 + 2602/27*theta^3 + O(theta^4)
            sage: g.parent()
            Power Series Ring in theta over Rational Field
        """
        v = self.variables()
        if len(v) != 1:
            raise ValueError("self must be a polynomial in one variable but it is in the variables %s" % tuple([v]))
        f = self.polynomial(base_ring)
        from sage.rings.all import PowerSeriesRing
        R = PowerSeriesRing(base_ring, names=f.parent().variable_names())
        return R(f, f.degree()+1)

    def gcd(self, b):
        """
        Return the gcd of self and b, which must be integers or polynomials over
        the rational numbers.

        TODO: I tried the massive gcd from
        http://trac.sagemath.org/sage_trac/ticket/694 on Ginac dies
        after about 10 seconds.  Singular easily does that GCD now.
        Since Ginac only handles poly gcd over QQ, we should change
        ginac itself to use Singular.

        EXAMPLES::

            sage: var('x,y')
            (x, y)
            sage: SR(10).gcd(SR(15))
            5
            sage: (x^3 - 1).gcd(x-1)
            x - 1
            sage: (x^3 - 1).gcd(x^2+x+1)
            x^2 + x + 1
            sage: (x^3 - sage.symbolic.constants.pi).gcd(x-sage.symbolic.constants.pi)
            Traceback (most recent call last):
            ...
            ValueError: gcd: arguments must be polynomials over the rationals
            sage: gcd(x^3 - y^3, x-y)
            -x + y
            sage: gcd(x^100-y^100, x^10-y^10)
            -x^10 + y^10
            sage: gcd(expand( (x^2+17*x+3/7*y)*(x^5 - 17*y + 2/3) ), expand((x^13+17*x+3/7*y)*(x^5 - 17*y + 2/3)) )
            1/7*x^5 - 17/7*y + 2/21
        """
        cdef Expression r = self.coerce_in(b)
        cdef GEx x
        sig_on()
        try:
            x = g_gcd(self._gobj, r._gobj)
        finally:
            sig_off()
        return new_Expression_from_GEx(self._parent, x)

    def lcm(self, b):
        """
        Return the lcm of self and b, which must be integers or
        polynomials over the rational numbers.  This is computed from
        the gcd of self and b implicitly from the relation
        self * b = gcd(self, b) * lcm(self, b).

        .. NOTE::

            In agreement with the convention in use for integers, if
            self * b == 0, then gcd(self, b) == max(self, b) and
            lcm(self, b) == 0.

        EXAMPLES::

            sage: var('x,y')
            (x, y)
            sage: SR(10).lcm(SR(15))
            30
            sage: (x^3 - 1).lcm(x-1)
            x^3 - 1
            sage: (x^3 - 1).lcm(x^2+x+1)
            x^3 - 1
            sage: (x^3 - sage.symbolic.constants.pi).lcm(x-sage.symbolic.constants.pi)
            Traceback (most recent call last):
            ...
            ValueError: lcm: arguments must be polynomials over the rationals
            sage: lcm(x^3 - y^3, x-y)
            -x^3 + y^3
            sage: lcm(x^100-y^100, x^10-y^10)
            -x^100 + y^100
            sage: lcm(expand( (x^2+17*x+3/7*y)*(x^5 - 17*y + 2/3) ), expand((x^13+17*x+3/7*y)*(x^5 - 17*y + 2/3)) )
             1/21*(21*x^18 - 357*x^13*y + 14*x^13 + 357*x^6 + 9*x^5*y -
                     6069*x*y - 153*y^2 + 238*x + 6*y)*(21*x^7 + 357*x^6 +
                             9*x^5*y - 357*x^2*y + 14*x^2 - 6069*x*y -
                             153*y^2 + 238*x + 6*y)/(3*x^5 - 51*y + 2)

        TESTS:

        Verify that x * y = gcd(x,y) * lcm(x,y)::

            sage: x, y = var('x,y')
            sage: LRs = [(SR(10), SR(15)), (x^3-1, x-1), (x^3-y^3, x-y), (x^3-1, x^2+x+1), (SR(0), x-y)]
            sage: all((L.gcd(R) * L.lcm(R)) == L*R for L, R in LRs)
            True

        Make sure that the convention for what to do with the 0 is being respected::

            sage: gcd(x, SR(0)), lcm(x, SR(0))
            (x, 0)
            sage: gcd(SR(0), SR(0)), lcm(SR(0), SR(0))
            (0, 0)

        """
        sb = self * b
        try:
            return 0 if sb == 0 else sb / self.gcd(b)
        except ValueError:
            # make the error message refer to lcm, not gcd
            raise ValueError("lcm: arguments must be polynomials over the rationals")

    def collect(Expression self, s):
        """
        Collect the coefficients of ``s`` into a group.

        INPUT:

        - ``s`` -- the symbol whose coefficients will be collected.

        OUTPUT:

        A new expression, equivalent to the original one, with the
        coefficients of ``s`` grouped.

        .. note::

            The expression is not expanded or factored before the
            grouping takes place. For best results, call :meth:`expand`
            on the expression before :meth:`collect`.

        EXAMPLES:

        In the first term of `f`, `x` has a coefficient of `4y`. In
        the second term, `x` has a coefficient of `z`. Therefore, if
        we collect those coefficients, `x` will have a coefficient of
        `4y+z`::

            sage: x,y,z = var('x,y,z')
            sage: f = 4*x*y + x*z + 20*y^2 + 21*y*z + 4*z^2 + x^2*y^2*z^2
            sage: f.collect(x)
            x^2*y^2*z^2 + x*(4*y + z) + 20*y^2 + 21*y*z + 4*z^2

        Here we do the same thing for `y` and `z`; however, note that
        we do not factor the `y^{2}` and `z^{2}` terms before
        collecting coefficients::

            sage: f.collect(y)
            (x^2*z^2 + 20)*y^2 + (4*x + 21*z)*y + x*z + 4*z^2
            sage: f.collect(z)
            (x^2*y^2 + 4)*z^2 + 4*x*y + 20*y^2 + (x + 21*y)*z

        Sometimes, we do have to call :meth:`expand()` on the
        expression first to achieve the desired result::

            sage: f = (x + y)*(x - z)
            sage: f.collect(x)
            x^2 + x*y - x*z - y*z
            sage: f.expand().collect(x)
            x^2 + x*(y - z) - y*z

        TESTS:

        The output should be equivalent to the input::

            sage: polynomials = QQ['x']
            sage: f = SR(polynomials.random_element())
            sage: g = f.collect(x)
            sage: bool(f == g)
            True

        If ``s`` is not present in the given expression, the
        expression should not be modified. The variable `z` will not
        be present in `f` below since `f` is a random polynomial of
        maximum degree 10 in `x` and `y`::

            sage: z = var('z')
            sage: polynomials = QQ['x,y']
            sage: f = SR(polynomials.random_element(10))
            sage: g = f.collect(z)
            sage: bool(str(f) == str(g))
            True

        Check if :trac:`9046` is fixed::

            sage: var('a b x y z')
            (a, b, x, y, z)
            sage: p = -a*x^3 - a*x*y^2 + 2*b*x^2*y + 2*y^3 + x^2*z + y^2*z + x^2 + y^2 + a*x
            sage: p.collect(x)
            -a*x^3 + (2*b*y + z + 1)*x^2 + 2*y^3 + y^2*z - (a*y^2 - a)*x + y^2
        """
        cdef Expression s0 = self.coerce_in(s)
        cdef GEx x
        sig_on()
        try:
            x = self._gobj.collect(s0._gobj, False)
        finally:
            sig_off()
        return new_Expression_from_GEx(self._parent, x)

    def collect_common_factors(self):
        """
        This function does not perform a full factorization but only
        looks for factors which are already explicitly present.

        Polynomials can often be brought into a more compact form by
        collecting common factors from the terms of sums. This is
        accomplished by this function.

        EXAMPLES::

            sage: var('x')
            x
            sage: (x/(x^2 + x)).collect_common_factors()
            1/(x + 1)

            sage: var('a,b,c,x,y')
            (a, b, c, x, y)
            sage: (a*x+a*y).collect_common_factors()
            a*(x + y)
            sage: (a*x^2+2*a*x*y+a*y^2).collect_common_factors()
            (x^2 + 2*x*y + y^2)*a
            sage: (a*(b*(a+c)*x+b*((a+c)*x+(a+c)*y)*y)).collect_common_factors()
            ((x + y)*y + x)*(a + c)*a*b
        """
        cdef GEx x
        sig_on()
        try:
            x = g_collect_common_factors(self._gobj)
        finally:
            sig_off()
        return new_Expression_from_GEx(self._parent, x)

    def __abs__(self):
        """
        Return the absolute value of this expression.

        EXAMPLES::

            sage: var('x, y')
            (x, y)

        The absolute value of a symbolic expression::

            sage: abs(x^2+y^2)
            abs(x^2 + y^2)

        The absolute value of a number in the symbolic ring::

            sage: abs(SR(-5))
            5
            sage: type(abs(SR(-5)))
            <type 'sage.symbolic.expression.Expression'>

        Because this overrides a Python builtin function, we do not
        currently support a ``hold`` parameter to prevent automatic
        evaluation::

            sage: abs(SR(-5),hold=True)
            Traceback (most recent call last):
            ...
            TypeError: abs() takes no keyword arguments

        But this is possible using the method :meth:`abs`::

            sage: SR(-5).abs(hold=True)
            abs(-5)

        TESTS:

        Check if :trac:`11155` is fixed::

            sage: abs(pi+i)
            abs(pi + I)
        """
        return new_Expression_from_GEx(self._parent, g_abs(self._gobj))

    def abs(self, hold=False):
        """
        Return the absolute value of this expression.

        EXAMPLES::

            sage: var('x, y')
            (x, y)
            sage: (x+y).abs()
            abs(x + y)

        Using the ``hold`` parameter it is possible to prevent automatic
        evaluation::

            sage: SR(-5).abs(hold=True)
            abs(-5)

        To then evaluate again, we currently must use Maxima via
        :meth:`simplify`::

            sage: a = SR(-5).abs(hold=True); a.simplify()
            5

        TESTS:

        From :trac:`7557`::

            sage: var('y', domain='real')
            y
            sage: abs(exp(1.1*y*I)).simplify()
            1
            sage: var('y', domain='complex') # reset the domain for other tests
            y
        """
        return new_Expression_from_GEx(self._parent,
                g_hold_wrapper(g_abs, self._gobj, hold))

    def step(self, hold=False):
        """
        Return the value of the Heaviside step function, which is 0 for
        negative x, 1/2 for 0, and 1 for positive x.

        EXAMPLES::

            sage: x = var('x')
            sage: SR(1.5).step()
            1
            sage: SR(0).step()
            1/2
            sage: SR(-1/2).step()
            0
            sage: SR(float(-1)).step()
            0

        Using the ``hold`` parameter it is possible to prevent automatic
        evaluation::

            sage: SR(2).step()
            1
            sage: SR(2).step(hold=True)
            step(2)

        """
        return new_Expression_from_GEx(self._parent,
                g_hold_wrapper(g_step, self._gobj, hold))

    def csgn(self, hold=False):
        """
        Return the sign of self, which is -1 if self < 0, 0 if self ==
        0, and 1 if self > 0, or unevaluated when self is a nonconstant
        symbolic expression.

        If self is not real, return the complex half-plane (left or right)
        in which the number lies.  If self is pure imaginary, return the sign
        of the imaginary part of self.

        EXAMPLES::

            sage: x = var('x')
            sage: SR(-2).csgn()
            -1
            sage: SR(0.0).csgn()
            0
            sage: SR(10).csgn()
            1
            sage: x.csgn()
            csgn(x)
            sage: SR(CDF.0).csgn()
            1
            sage: SR(I).csgn()
            1
            sage: SR(-I).csgn()
            -1
            sage: SR(1+I).csgn()
            1
            sage: SR(1-I).csgn()
            1
            sage: SR(-1+I).csgn()
            -1
            sage: SR(-1-I).csgn()
            -1

        Using the ``hold`` parameter it is possible to prevent automatic
        evaluation::

            sage: SR(I).csgn(hold=True)
            csgn(I)

        """
        return new_Expression_from_GEx(self._parent,
                g_hold_wrapper(g_csgn, self._gobj, hold))

    def conjugate(self, hold=False):
        """
        Return the complex conjugate of this symbolic expression.

        EXAMPLES::

            sage: a = 1 + 2*I
            sage: a.conjugate()
            -2*I + 1
            sage: a = sqrt(2) + 3^(1/3)*I; a
            sqrt(2) + I*3^(1/3)
            sage: a.conjugate()
            sqrt(2) - I*3^(1/3)

            sage: SR(CDF.0).conjugate()
            -1.0*I
            sage: x.conjugate()
            conjugate(x)
            sage: SR(RDF(1.5)).conjugate()
            1.5
            sage: SR(float(1.5)).conjugate()
            1.5
            sage: SR(I).conjugate()
            -I
            sage: ( 1+I  + (2-3*I)*x).conjugate()
            (3*I + 2)*conjugate(x) - I + 1

        Using the ``hold`` parameter it is possible to prevent automatic
        evaluation::

            sage: SR(I).conjugate(hold=True)
            conjugate(I)

        This also works in functional notation::

            sage: conjugate(I)
            -I
            sage: conjugate(I,hold=True)
            conjugate(I)

        To then evaluate again, we currently must use Maxima via
        :meth:`simplify`::

            sage: a = SR(I).conjugate(hold=True); a.simplify()
            -I

        """
        return new_Expression_from_GEx(self._parent,
                g_hold_wrapper(g_conjugate, self._gobj, hold))

    def norm(self):
        r"""
        Return the complex norm of this symbolic expression, i.e.,
        the expression times its complex conjugate. If `c = a + bi` is a
        complex number, then the norm of `c` is defined as the product of
        `c` and its complex conjugate

        .. MATH::

            \text{norm}(c)
            =
            \text{norm}(a + bi)
            =
            c \cdot \overline{c}
            =
            a^2 + b^2.

        The norm of a complex number is different from its absolute value.
        The absolute value of a complex number is defined to be the square
        root of its norm. A typical use of the complex norm is in the
        integral domain `\ZZ[i]` of Gaussian integers, where the norm of
        each Gaussian integer `c = a + bi` is defined as its complex norm.

        .. SEEALSO::

            - :func:`sage.misc.functional.norm`

        EXAMPLES::

            sage: a = 1 + 2*I
            sage: a.norm()
            5
            sage: a = sqrt(2) + 3^(1/3)*I; a
            sqrt(2) + I*3^(1/3)
            sage: a.norm()
            3^(2/3) + 2
            sage: CDF(a).norm()
            4.080083823051...
            sage: CDF(a.norm())
            4.080083823051904
        """
        return (self*self.conjugate()).expand()

    def real_part(self, hold=False):
        """
        Return the real part of this symbolic expression.

        EXAMPLES::

            sage: x = var('x')
            sage: x.real_part()
            real_part(x)
            sage: SR(2+3*I).real_part()
            2
            sage: SR(CDF(2,3)).real_part()
            2.0
            sage: SR(CC(2,3)).real_part()
            2.00000000000000

            sage: f = log(x)
            sage: f.real_part()
            log(abs(x))

        Using the ``hold`` parameter it is possible to prevent automatic
        evaluation::

            sage: SR(2).real_part()
            2
            sage: SR(2).real_part(hold=True)
            real_part(2)

        This also works using functional notation::

            sage: real_part(I,hold=True)
            real_part(I)
            sage: real_part(I)
            0

        To then evaluate again, we currently must use Maxima via
        :meth:`simplify`::

            sage: a = SR(2).real_part(hold=True); a.simplify()
            2
        """
        return new_Expression_from_GEx(self._parent,
                g_hold_wrapper(g_real_part, self._gobj, hold))

    real = real_part

    def imag_part(self, hold=False):
        r"""
        Return the imaginary part of this symbolic expression.

        EXAMPLES::

            sage: sqrt(-2).imag_part()
            sqrt(2)

        We simplify `\ln(\exp(z))` to `z`.  This should only
        be for `-\pi<{\rm Im}(z)<=\pi`, but Maxima does not
        have a symbolic imaginary part function, so we cannot
        use ``assume`` to assume that first::

            sage: z = var('z')
            sage: f = log(exp(z))
            sage: f
            log(e^z)
            sage: f.simplify()
            z
            sage: forget()

        A more symbolic example::

            sage: var('a, b')
            (a, b)
            sage: f = log(a + b*I)
            sage: f.imag_part()
            arctan2(imag_part(a) + real_part(b), -imag_part(b) + real_part(a))

        Using the ``hold`` parameter it is possible to prevent automatic
        evaluation::

            sage: I.imag_part()
            1
            sage: I.imag_part(hold=True)
            imag_part(I)

        This also works using functional notation::

            sage: imag_part(I,hold=True)
            imag_part(I)
            sage: imag_part(I)
            1

        To then evaluate again, we currently must use Maxima via
        :meth:`simplify`::

            sage: a = I.imag_part(hold=True); a.simplify()
            1

        TESTS::

            sage: x = var('x')
            sage: x.imag_part()
            imag_part(x)
            sage: SR(2+3*I).imag_part()
            3
            sage: SR(CC(2,3)).imag_part()
            3.00000000000000
            sage: SR(CDF(2,3)).imag_part()
            3.0
        """
        return new_Expression_from_GEx(self._parent,
                g_hold_wrapper(g_imag_part, self._gobj, hold))

    imag = imag_part

    def sqrt(self, hold=False):
        """
        Return the square root of this expression

        EXAMPLES::

            sage: var('x, y')
            (x, y)
            sage: SR(2).sqrt()
            sqrt(2)
            sage: (x^2+y^2).sqrt()
            sqrt(x^2 + y^2)
            sage: (x^2).sqrt()
            sqrt(x^2)

        Using the ``hold`` parameter it is possible to prevent automatic
        evaluation::

            sage: SR(4).sqrt()
            2
            sage: SR(4).sqrt(hold=True)
            sqrt(4)

        To then evaluate again, we currently must use Maxima via
        :meth:`simplify`::

            sage: a = SR(4).sqrt(hold=True); a.simplify()
            2

        To use this parameter in functional notation, you must coerce to
        the symbolic ring::

            sage: sqrt(SR(4),hold=True)
            sqrt(4)
            sage: sqrt(4,hold=True)
            Traceback (most recent call last):
            ...
            TypeError: _do_sqrt() got an unexpected keyword argument 'hold'
        """
        return new_Expression_from_GEx(self._parent,
                g_hold2_wrapper(g_power_construct, self._gobj, g_ex1_2, hold))

    def sin(self, hold=False):
        """
        EXAMPLES::

            sage: var('x, y')
            (x, y)
            sage: sin(x^2 + y^2)
            sin(x^2 + y^2)
            sage: sin(sage.symbolic.constants.pi)
            0
            sage: sin(SR(1))
            sin(1)
            sage: sin(SR(RealField(150)(1)))
            0.84147098480789650665250232163029899962256306

        Using the ``hold`` parameter it is possible to prevent automatic
        evaluation::

            sage: SR(0).sin()
            0
            sage: SR(0).sin(hold=True)
            sin(0)

        This also works using functional notation::

            sage: sin(0,hold=True)
            sin(0)
            sage: sin(0)
            0

        To then evaluate again, we currently must use Maxima via
        :meth:`simplify`::

            sage: a = SR(0).sin(hold=True); a.simplify()
            0

        TESTS::

            sage: SR(oo).sin()
            Traceback (most recent call last):
            ...
            RuntimeError: sin_eval(): sin(infinity) encountered
            sage: SR(-oo).sin()
            Traceback (most recent call last):
            ...
            RuntimeError: sin_eval(): sin(infinity) encountered
            sage: SR(unsigned_infinity).sin()
            Traceback (most recent call last):
            ...
            RuntimeError: sin_eval(): sin(infinity) encountered
        """
        return new_Expression_from_GEx(self._parent,
                g_hold_wrapper(g_sin, self._gobj, hold))

    def cos(self, hold=False):
        """
        Return the cosine of self.

        EXAMPLES::

            sage: var('x, y')
            (x, y)
            sage: cos(x^2 + y^2)
            cos(x^2 + y^2)
            sage: cos(sage.symbolic.constants.pi)
            -1
            sage: cos(SR(1))
            cos(1)
            sage: cos(SR(RealField(150)(1)))
            0.54030230586813971740093660744297660373231042


        In order to get a numeric approximation use .n()::

            sage: SR(RR(1)).cos().n()
            0.540302305868140
            sage: SR(float(1)).cos().n()
            0.540302305868140

        To prevent automatic evaluation use the ``hold`` argument::

            sage: pi.cos()
            -1
            sage: pi.cos(hold=True)
            cos(pi)

        This also works using functional notation::

            sage: cos(pi,hold=True)
            cos(pi)
            sage: cos(pi)
            -1

        To then evaluate again, we currently must use Maxima via
        :meth:`simplify`::

            sage: a = pi.cos(hold=True); a.simplify()
            -1

        TESTS::

            sage: SR(oo).cos()
            Traceback (most recent call last):
            ...
            RuntimeError: cos_eval(): cos(infinity) encountered
            sage: SR(-oo).cos()
            Traceback (most recent call last):
            ...
            RuntimeError: cos_eval(): cos(infinity) encountered
            sage: SR(unsigned_infinity).cos()
            Traceback (most recent call last):
            ...
            RuntimeError: cos_eval(): cos(infinity) encountered
        """
        return new_Expression_from_GEx(self._parent,
                g_hold_wrapper(g_cos, self._gobj, hold))

    def tan(self, hold=False):
        """
        EXAMPLES::

            sage: var('x, y')
            (x, y)
            sage: tan(x^2 + y^2)
            tan(x^2 + y^2)
            sage: tan(sage.symbolic.constants.pi/2)
            Infinity
            sage: tan(SR(1))
            tan(1)
            sage: tan(SR(RealField(150)(1)))
            1.5574077246549022305069748074583601730872508

        To prevent automatic evaluation use the ``hold`` argument::

            sage: (pi/12).tan()
            -sqrt(3) + 2
            sage: (pi/12).tan(hold=True)
            tan(1/12*pi)

        This also works using functional notation::

            sage: tan(pi/12,hold=True)
            tan(1/12*pi)
            sage: tan(pi/12)
            -sqrt(3) + 2

        To then evaluate again, we currently must use Maxima via
        :meth:`simplify`::

            sage: a = (pi/12).tan(hold=True); a.simplify()
            -sqrt(3) + 2

        TESTS::

            sage: SR(oo).tan()
            Traceback (most recent call last):
            ...
            RuntimeError: tan_eval(): tan(infinity) encountered
            sage: SR(-oo).tan()
            Traceback (most recent call last):
            ...
            RuntimeError: tan_eval(): tan(infinity) encountered
            sage: SR(unsigned_infinity).tan()
            Traceback (most recent call last):
            ...
            RuntimeError: tan_eval(): tan(infinity) encountered
        """
        return new_Expression_from_GEx(self._parent,
                g_hold_wrapper(g_tan, self._gobj, hold))

    def arcsin(self, hold=False):
        """
        Return the arcsin of x, i.e., the number y between -pi and pi
        such that sin(y) == x.

        EXAMPLES::

            sage: x.arcsin()
            arcsin(x)
            sage: SR(0.5).arcsin()
            0.523598775598299
            sage: SR(0.999).arcsin()
            1.52607123962616
            sage: SR(1/3).arcsin()
            arcsin(1/3)
            sage: SR(-1/3).arcsin()
            -arcsin(1/3)

        To prevent automatic evaluation use the ``hold`` argument::

            sage: SR(0).arcsin()
            0
            sage: SR(0).arcsin(hold=True)
            arcsin(0)

        This also works using functional notation::

            sage: arcsin(0,hold=True)
            arcsin(0)
            sage: arcsin(0)
            0

        To then evaluate again, we currently must use Maxima via
        :meth:`simplify`::

            sage: a = SR(0).arcsin(hold=True); a.simplify()
            0

        TESTS::

            sage: SR(oo).arcsin()
            Traceback (most recent call last):
            ...
            RuntimeError: arcsin_eval(): arcsin(infinity) encountered
            sage: SR(-oo).arcsin()
            Traceback (most recent call last):
            ...
            RuntimeError: arcsin_eval(): arcsin(infinity) encountered
            sage: SR(unsigned_infinity).arcsin()
            Infinity
        """
        return new_Expression_from_GEx(self._parent,
                g_hold_wrapper(g_asin, self._gobj, hold))

    def arccos(self, hold=False):
        """
        Return the arc cosine of self.

        EXAMPLES::

            sage: x.arccos()
            arccos(x)
            sage: SR(1).arccos()
            0
            sage: SR(1/2).arccos()
            1/3*pi
            sage: SR(0.4).arccos()
            1.15927948072741
            sage: plot(lambda x: SR(x).arccos(), -1,1)
            Graphics object consisting of 1 graphics primitive

        To prevent automatic evaluation use the ``hold`` argument::

            sage: SR(1).arccos(hold=True)
            arccos(1)

        This also works using functional notation::

            sage: arccos(1,hold=True)
            arccos(1)
            sage: arccos(1)
            0

        To then evaluate again, we currently must use Maxima via
        :meth:`simplify`::

            sage: a = SR(1).arccos(hold=True); a.simplify()
            0

        TESTS::

            sage: SR(oo).arccos()
            Traceback (most recent call last):
            ...
            RuntimeError: arccos_eval(): arccos(infinity) encountered
            sage: SR(-oo).arccos()
            Traceback (most recent call last):
            ...
            RuntimeError: arccos_eval(): arccos(infinity) encountered
            sage: SR(unsigned_infinity).arccos()
            Infinity
        """
        return new_Expression_from_GEx(self._parent,
                g_hold_wrapper(g_acos, self._gobj, hold))

    def arctan(self, hold=False):
        """
        Return the arc tangent of self.

        EXAMPLES::

            sage: x = var('x')
            sage: x.arctan()
            arctan(x)
            sage: SR(1).arctan()
            1/4*pi
            sage: SR(1/2).arctan()
            arctan(1/2)
            sage: SR(0.5).arctan()
            0.463647609000806
            sage: plot(lambda x: SR(x).arctan(), -20,20)
            Graphics object consisting of 1 graphics primitive

        To prevent automatic evaluation use the ``hold`` argument::

            sage: SR(1).arctan(hold=True)
            arctan(1)

        This also works using functional notation::

            sage: arctan(1,hold=True)
            arctan(1)
            sage: arctan(1)
            1/4*pi

        To then evaluate again, we currently must use Maxima via
        :meth:`simplify`::

            sage: a = SR(1).arctan(hold=True); a.simplify()
            1/4*pi

        TESTS::

            sage: SR(oo).arctan()
            1/2*pi
            sage: SR(-oo).arctan()
            -1/2*pi
            sage: SR(unsigned_infinity).arctan()
            Traceback (most recent call last):
            ...
            RuntimeError: arctan_eval(): arctan(unsigned_infinity) encountered
        """
        return new_Expression_from_GEx(self._parent,
                g_hold_wrapper(g_atan, self._gobj, hold))

    def arctan2(self, x, hold=False):
        """
        Return the inverse of the 2-variable tan function on self and x.

        EXAMPLES::

            sage: var('x,y')
            (x, y)
            sage: x.arctan2(y)
            arctan2(x, y)
            sage: SR(1/2).arctan2(1/2)
            1/4*pi
            sage: maxima.eval('atan2(1/2,1/2)')
            '%pi/4'

            sage: SR(-0.7).arctan2(SR(-0.6))
            -2.27942259892257

        To prevent automatic evaluation use the ``hold`` argument::

            sage: SR(1/2).arctan2(1/2, hold=True)
            arctan2(1/2, 1/2)

        This also works using functional notation::

            sage: arctan2(1,2,hold=True)
            arctan2(1, 2)
            sage: arctan2(1,2)
            arctan(1/2)

        To then evaluate again, we currently must use Maxima via
        :meth:`simplify`::

            sage: a = SR(1/2).arctan2(1/2, hold=True); a.simplify()
            1/4*pi

        TESTS:

        We compare a bunch of different evaluation points between
        Sage and Maxima::

            sage: float(SR(0.7).arctan2(0.6))
            0.8621700546672264
            sage: maxima('atan2(0.7,0.6)')
            0.8621700546672264
            sage: float(SR(0.7).arctan2(-0.6))
            2.279422598922567
            sage: maxima('atan2(0.7,-0.6)')
            2.279422598922567
            sage: float(SR(-0.7).arctan2(0.6))
            -0.8621700546672264
            sage: maxima('atan2(-0.7,0.6)')
            -0.8621700546672264
            sage: float(SR(-0.7).arctan2(-0.6))
            -2.279422598922567
            sage: maxima('atan2(-0.7,-0.6)')
            -2.279422598922567
            sage: float(SR(0).arctan2(-0.6))
            3.141592653589793
            sage: maxima('atan2(0,-0.6)')
            3.141592653589793
            sage: float(SR(0).arctan2(0.6))
            0.0
            sage: maxima('atan2(0,0.6)')
            0.0
            sage: SR(0).arctan2(0) # see trac ticket #11423
            Traceback (most recent call last):
            ...
            RuntimeError: arctan2_eval(): arctan2(0,0) encountered
            sage: SR(I).arctan2(1)
            arctan2(I, 1)
            sage: SR(CDF(0,1)).arctan2(1)
            arctan2(1.0*I, 1)
            sage: SR(1).arctan2(CDF(0,1))
            arctan2(1, 1.0*I)

            sage: arctan2(0,oo)
            0
            sage: SR(oo).arctan2(oo)
            1/4*pi
            sage: SR(oo).arctan2(0)
            1/2*pi
            sage: SR(-oo).arctan2(0)
            -1/2*pi
            sage: SR(-oo).arctan2(-2)
            pi
            sage: SR(unsigned_infinity).arctan2(2)
            Traceback (most recent call last):
            ...
            RuntimeError: arctan2_eval(): arctan2(x, unsigned_infinity) encountered
            sage: SR(2).arctan2(oo)
            1/2*pi
            sage: SR(2).arctan2(-oo)
            -1/2*pi
            sage: SR(2).arctan2(SR(unsigned_infinity))
            Traceback (most recent call last):
            ...
            RuntimeError: arctan2_eval(): arctan2(unsigned_infinity, x) encountered
        """
        cdef Expression nexp = self.coerce_in(x)
        return new_Expression_from_GEx(self._parent,
                g_hold2_wrapper(g_atan2, self._gobj, nexp._gobj, hold))

    def sinh(self, hold=False):
        r"""
        Return sinh of self.

        We have $\sinh(x) = (e^{x} - e^{-x})/2$.

        EXAMPLES::

            sage: x.sinh()
            sinh(x)
            sage: SR(1).sinh()
            sinh(1)
            sage: SR(0).sinh()
            0
            sage: SR(1.0).sinh()
            1.17520119364380
            sage: maxima('sinh(1.0)')
            1.17520119364380...

            sinh(1.0000000000000000000000000)
            sage: SR(1).sinh().n(90)
            1.1752011936438014568823819
            sage: SR(RIF(1)).sinh()
            1.175201193643802?

        To prevent automatic evaluation use the ``hold`` argument::

            sage: arccosh(x).sinh()
            sqrt(x + 1)*sqrt(x - 1)
            sage: arccosh(x).sinh(hold=True)
            sinh(arccosh(x))

        This also works using functional notation::

            sage: sinh(arccosh(x),hold=True)
            sinh(arccosh(x))
            sage: sinh(arccosh(x))
            sqrt(x + 1)*sqrt(x - 1)

        To then evaluate again, we currently must use Maxima via
        :meth:`simplify`::

            sage: a = arccosh(x).sinh(hold=True); a.simplify()
            sqrt(x + 1)*sqrt(x - 1)

        TESTS::

            sage: SR(oo).sinh()
            +Infinity
            sage: SR(-oo).sinh()
            -Infinity
            sage: SR(unsigned_infinity).sinh()
            Traceback (most recent call last):
            ...
            RuntimeError: sinh_eval(): sinh(unsigned_infinity) encountered
        """
        return new_Expression_from_GEx(self._parent,
                g_hold_wrapper(g_sinh, self._gobj, hold))

    def cosh(self, hold=False):
        r"""
        Return cosh of self.

        We have $\cosh(x) = (e^{x} + e^{-x})/2$.

        EXAMPLES::

            sage: x.cosh()
            cosh(x)
            sage: SR(1).cosh()
            cosh(1)
            sage: SR(0).cosh()
            1
            sage: SR(1.0).cosh()
            1.54308063481524
            sage: maxima('cosh(1.0)')
            1.54308063481524...
            sage: SR(1.00000000000000000000000000).cosh()
            1.5430806348152437784779056
            sage: SR(RIF(1)).cosh()
            1.543080634815244?

        To prevent automatic evaluation use the ``hold`` argument::

            sage: arcsinh(x).cosh()
            sqrt(x^2 + 1)
            sage: arcsinh(x).cosh(hold=True)
            cosh(arcsinh(x))

        This also works using functional notation::

            sage: cosh(arcsinh(x),hold=True)
            cosh(arcsinh(x))
            sage: cosh(arcsinh(x))
            sqrt(x^2 + 1)

        To then evaluate again, we currently must use Maxima via
        :meth:`simplify`::

            sage: a = arcsinh(x).cosh(hold=True); a.simplify()
            sqrt(x^2 + 1)

        TESTS::

            sage: SR(oo).cosh()
            +Infinity
            sage: SR(-oo).cosh()
            +Infinity
            sage: SR(unsigned_infinity).cosh()
            Traceback (most recent call last):
            ...
            RuntimeError: cosh_eval(): cosh(unsigned_infinity) encountered
        """
        return new_Expression_from_GEx(self._parent,
                g_hold_wrapper(g_cosh, self._gobj, hold))

    def tanh(self, hold=False):
        r"""
        Return tanh of self.

        We have $\tanh(x) = \sinh(x) / \cosh(x)$.

        EXAMPLES::

            sage: x.tanh()
            tanh(x)
            sage: SR(1).tanh()
            tanh(1)
            sage: SR(0).tanh()
            0
            sage: SR(1.0).tanh()
            0.761594155955765
            sage: maxima('tanh(1.0)')
            0.7615941559557649
            sage: plot(lambda x: SR(x).tanh(), -1, 1)
            Graphics object consisting of 1 graphics primitive

        To prevent automatic evaluation use the ``hold`` argument::

            sage: arcsinh(x).tanh()
            x/sqrt(x^2 + 1)
            sage: arcsinh(x).tanh(hold=True)
            tanh(arcsinh(x))

        This also works using functional notation::

            sage: tanh(arcsinh(x),hold=True)
            tanh(arcsinh(x))
            sage: tanh(arcsinh(x))
            x/sqrt(x^2 + 1)

        To then evaluate again, we currently must use Maxima via
        :meth:`simplify`::

            sage: a = arcsinh(x).tanh(hold=True); a.simplify()
            x/sqrt(x^2 + 1)

        TESTS::

            sage: SR(oo).tanh()
            1
            sage: SR(-oo).tanh()
            -1
            sage: SR(unsigned_infinity).tanh()
            Traceback (most recent call last):
            ...
            RuntimeError: tanh_eval(): tanh(unsigned_infinity) encountered
        """
        return new_Expression_from_GEx(self._parent,
                g_hold_wrapper(g_tanh, self._gobj, hold))

    def arcsinh(self, hold=False):
        """
        Return the inverse hyperbolic sine of self.

        EXAMPLES::

            sage: x.arcsinh()
            arcsinh(x)
            sage: SR(0).arcsinh()
            0
            sage: SR(1).arcsinh()
            arcsinh(1)
            sage: SR(1.0).arcsinh()
            0.881373587019543
            sage: maxima('asinh(2.0)')
            1.4436354751788...

        Sage automatically applies certain identities::

            sage: SR(3/2).arcsinh().cosh()
            1/2*sqrt(13)

        To prevent automatic evaluation use the ``hold`` argument::

            sage: SR(-2).arcsinh()
            -arcsinh(2)
            sage: SR(-2).arcsinh(hold=True)
            arcsinh(-2)

        This also works using functional notation::

            sage: arcsinh(-2,hold=True)
            arcsinh(-2)
            sage: arcsinh(-2)
            -arcsinh(2)

        To then evaluate again, we currently must use Maxima via
        :meth:`simplify`::

            sage: a = SR(-2).arcsinh(hold=True); a.simplify()
            -arcsinh(2)

        TESTS::

            sage: SR(oo).arcsinh()
            +Infinity
            sage: SR(-oo).arcsinh()
            -Infinity
            sage: SR(unsigned_infinity).arcsinh()
            Infinity
        """
        return new_Expression_from_GEx(self._parent,
                g_hold_wrapper(g_asinh, self._gobj, hold))

    def arccosh(self, hold=False):
        """
        Return the inverse hyperbolic cosine of self.

        EXAMPLES::

            sage: x.arccosh()
            arccosh(x)
            sage: SR(0).arccosh()
            1/2*I*pi
            sage: SR(1/2).arccosh()
            arccosh(1/2)
            sage: SR(CDF(1/2)).arccosh()  # rel tol 1e-15
            1.0471975511965976*I
            sage: maxima('acosh(0.5)')
            1.04719755119659...*%i

        To prevent automatic evaluation use the ``hold`` argument::

            sage: SR(-1).arccosh()
            I*pi
            sage: SR(-1).arccosh(hold=True)
            arccosh(-1)

        This also works using functional notation::

            sage: arccosh(-1,hold=True)
            arccosh(-1)
            sage: arccosh(-1)
            I*pi

        To then evaluate again, we currently must use Maxima via
        :meth:`simplify`::

            sage: a = SR(-1).arccosh(hold=True); a.simplify()
            I*pi

        TESTS::

            sage: SR(oo).arccosh()
            +Infinity
            sage: SR(-oo).arccosh()
            +Infinity
            sage: SR(unsigned_infinity).arccosh()
            +Infinity
        """
        return new_Expression_from_GEx(self._parent,
                g_hold_wrapper(g_acosh, self._gobj, hold))

    def arctanh(self, hold=False):
        """
        Return the inverse hyperbolic tangent of self.

        EXAMPLES::

            sage: x.arctanh()
            arctanh(x)
            sage: SR(0).arctanh()
            0
            sage: SR(1/2).arctanh()
            arctanh(1/2)
            sage: SR(0.5).arctanh()
            0.549306144334055
            sage: SR(0.5).arctanh().tanh()
            0.500000000000000
            sage: maxima('atanh(0.5)')  # abs tol 2e-16
            0.5493061443340548

        To prevent automatic evaluation use the ``hold`` argument::

            sage: SR(-1/2).arctanh()
            -arctanh(1/2)
            sage: SR(-1/2).arctanh(hold=True)
            arctanh(-1/2)

        This also works using functional notation::

            sage: arctanh(-1/2,hold=True)
            arctanh(-1/2)
            sage: arctanh(-1/2)
            -arctanh(1/2)

        To then evaluate again, we currently must use Maxima via
        :meth:`simplify`::

            sage: a = SR(-1/2).arctanh(hold=True); a.simplify()
            -arctanh(1/2)

        TESTS::

            sage: SR(1).arctanh()
            +Infinity
            sage: SR(-1).arctanh()
            -Infinity

            sage: SR(oo).arctanh()
            -1/2*I*pi
            sage: SR(-oo).arctanh()
            1/2*I*pi
            sage: SR(unsigned_infinity).arctanh()
            Traceback (most recent call last):
            ...
            RuntimeError: arctanh_eval(): arctanh(unsigned_infinity) encountered
        """
        return new_Expression_from_GEx(self._parent,
                g_hold_wrapper(g_atanh, self._gobj, hold))

    def exp(self, hold=False):
        """
        Return exponential function of self, i.e., e to the
        power of self.

        EXAMPLES::

            sage: x.exp()
            e^x
            sage: SR(0).exp()
            1
            sage: SR(1/2).exp()
            e^(1/2)
            sage: SR(0.5).exp()
            1.64872127070013
            sage: math.exp(0.5)
            1.6487212707001282

            sage: SR(0.5).exp().log()
            0.500000000000000
            sage: (pi*I).exp()
            -1

        To prevent automatic evaluation use the ``hold`` argument::

            sage: (pi*I).exp(hold=True)
            e^(I*pi)

        This also works using functional notation::

            sage: exp(I*pi,hold=True)
            e^(I*pi)
            sage: exp(I*pi)
            -1

        To then evaluate again, we currently must use Maxima via
        :meth:`simplify`::

            sage: a = (pi*I).exp(hold=True); a.simplify()
            -1

        TESTS:

        Test if :trac:`6377` is fixed::

            sage: SR(oo).exp()
            +Infinity
            sage: SR(-oo).exp()
            0
            sage: SR(unsigned_infinity).exp()
            Traceback (most recent call last):
            ...
            RuntimeError: exp_eval(): exp^(unsigned_infinity) encountered
        """
        return new_Expression_from_GEx(self._parent,
                g_hold_wrapper(g_exp, self._gobj, hold))

    def log(self, b=None, hold=False):
        """
        Return the logarithm of self.

        EXAMPLES::

            sage: x, y = var('x, y')
            sage: x.log()
            log(x)
            sage: (x^y + y^x).log()
            log(x^y + y^x)
            sage: SR(0).log()
            -Infinity
            sage: SR(-1).log()
            I*pi
            sage: SR(1).log()
            0
            sage: SR(1/2).log()
            log(1/2)
            sage: SR(0.5).log()
            -0.693147180559945
            sage: SR(0.5).log().exp()
            0.500000000000000
            sage: math.log(0.5)
            -0.6931471805599453
            sage: plot(lambda x: SR(x).log(), 0.1,10)
            Graphics object consisting of 1 graphics primitive

        To prevent automatic evaluation use the ``hold`` argument::

            sage: I.log()
            1/2*I*pi
            sage: I.log(hold=True)
            log(I)

        To then evaluate again, we currently must use Maxima via
        :meth:`simplify`::

            sage: a = I.log(hold=True); a.simplify()
            1/2*I*pi

        The ``hold`` parameter also works in functional notation::

            sage: log(-1,hold=True)
            log(-1)
            sage: log(-1)
            I*pi

        TESTS::

            sage: SR(oo).log()
            +Infinity
            sage: SR(-oo).log()
            +Infinity
            sage: SR(unsigned_infinity).log()
            +Infinity
        """
        res = new_Expression_from_GEx(self._parent,
                g_hold_wrapper(g_log, self._gobj, hold))
        if b is None:
            return res
        else:
            return res/self.coerce_in(b).log(hold=hold)

    def zeta(self, hold=False):
        """
        EXAMPLES::

            sage: x, y = var('x, y')
            sage: (x/y).zeta()
            zeta(x/y)
            sage: SR(2).zeta()
            1/6*pi^2
            sage: SR(3).zeta()
            zeta(3)
            sage: SR(CDF(0,1)).zeta()  # abs tol 1e-16
            0.003300223685324103 - 0.4181554491413217*I
            sage: CDF(0,1).zeta()  # abs tol 1e-16
            0.003300223685324103 - 0.4181554491413217*I
            sage: plot(lambda x: SR(x).zeta(), -10,10).show(ymin=-3,ymax=3)

        To prevent automatic evaluation use the ``hold`` argument::

            sage: SR(2).zeta(hold=True)
            zeta(2)

        This also works using functional notation::

            sage: zeta(2,hold=True)
            zeta(2)
            sage: zeta(2)
            1/6*pi^2

        To then evaluate again, we currently must use Maxima via
        :meth:`simplify`::

            sage: a = SR(2).zeta(hold=True); a.simplify()
            1/6*pi^2

        TESTS::

            sage: t = SR(1).zeta(); t
            Infinity
        """
        cdef GEx x
        sig_on()
        try:
            x = g_hold_wrapper(g_zeta, self._gobj, hold)
        finally:
            sig_off()
        return new_Expression_from_GEx(self._parent, x)

    def factorial(self, hold=False):
        """
        Return the factorial of self.

        OUTPUT:

        A symbolic expression.

        EXAMPLES::

            sage: var('x, y')
            (x, y)
            sage: SR(5).factorial()
            120
            sage: x.factorial()
            factorial(x)
            sage: (x^2+y^3).factorial()
            factorial(y^3 + x^2)

        To prevent automatic evaluation use the ``hold`` argument::

            sage: SR(5).factorial(hold=True)
            factorial(5)

        This also works using functional notation::

            sage: factorial(5,hold=True)
            factorial(5)
            sage: factorial(5)
            120

        To then evaluate again, we currently must use Maxima via
        :meth:`simplify`::

            sage: a = SR(5).factorial(hold=True); a.simplify()
            120
        """
        cdef GEx x
        sig_on()
        try:
            x = g_hold_wrapper(g_factorial, self._gobj, hold)
        finally:
            sig_off()
        return new_Expression_from_GEx(self._parent, x)

    def binomial(self, k, hold=False):
        """
        Return binomial coefficient "self choose k".

        OUTPUT:

        A symbolic expression.

        EXAMPLES::

            sage: var('x, y')
            (x, y)
            sage: SR(5).binomial(SR(3))
            10
            sage: x.binomial(SR(3))
            1/6*(x - 1)*(x - 2)*x
            sage: x.binomial(y)
            binomial(x, y)

        To prevent automatic evaluation use the ``hold`` argument::

            sage: x.binomial(3, hold=True)
            binomial(x, 3)
            sage: SR(5).binomial(3, hold=True)
            binomial(5, 3)

        To then evaluate again, we currently must use Maxima via
        :meth:`simplify`::

            sage: a = SR(5).binomial(3, hold=True); a.simplify()
            10

        The ``hold`` parameter is also supported in functional notation::

            sage: binomial(5,3, hold=True)
            binomial(5, 3)

        TESTS:

        Check if we handle zero correctly (:trac:`8561`)::

            sage: x.binomial(0)
            1
            sage: SR(0).binomial(0)
            1
        """
        cdef Expression nexp = self.coerce_in(k)
        cdef GEx x
        sig_on()
        try:
            x = g_hold2_wrapper(g_binomial, self._gobj, nexp._gobj, hold)
        finally:
            sig_off()
        return new_Expression_from_GEx(self._parent, x)

    def Order(self, hold=False):
        """
        Return the order of the expression, as in big oh notation.

        OUTPUT:

        A symbolic expression.

        EXAMPLES::

            sage: n = var('n')
            sage: t = (17*n^3).Order(); t
            Order(n^3)
            sage: t.derivative(n)
            Order(n^2)

        To prevent automatic evaluation use the ``hold`` argument::

            sage: (17*n^3).Order(hold=True)
            Order(17*n^3)
        """
        return new_Expression_from_GEx(self._parent,
                g_hold_wrapper(g_Order, self._gobj, hold))

    def gamma(self, hold=False):
        """
        Return the Gamma function evaluated at self.

        EXAMPLES::

            sage: x = var('x')
            sage: x.gamma()
            gamma(x)
            sage: SR(2).gamma()
            1
            sage: SR(10).gamma()
            362880
            sage: SR(10.0r).gamma()  # For ARM: rel tol 2e-15
            362880.0
            sage: SR(CDF(1,1)).gamma()
            0.49801566811835607 - 0.15494982830181067*I

        ::

            sage: gp('gamma(1+I)')
            0.4980156681183560427136911175 - 0.1549498283018106851249551305*I # 32-bit
            0.49801566811835604271369111746219809195 - 0.15494982830181068512495513048388660520*I # 64-bit

        We plot the familiar plot of this log-convex function::

            sage: plot(gamma(x), -6,4).show(ymin=-3,ymax=3)

        To prevent automatic evaluation use the ``hold`` argument::

            sage: SR(1/2).gamma()
            sqrt(pi)
            sage: SR(1/2).gamma(hold=True)
            gamma(1/2)

        This also works using functional notation::

            sage: gamma(1/2,hold=True)
            gamma(1/2)
            sage: gamma(1/2)
            sqrt(pi)

        To then evaluate again, we currently must use Maxima via
        :meth:`simplify`::

            sage: a = SR(1/2).gamma(hold=True); a.simplify()
            sqrt(pi)
        """
        cdef GEx x
        sig_on()
        try:
            x = g_hold_wrapper(g_tgamma, self._gobj, hold)
        finally:
            sig_off()
        return new_Expression_from_GEx(self._parent, x)

    def lgamma(self, hold=False):
        """
        This method is deprecated, please use the ``.log_gamma()`` function instead.

        Log gamma function evaluated at self.

        EXAMPLES::

            sage: x.lgamma()
            doctest:...: DeprecationWarning: The lgamma() function is deprecated. Use log_gamma() instead.
            See http://trac.sagemath.org/6992 for details.
            log_gamma(x)
        """
        from sage.misc.superseded import deprecation
        deprecation(6992, "The lgamma() function is deprecated. Use log_gamma() instead.")
        return self.log_gamma(hold=hold)

    def log_gamma(self, hold=False):
        """
        Return the log gamma function evaluated at self.
        This is the logarithm of gamma of self, where
        gamma is a complex function such that `gamma(n)`
        equals `factorial(n-1)`.

        EXAMPLES::

            sage: x = var('x')
            sage: x.log_gamma()
            log_gamma(x)
            sage: SR(2).log_gamma()
            0
            sage: SR(5).log_gamma()
            log(24)
            sage: a = SR(5).log_gamma(); a.n()
            3.17805383034795
            sage: SR(5-1).factorial().log()
            log(24)
            sage: set_verbose(-1); plot(lambda x: SR(x).log_gamma(), -7,8, plot_points=1000).show()
            sage: math.exp(0.5)
            1.6487212707001282
            sage: plot(lambda x: (SR(x).exp() - SR(-x).exp())/2 - SR(x).sinh(), -1, 1)
            Graphics object consisting of 1 graphics primitive

        To prevent automatic evaluation use the ``hold`` argument::

            sage: SR(5).log_gamma(hold=True)
            log_gamma(5)

        To evaluate again, currently we must use numerical evaluation
        via :meth:`n`::

            sage: a = SR(5).log_gamma(hold=True); a.n()
            3.17805383034795
        """
        cdef GEx x
        sig_on()
        try:
            x = g_hold_wrapper(g_lgamma, self._gobj, hold)
        finally:
            sig_off()
        return new_Expression_from_GEx(self._parent, x)

    def default_variable(self):
        """
        Return the default variable, which is by definition the first
        variable in self, or `x` is there are no variables in self.
        The result is cached.

        EXAMPLES::

            sage: sqrt(2).default_variable()
            x
            sage: x, theta, a = var('x, theta, a')
            sage: f = x^2 + theta^3 - a^x
            sage: f.default_variable()
            a

        Note that this is the first *variable*, not the first *argument*::

            sage: f(theta, a, x) = a + theta^3
            sage: f.default_variable()
            a
            sage: f.variables()
            (a, theta)
            sage: f.arguments()
            (theta, a, x)
        """
        v = self.variables()
        if len(v) == 0:
            return self.parent().var('x')
        else:
            return v[0]

    def combine(self):
        r"""
        Return a simplified version of this symbolic expression
        by combining all terms with the same denominator into a single
        term.

        EXAMPLES::

            sage: var('x, y, a, b, c')
            (x, y, a, b, c)
            sage: f = x*(x-1)/(x^2 - 7) + y^2/(x^2-7) + 1/(x+1) + b/a + c/a; f
            (x - 1)*x/(x^2 - 7) + y^2/(x^2 - 7) + b/a + c/a + 1/(x + 1)
            sage: f.combine()
            ((x - 1)*x + y^2)/(x^2 - 7) + (b + c)/a + 1/(x + 1)
        """
        return self.parent()(self._maxima_().combine())

    def normalize(self):
        """
        Return this expression normalized as a fraction

        .. SEEALSO:

            :meth:`numerator`, :meth:`denominator`,
            :meth:`numerator_denominator`, :meth:`combine`

        EXAMPLES::

            sage: var('x, y, a, b, c')
            (x, y, a, b, c)
            sage: g = x + y/(x + 2)
            sage: g.normalize()
            (x^2 + 2*x + y)/(x + 2)

            sage: f = x*(x-1)/(x^2 - 7) + y^2/(x^2-7) + 1/(x+1) + b/a + c/a
            sage: f.normalize()
            (a*x^3 + b*x^3 + c*x^3 + a*x*y^2 + a*x^2 + b*x^2 + c*x^2 +
                    a*y^2 - a*x - 7*b*x - 7*c*x - 7*a - 7*b - 7*c)/((x^2 -
                        7)*a*(x + 1))

        ALGORITHM: Uses GiNaC.

        """
        return new_Expression_from_GEx(self._parent, self._gobj.normal())

    def numerator(self, bint normalize = True):
        """
        Return the numerator of this symbolic expression

        INPUT:

        - ``normalize`` -- (default: ``True``) a boolean.

        If ``normalize`` is ``True``, the expression is first normalized to
        have it as a fraction before getting the numerator.

        If ``normalize`` is ``False``, the expression is kept and if it is not
        a quotient, then this will return the expression itself.

        .. SEEALSO::

            :meth:`normalize`, :meth:`denominator`,
            :meth:`numerator_denominator`, :meth:`combine`

        EXAMPLES::

            sage: a, x, y = var('a,x,y')
            sage: f = x*(x-a)/((x^2 - y)*(x-a)); f
            x/(x^2 - y)
            sage: f.numerator()
            x
            sage: f.denominator()
            x^2 - y
            sage: f.numerator(normalize=False)
            x
            sage: f.denominator(normalize=False)
            x^2 - y

            sage: y = var('y')
            sage: g = x + y/(x + 2); g
            x + y/(x + 2)
            sage: g.numerator()
            x^2 + 2*x + y
            sage: g.denominator()
            x + 2
            sage: g.numerator(normalize=False)
            x + y/(x + 2)
            sage: g.denominator(normalize=False)
            1

        TESTS::

            sage: ((x+y)^2/(x-y)^3*x^3).numerator(normalize=False)
            (x + y)^2*x^3
            sage: ((x+y)^2*x^3).numerator(normalize=False)
            (x + y)^2*x^3
            sage: (y/x^3).numerator(normalize=False)
            y
            sage: t = y/x^3/(x+y)^(1/2); t
            y/(sqrt(x + y)*x^3)
            sage: t.numerator(normalize=False)
            y
            sage: (1/x^3).numerator(normalize=False)
            1
            sage: (x^3).numerator(normalize=False)
            x^3
            sage: (y*x^sin(x)).numerator(normalize=False)
            Traceback (most recent call last):
            ...
            TypeError: self is not a rational expression
        """
        cdef GExVector vec
        cdef GEx oper, power
        if normalize:
            return new_Expression_from_GEx(self._parent, self._gobj.numer())
        elif is_a_mul(self._gobj):
            for i from 0 <= i < self._gobj.nops():
                oper = self._gobj.op(i)
                if not is_a_power(oper):
                    vec.push_back(oper)
                else:
                    power = oper.op(1)
                    if not is_a_numeric(power):
                        raise TypeError("self is not a rational expression")
                    elif ex_to_numeric(power).is_positive():
                        vec.push_back(oper)
            return new_Expression_from_GEx(self._parent,
                                           g_mul_construct(vec, True))
        elif is_a_power(self._gobj):
            power = self._gobj.op(1)
            if is_a_numeric(power) and ex_to_numeric(power).is_negative():
                return self._parent.one()
        return self

    def denominator(self, bint normalize=True):
        """
        Return the denominator of this symbolic expression

        INPUT:

        - ``normalize`` -- (default: ``True``) a boolean.

        If ``normalize`` is ``True``, the expression is first normalized to
        have it as a fraction before getting the denominator.

        If ``normalize`` is ``False``, the expression is kept and if it is not
        a quotient, then this will just return 1.

        .. SEEALSO::

            :meth:`normalize`, :meth:`numerator`,
            :meth:`numerator_denominator`, :meth:`combine`

        EXAMPLES::

            sage: x, y, z, theta = var('x, y, z, theta')
            sage: f = (sqrt(x) + sqrt(y) + sqrt(z))/(x^10 - y^10 - sqrt(theta))
            sage: f.numerator()
            sqrt(x) + sqrt(y) + sqrt(z)
            sage: f.denominator()
            x^10 - y^10 - sqrt(theta)

            sage: f.numerator(normalize=False)
            (sqrt(x) + sqrt(y) + sqrt(z))
            sage: f.denominator(normalize=False)
            x^10 - y^10 - sqrt(theta)

            sage: y = var('y')
            sage: g = x + y/(x + 2); g
            x + y/(x + 2)
            sage: g.numerator(normalize=False)
            x + y/(x + 2)
            sage: g.denominator(normalize=False)
            1

        TESTS::

            sage: ((x+y)^2/(x-y)^3*x^3).denominator(normalize=False)
            (x - y)^3
            sage: ((x+y)^2*x^3).denominator(normalize=False)
            1
            sage: (y/x^3).denominator(normalize=False)
            x^3
            sage: t = y/x^3/(x+y)^(1/2); t
            y/(sqrt(x + y)*x^3)
            sage: t.denominator(normalize=False)
            sqrt(x + y)*x^3
            sage: (1/x^3).denominator(normalize=False)
            x^3
            sage: (x^3).denominator(normalize=False)
            1
            sage: (y*x^sin(x)).denominator(normalize=False)
            Traceback (most recent call last):
            ...
            TypeError: self is not a rational expression
        """
        cdef GExVector vec
        cdef GEx oper, ex, power
        if normalize:
            return new_Expression_from_GEx(self._parent, self._gobj.denom())
        elif is_a_mul(self._gobj):
            for i from 0 <= i < self._gobj.nops():
                oper = self._gobj.op(i)
                if is_a_power(oper):
                    ex = oper.op(0)
                    power = oper.op(1)
                    if not is_a_numeric(power):
                        raise TypeError("self is not a rational expression")
                    elif ex_to_numeric(power).is_negative():
                        vec.push_back(g_pow(ex, g_abs(power)))
            return new_Expression_from_GEx(self._parent,
                                           g_mul_construct(vec, False))
        elif is_a_power(self._gobj):
            power = self._gobj.op(1)
            if is_a_numeric(power) and ex_to_numeric(power).is_negative():
                return new_Expression_from_GEx(self._parent,
                        g_pow(self._gobj.op(0), g_abs(power)))

        return self._parent.one()

    def numerator_denominator(self, bint normalize=True):
        """
        Return the numerator and the denominator of this symbolic expression

        INPUT:

        - ``normalize`` -- (default: ``True``) a boolean.

        If ``normalize`` is ``True``, the expression is first normalized to
        have it as a fraction before getting the numerator and denominator.

        If ``normalize`` is ``False``, the expression is kept and if it is not
        a quotient, then this will return the expression itself together with
        1.

        .. SEEALSO::

            :meth:`normalize`, :meth:`numerator`, :meth:`denominator`,
            :meth:`combine`

        EXAMPLE::

            sage: x, y, a = var("x y a")
            sage: ((x+y)^2/(x-y)^3*x^3).numerator_denominator()
            ((x + y)^2*x^3, (x - y)^3)

            sage: ((x+y)^2/(x-y)^3*x^3).numerator_denominator(False)
            ((x + y)^2*x^3, (x - y)^3)

            sage: g = x + y/(x + 2)
            sage: g.numerator_denominator()
            (x^2 + 2*x + y, x + 2)
            sage: g.numerator_denominator(normalize=False)
            (x + y/(x + 2), 1)

            sage: g = x^2*(x + 2)
            sage: g.numerator_denominator()
            ((x + 2)*x^2, 1)
            sage: g.numerator_denominator(normalize=False)
            ((x + 2)*x^2, 1)

        TESTS::

            sage: ((x+y)^2/(x-y)^3*x^3).numerator_denominator(normalize=False)
            ((x + y)^2*x^3, (x - y)^3)
            sage: ((x+y)^2*x^3).numerator_denominator(normalize=False)
            ((x + y)^2*x^3, 1)
            sage: (y/x^3).numerator_denominator(normalize=False)
            (y, x^3)
            sage: t = y/x^3/(x+y)^(1/2); t
            y/(sqrt(x + y)*x^3)
            sage: t.numerator_denominator(normalize=False)
            (y, sqrt(x + y)*x^3)
            sage: (1/x^3).numerator_denominator(normalize=False)
            (1, x^3)
            sage: (x^3).numerator_denominator(normalize=False)
            (x^3, 1)
            sage: (y*x^sin(x)).numerator_denominator(normalize=False)
            Traceback (most recent call last):
            ...
            TypeError: self is not a rational expression
        """
        cdef GExVector vecnumer, vecdenom
        cdef GEx oper, ex, power
        cdef GNumeric power_num
        if normalize:
            ex = self._gobj.numer_denom()
            return (new_Expression_from_GEx(self._parent, ex.op(0)),
                    new_Expression_from_GEx(self._parent, ex.op(1)))
        elif is_a_mul(self._gobj):
            for i from 0 <= i < self._gobj.nops():
                oper = self._gobj.op(i)
                if is_a_power(oper):   # oper = ex^power
                    ex = oper.op(0)
                    power = oper.op(1)
                    if not is_a_numeric(power):
                        raise TypeError("self is not a rational expression")
                    elif is_a_numeric(power):
                        power_num = ex_to_numeric(power)
                        if power_num.is_positive():
                            vecnumer.push_back(oper)
                        else:
                            vecdenom.push_back(g_pow(ex, g_abs(power)))
                else:
                    vecnumer.push_back(oper)
            return (new_Expression_from_GEx(self._parent,
                                            g_mul_construct(vecnumer, False)),
                    new_Expression_from_GEx(self._parent,
                                            g_mul_construct(vecdenom, False)))
        elif is_a_power(self._gobj):
            power = self._gobj.op(1)
            if is_a_numeric(power) and ex_to_numeric(power).is_positive():
                return (self, self._parent.one())
            else:
                return (self._parent.one(),
                        new_Expression_from_GEx(self._parent,
                               g_pow(self._gobj.op(0), g_abs(power))))
        else:
            return (self, self._parent.one())

    def partial_fraction(self, var=None):
        r"""
        Return the partial fraction expansion of ``self`` with
        respect to the given variable.

        INPUT:


        -  ``var`` - variable name or string (default: first
           variable)


        OUTPUT:

        A symbolic expression.

        EXAMPLES::

            sage: f = x^2/(x+1)^3
            sage: f.partial_fraction()
            1/(x + 1) - 2/(x + 1)^2 + 1/(x + 1)^3
            sage: f.partial_fraction()
            1/(x + 1) - 2/(x + 1)^2 + 1/(x + 1)^3

        Notice that the first variable in the expression is used by
        default::

            sage: y = var('y')
            sage: f = y^2/(y+1)^3
            sage: f.partial_fraction()
            1/(y + 1) - 2/(y + 1)^2 + 1/(y + 1)^3

            sage: f = y^2/(y+1)^3 + x/(x-1)^3
            sage: f.partial_fraction()
            y^2/(y^3 + 3*y^2 + 3*y + 1) + 1/(x - 1)^2 + 1/(x - 1)^3

        You can explicitly specify which variable is used::

            sage: f.partial_fraction(y)
            x/(x^3 - 3*x^2 + 3*x - 1) + 1/(y + 1) - 2/(y + 1)^2 + 1/(y + 1)^3
        """
        if var is None:
            var = self.default_variable()
        return self.parent()(self._maxima_().partfrac(var))

    def maxima_methods(self):
        """
        Provide easy access to maxima methods, converting the result to a
        Sage expression automatically.

        EXAMPLES::

            sage: t = log(sqrt(2) - 1) + log(sqrt(2) + 1); t
            log(sqrt(2) + 1) + log(sqrt(2) - 1)
            sage: res = t.maxima_methods().logcontract(); res
            log((sqrt(2) + 1)*(sqrt(2) - 1))
            sage: type(res)
            <type 'sage.symbolic.expression.Expression'>
        """
        from sage.symbolic.maxima_wrapper import MaximaWrapper
        return MaximaWrapper(self)

    def rectform(self):
        r"""
        Convert this symbolic expression to rectangular form; that
        is, the form `a + bi` where `a` and `b` are real numbers and
        `i` is the imaginary unit.

        .. note::

           The name \"rectangular\" comes from the fact that, in the
           complex plane, `a` and `bi` are perpendicular.

        INPUT:

        - ``self`` -- the expression to convert.

        OUTPUT:

        A new expression, equivalent to the original, but expressed in
        the form `a + bi`.

        ALGORITHM:

        We call Maxima's ``rectform()`` and return the result unmodified.

        EXAMPLES:

        The exponential form of `\sin(x)`::

            sage: f = (e^(I*x) - e^(-I*x)) / (2*I)
            sage: f.rectform()
            sin(x)

        And `\cos(x)`::

            sage: f = (e^(I*x) + e^(-I*x)) / 2
            sage: f.rectform()
            cos(x)

        In some cases, this will simplify the given expression. For
        example, here, `e^{ik\pi}`, `\sin(k\pi)=0` should cancel
        leaving only `\cos(k\pi)` which can then be simplified::

            sage: k = var('k')
            sage: assume(k, 'integer')
            sage: f = e^(I*pi*k)
            sage: f.rectform()
            (-1)^k

        However, in general, the resulting expression may be more
        complicated than the original::

            sage: f = e^(I*x)
            sage: f.rectform()
            cos(x) + I*sin(x)

        TESTS:

        If the expression is already in rectangular form, it should be
        left alone::

            sage: a,b = var('a,b')
            sage: assume((a, 'real'), (b, 'real'))
            sage: f = a + b*I
            sage: f.rectform()
            a + I*b
            sage: forget()

        We can check with specific real numbers::

            sage: a = RR.random_element()
            sage: b = RR.random_element()
            sage: f = a + b*I
            sage: bool(f.rectform() == a + b*I)
            True

        If we decompose a complex number into its real and imaginary
        parts, they should correspond to the real and imaginary terms
        of the rectangular form::

            sage: z = CC.random_element()
            sage: a = z.real_part()
            sage: b = z.imag_part()
            sage: bool(SR(z).rectform() == a + b*I)
            True

        """
        return self.maxima_methods().rectform()

    def simplify(self):
        """
        Return a simplified version of this symbolic expression.

        .. note::

           Currently, this just sends the expression to Maxima
           and converts it back to Sage.

        .. seealso::

           :meth:`simplify_full`, :meth:`simplify_trig`,
           :meth:`simplify_rational`, :meth:`simplify_radical`,
           :meth:`simplify_factorial`, :meth:`simplify_log`

        EXAMPLES::

            sage: a = var('a'); f = x*sin(2)/(x^a); f
            x*sin(2)/x^a
            sage: f.simplify()
            x^(-a + 1)*sin(2)

        TESTS:

        Check that :trac:`14637` is fixed::

            sage: assume(x > 0, x < pi/2)
            sage: acos(cos(x)).simplify()
            x
            sage: forget()
        """
        return self._parent(self._maxima_())

    def simplify_full(self):
        """
        Apply simplify_factorial, simplify_trig, simplify_rational,
        simplify_log, and again simplify_rational to self (in that order).

        ALIAS: simplify_full and full_simplify are the same.

        EXAMPLES::

            sage: f = sin(x)^2 + cos(x)^2
            sage: f.simplify_full()
            1

        ::

            sage: f = sin(x/(x^2 + x))
            sage: f.simplify_full()
            sin(1/(x + 1))

        ::

            sage: var('n,k')
            (n, k)
            sage: f = binomial(n,k)*factorial(k)*factorial(n-k)
            sage: f.simplify_full()
            factorial(n)

        TESTS:

        There are two square roots of `$(x + 1)^2$`, so this should
        not be simplified to `$x + 1$`, :trac:`12737`::

            sage: f = sqrt((x + 1)^2)
            sage: f.simplify_full()
            sqrt(x^2 + 2*x + 1)

        The imaginary part of an expression should not change under
        simplification; :trac:`11934`::

            sage: f = sqrt(-8*(4*sqrt(2) - 7)*x^4 + 16*(3*sqrt(2) - 5)*x^3)
            sage: original = f.imag_part()
            sage: simplified = f.full_simplify().imag_part()
            sage: original - simplified
            0

        The invalid simplification from :trac:`12322` should not occur
        after :trac:`12737`::

            sage: t = var('t')
            sage: assume(t, 'complex')
            sage: assumptions()
            [t is complex]
            sage: f = (1/2)*log(2*t) + (1/2)*log(1/t)
            sage: f.simplify_full()
            1/2*log(2*t) - 1/2*log(t)

        """
        x = self
        x = x.simplify_factorial()
        x = x.simplify_trig()
        x = x.simplify_rational()
        x = x.simplify_log('one')
        x = x.simplify_rational()
        return x

    full_simplify = simplify_full


    def simplify_hypergeometric(self, algorithm='maxima'):
        """
        Simplify an expression containing hypergeometric functions.

        INPUT:

        - ``algorithm`` -- (default: ``'maxima'``) the algorithm to use for
          for simplification. Implemented are ``'maxima'``, which uses Maxima's
          ``hgfred`` function, and ``'sage'``, which uses an algorithm
          implemented in the hypergeometric module

        ALIAS: :meth:`hypergeometric_simplify` and
        :meth:`simplify_hypergeometric` are the same

        EXAMPLES::

            sage: hypergeometric((5, 4), (4, 1, 2, 3),
            ....:                x).simplify_hypergeometric()
            1/144*x^2*hypergeometric((), (3, 4), x) +...
            1/3*x*hypergeometric((), (2, 3), x) + hypergeometric((), (1, 2), x)
            sage: (2*hypergeometric((), (), x)).simplify_hypergeometric()
            2*e^x
            sage: (nest(lambda y: hypergeometric([y], [1], x), 3, 1)
            ....:  .simplify_hypergeometric())
            laguerre(-laguerre(-e^x, x), x)
            sage: (nest(lambda y: hypergeometric([y], [1], x), 3, 1)
            ....:  .simplify_hypergeometric(algorithm='sage'))
            hypergeometric((hypergeometric((e^x,), (1,), x),), (1,), x)

        """
        from sage.functions.hypergeometric import hypergeometric, closed_form
        from sage.calculus.calculus import maxima
        try:
            op = self.operator()
        except RuntimeError:
            return self
        ops = self.operands()
        if op == hypergeometric:
            if algorithm == 'maxima':
                return (self.parent()
                        (maxima.hgfred(map(lambda o: o.simplify_hypergeometric(algorithm),
                                           ops[0].operands()),
                                       map(lambda o: o.simplify_hypergeometric(algorithm),
                                           ops[1].operands()),
                                       ops[2].simplify_hypergeometric(algorithm))))
            elif algorithm == 'sage':
                return (closed_form
                        (hypergeometric(map(lambda o: o.simplify_hypergeometric(algorithm),
                                            ops[0].operands()),
                                        map(lambda o: o.simplify_hypergeometric(algorithm),
                                            ops[1].operands()),
                                        ops[2].simplify_hypergeometric(algorithm))))
            else:
                raise NotImplementedError('unknown algorithm')
        if not op:
            return self
        return op(*map(lambda o: o.simplify_hypergeometric(algorithm), ops))

    hypergeometric_simplify = simplify_hypergeometric


    def simplify_rectform(self, complexity_measure = string_length):
        r"""
        Attempt to simplify this expression by expressing it in the
        form `a + bi` where both `a` and `b` are real. This
        transformation is generally not a simplification, so we use
        the given ``complexity_measure`` to discard
        non-simplifications.

        INPUT:

        - ``self`` -- the expression to simplify.

        - ``complexity_measure`` -- (default:
          ``sage.symbolic.complexity_measures.string_length``) a
          function taking a symbolic expression as an argument and
          returning a measure of that expressions complexity. If
          ``None`` is supplied, the simplification will be performed
          regardless of the result.

        OUTPUT:

        If the transformation produces a simpler expression (according
        to ``complexity_measure``) then that simpler expression is
        returned. Otherwise, the original expression is returned.

        ALGORITHM:

        We first call :meth:`rectform()` on the given
        expression. Then, the supplied complexity measure is used to
        determine whether or not the result is simpler than the
        original expression.

        EXAMPLES:

        The exponential form of `\tan(x)`::

            sage: f = ( e^(I*x) - e^(-I*x) ) / ( I*e^(I*x) + I*e^(-I*x) )
            sage: f.simplify_rectform()
            sin(x)/cos(x)

        This should not be expanded with Euler's formula since the
        resulting expression is longer when considered as a string,
        and the default ``complexity_measure`` uses string length to
        determine which expression is simpler::

            sage: f = e^(I*x)
            sage: f.simplify_rectform()
            e^(I*x)

        However, if we pass ``None`` as our complexity measure, it
        is::

            sage: f = e^(I*x)
            sage: f.simplify_rectform(complexity_measure = None)
            cos(x) + I*sin(x)

        TESTS:

        When given ``None``, we should always call :meth:`rectform()`
        and return the result::

            sage: polynomials = QQ['x']
            sage: f = SR(polynomials.random_element())
            sage: g = f.simplify_rectform(complexity_measure = None)
            sage: bool(g == f.rectform())
            True

        """
        simplified_expr = self.rectform()

        if complexity_measure is None:
            return simplified_expr

        if complexity_measure(simplified_expr) < complexity_measure(self):
            return simplified_expr
        else:
            return self


    def simplify_trig(self,expand=True):
        r"""
        Optionally expand and then employ identities such as
        `\sin(x)^2 + \cos(x)^2 = 1`, `\cosh(x)^2 - \sinh(x)^2 = 1`,
        `\sin(x)\csc(x) = 1`, or `\tanh(x)=\sinh(x)/\cosh(x)`
        to simplify expressions containing tan, sec, etc., to sin,
        cos, sinh, cosh.

        INPUT:

        - ``self`` - symbolic expression

        - ``expand`` - (default:True) if True, expands trigonometric
          and hyperbolic functions of sums of angles and of multiple
          angles occurring in ``self`` first. For best results,
          ``self`` should be expanded. See also :meth:`expand_trig` to
          get more controls on this expansion.

        ALIAS: :meth:`trig_simplify` and :meth:`simplify_trig` are the same

        EXAMPLES::

            sage: f = sin(x)^2 + cos(x)^2; f
            cos(x)^2 + sin(x)^2
            sage: f.simplify()
            cos(x)^2 + sin(x)^2
            sage: f.simplify_trig()
            1
            sage: h = sin(x)*csc(x)
            sage: h.simplify_trig()
            1
            sage: k = tanh(x)*cosh(2*x)
            sage: k.simplify_trig()
            (2*sinh(x)^3 + sinh(x))/cosh(x)

        In some cases we do not want to expand::

            sage: f=tan(3*x)
            sage: f.simplify_trig()
            (4*cos(x)^2 - 1)*sin(x)/(4*cos(x)^3 - 3*cos(x))
            sage: f.simplify_trig(False)
            sin(3*x)/cos(3*x)

        """
        # much better to expand first, since it often doesn't work
        # right otherwise!
        if expand:
            return self.parent()(self._maxima_().trigexpand().trigsimp())
        else:
            return self.parent()(self._maxima_().trigsimp())

    trig_simplify = simplify_trig

    def simplify_rational(self,algorithm='full', map=False):
        r"""
        Simplify rational expressions.

        INPUT:

        - ``self`` - symbolic expression

        - ``algorithm`` - (default: 'full') string which switches the
          algorithm for simplifications. Possible values are

          - 'simple' (simplify rational functions into quotient of two
            polynomials),

          - 'full' (apply repeatedly, if necessary)

          - 'noexpand' (convert to commmon denominator and add)

        - ``map`` - (default: False) if True, the result is an
          expression whose leading operator is the same as that of the
          expression ``self`` but whose subparts are the results of
          applying simplification rules to the corresponding subparts
          of the expressions.

        ALIAS: :meth:`rational_simplify` and :meth:`simplify_rational`
        are the same

        DETAILS: We call Maxima functions ratsimp, fullratsimp and
        xthru. If each part of the expression has to be simplified
        separately, we use Maxima function map.

        EXAMPLES::

            sage: f = sin(x/(x^2 + x))
            sage: f
            sin(x/(x^2 + x))
            sage: f.simplify_rational()
            sin(1/(x + 1))

        ::

            sage: f = ((x - 1)^(3/2) - (x + 1)*sqrt(x - 1))/sqrt((x - 1)*(x + 1)); f
            -((x + 1)*sqrt(x - 1) - (x - 1)^(3/2))/sqrt((x + 1)*(x - 1))
            sage: f.simplify_rational()
            -2*sqrt(x - 1)/sqrt(x^2 - 1)

        With ``map=True`` each term in a sum is simplified separately
        and thus the resuls are shorter for functions which are
        combination of rational and nonrational funtions. In the
        following example, we use this option if we want not to
        combine logarithm and the rational function into one
        fraction::

            sage: f=(x^2-1)/(x+1)-ln(x)/(x+2)
            sage: f.simplify_rational()
            (x^2 + x - log(x) - 2)/(x + 2)
            sage: f.simplify_rational(map=True)
            x - log(x)/(x + 2) - 1

        Here is an example from the Maxima documentation of where
        ``algorithm='simple'`` produces an (possibly useful) intermediate
        step::

            sage: y = var('y')
            sage: g = (x^(y/2) + 1)^2*(x^(y/2) - 1)^2/(x^y - 1)
            sage: g.simplify_rational(algorithm='simple')
            (x^(2*y) - 2*x^y + 1)/(x^y - 1)
            sage: g.simplify_rational()
            x^y - 1

        With option ``algorithm='noexpand'`` we only convert to common
        denominators and add. No expansion of products is performed::

            sage: f=1/(x+1)+x/(x+2)^2
            sage: f.simplify_rational()
            (2*x^2 + 5*x + 4)/(x^3 + 5*x^2 + 8*x + 4)
            sage: f.simplify_rational(algorithm='noexpand')
            ((x + 2)^2 + (x + 1)*x)/((x + 2)^2*(x + 1))
        """
        self_m = self._maxima_()
        if algorithm == 'full':
            maxima_method = 'fullratsimp'
        elif algorithm == 'simple':
            maxima_method = 'ratsimp'
        elif algorithm == 'noexpand':
            maxima_method = 'xthru'
        else:
            raise NotImplementedError("unknown algorithm, see the help for available algorithms")
        P = self_m.parent()
        self_str=self_m.str()
        if map:
            cmd = "if atom(%s) then %s(%s) else map(%s,%s)"%(self_str,maxima_method,self_str,maxima_method,self_str)
        else:
            cmd = "%s(%s)"%(maxima_method,self_m.str())
        res = P(cmd)
        return self.parent()(res)

    rational_simplify = simplify_rational

    def simplify_factorial(self):
        """
        Simplify by combining expressions with factorials, and by
        expanding binomials into factorials.

        ALIAS: factorial_simplify and simplify_factorial are the same

        EXAMPLES:

        Some examples are relatively clear::

            sage: var('n,k')
            (n, k)
            sage: f = factorial(n+1)/factorial(n); f
            factorial(n + 1)/factorial(n)
            sage: f.simplify_factorial()
            n + 1

        ::

            sage: f = factorial(n)*(n+1); f
            (n + 1)*factorial(n)
            sage: simplify(f)
            (n + 1)*factorial(n)
            sage: f.simplify_factorial()
            factorial(n + 1)

        ::

            sage: f = binomial(n, k)*factorial(k)*factorial(n-k); f
            binomial(n, k)*factorial(k)*factorial(-k + n)
            sage: f.simplify_factorial()
            factorial(n)

        A more complicated example, which needs further processing::

            sage: f = factorial(x)/factorial(x-2)/2 + factorial(x+1)/factorial(x)/2; f
            1/2*factorial(x + 1)/factorial(x) + 1/2*factorial(x)/factorial(x - 2)
            sage: g = f.simplify_factorial(); g
            1/2*(x - 1)*x + 1/2*x + 1/2
            sage: g.simplify_rational()
            1/2*x^2 + 1/2


        TESTS:

        Check that the problem with applying `full_simplify()` to gamma
        functions (:trac:`9240`) has been fixed::

            sage: gamma(1/3)
            gamma(1/3)
            sage: gamma(1/3).full_simplify()
            gamma(1/3)
            sage: gamma(4/3)
            gamma(4/3)
            sage: gamma(4/3).full_simplify()
            1/3*gamma(1/3)

        """
        return self.parent()(self._maxima_().makefact().factcomb().minfactorial())

    factorial_simplify = simplify_factorial

    def simplify_radical(self):
        r"""
        Simplify this symbolic expression, which can contain logs,
        exponentials, and radicals, by trying to convert it into a canonical
        form over a large class of expressions and a given ordering of
        variables.

        .. WARNING::

            As shown in the examples below, a canonical form is not always
            returned, i.e., two mathematically identical expressions might
            be simplified to different expressions.

        ALGORITHM:

        This uses the Maxima ``radcan()`` command. From the Maxima
        documentation: "All functionally equivalent forms are mapped into a
        unique form. For a somewhat larger class of expressions, produces a
        regular form. Two equivalent expressions in this class do not
        necessarily have the same appearance, but their difference can be
        simplified by radcan to zero. For some expressions radcan is quite
        time consuming. This is the cost of exploring certain relationships
        among the components of the expression for simplifications based on
        factoring and partial fraction expansions of exponents."

        .. NOTE::

            :meth:`radical_simplify`, :meth:`simplify_radical`,
            :meth:`exp_simplify`, :meth:`simplify_exp` are all the same.

        EXAMPLES::

            sage: var('x,y,a')
            (x, y, a)

        ::

            sage: f = log(x*y)
            sage: f.simplify_radical()
            log(x) + log(y)

        ::

            sage: f = log(8)/log(2)
            sage: f.simplify_radical()
            3

        ::

            sage: f = (log(x+x^2)-log(x))^a/log(1+x)^(a/2)
            sage: f.simplify_radical()
            log(x + 1)^(1/2*a)

        ::

            sage: f = (e^x-1)/(1+e^(x/2))
            sage: f.simplify_exp()
            e^(1/2*x) - 1

        The example below shows two expressions e1 and e2 which are
        "simplified" to different expressions, while their difference is
        "simplified" to zero, thus ``simplify_radical`` does not return a
        canonical form, except maybe for 0. ::

            sage: e1 = 1/(sqrt(5)+sqrt(2))
            sage: e2 = (sqrt(5)-sqrt(2))/3
            sage: e1.simplify_radical()
            1/(sqrt(5) + sqrt(2))
            sage: e2.simplify_radical()
            1/3*sqrt(5) - 1/3*sqrt(2)
            sage: (e1-e2).simplify_radical()
            0

        TESTS:

        This tests that :trac:`11668` has been fixed (by :trac:`12780`)::

            sage: a,b = var('a b')
            sage: A = abs((a+I*b))^2
            sage: A.simplify_radical()
            abs(a + I*b)^2
            sage: imag(A)
            0
            sage: imag(A.simplify_radical())
            0
        """
        from sage.calculus.calculus import maxima
        res = self.parent()(self._maxima_().radcan())
        return res

    radical_simplify = simplify_radical
    simplify_exp = exp_simplify = simplify_radical

    def simplify_log(self,algorithm=None):
        r"""
        Simplify symbolic expression, which can contain logs.

        Recursively scans the expression self, transforming
        subexpressions of the form `a1 \log(b1) + a2 \log(b2) + c` into
        `\log( b1^{a1} b2^{a2} ) + c` and simplifies inside logarithm. User
        can specify, which conditions must satisfy `a1` and `a2` to use
        this transformation in optional parameter ``algorithm``.

        INPUT:

        - ``self`` - expression to be simplified

        - ``algorithm`` - (default: None) optional, governs the condition
          on `a1` and `a2` which must be satisfied to contract expression
          `a1 \log(b1) + a2 \log(b2)`. Values are

          - None (use Maxima default, integers),

          - 'one' (1 and -1),

          - 'ratios' (integers and fractions of integers),

          - 'constants' (constants),

          - 'all' (all expressions).

          See also examples below.

        DETAILS: This uses the Maxima logcontract() command. From the
        Maxima documentation: "Recursively scans the expression expr,
        transforming subexpressions of the form a1*log(b1) +
        a2*log(b2) + c into log(ratsimp(b1^a1 * b2^a2)) + c. The user
        can control which coefficients are contracted by setting the
        option logconcoeffp to the name of a predicate function of one
        argument. E.g. if you like to generate SQRTs, you can do
        logconcoeffp:'logconfun$ logconfun(m):=featurep(m,integer) or
        ratnump(m)$ . Then logcontract(1/2*log(x)); will give
        log(sqrt(x))."

        ALIAS: :meth:`log_simplify` and :meth:`simplify_log` are the
        same

        EXAMPLES::

            sage: x,y,t=var('x y t')

        Only two first terms are contracted in the following example ,
        the logarithm with coefficient 1/2 is not contracted::

            sage: f = log(x)+2*log(y)+1/2*log(t)
            sage: f.simplify_log()
            log(x*y^2) + 1/2*log(t)

        To contract all terms in previous example use option ``algorithm``::

            sage: f.simplify_log(algorithm='ratios')
            log(sqrt(t)*x*y^2)

        This shows that the option ``algorithm`` from the previous call
        has no influence to future calls (we changed some default
        Maxima flag, and have to ensure that this flag has been
        restored)::

            sage: f.simplify_log('one')
            1/2*log(t) + log(x) + 2*log(y)

            sage: f.simplify_log('ratios')
            log(sqrt(t)*x*y^2)

            sage: f.simplify_log()
            log(x*y^2) + 1/2*log(t)

        To contract terms with no coefficient (more precisely, with
        coefficients 1 and -1) use option ``algorithm``::

            sage: f = log(x)+2*log(y)-log(t)
            sage: f.simplify_log('one')
            2*log(y) + log(x/t)

        ::

            sage: f = log(x)+log(y)-1/3*log((x+1))
            sage: f.simplify_log()
            log(x*y) - 1/3*log(x + 1)

            sage: f.simplify_log('ratios')
            log(x*y/(x + 1)^(1/3))

        `\pi` is irrational number, to contract logarithms in the following example
        we have to put ``algorithm`` to ``constants`` or ``all``::

            sage: f = log(x)+log(y)-pi*log((x+1))
            sage: f.simplify_log('constants')
            log(x*y/(x + 1)^pi)

        x*log(9) is contracted only if ``algorithm`` is ``all``::

            sage: (x*log(9)).simplify_log()
            x*log(9)
            sage: (x*log(9)).simplify_log('all')
            log(9^x)

        TESTS:

        This shows that the issue at :trac:`7334` is fixed. Maxima
        intentionally keeps the expression inside the log factored::

            sage: log_expr = (log(sqrt(2)-1)+log(sqrt(2)+1))
            sage: log_expr.simplify_log('all')
            log((sqrt(2) + 1)*(sqrt(2) - 1))
            sage: _.simplify_rational()
            0
            sage: log_expr.simplify_full()   # applies both simplify_log and simplify_rational
            0

        We should use the current simplification domain rather than
        set it to 'real' explicitly (:trac:`12780`)::

            sage: f = sqrt(x^2)
            sage: f.simplify_log()
            sqrt(x^2)
            sage: from sage.calculus.calculus import maxima
            sage: maxima('domain: real;')
            real
            sage: f.simplify_log()
            abs(x)
            sage: maxima('domain: complex;')
            complex

        AUTHORS:

        - Robert Marik (11-2009)
        """
        from sage.calculus.calculus import maxima
        maxima.eval('savelogexpand:logexpand$ logexpand:false$')
        if algorithm is not None:
            maxima.eval('logconcoeffp:\'logconfun$')
        if algorithm == 'ratios':
            maxima.eval('logconfun(m):= featurep(m,integer) or ratnump(m)$')
        elif algorithm == 'one':
            maxima.eval('logconfun(m):= is(m=1) or is(m=-1)$')
        elif algorithm == 'constants':
            maxima.eval('logconfun(m):= constantp(m)$')
        elif algorithm == 'all':
            maxima.eval('logconfun(m):= true$')
        elif algorithm is not None:
            raise NotImplementedError("unknown algorithm, see the help for available algorithms")
        res = self.parent()(self._maxima_().logcontract())
        if algorithm is not None:
            maxima.eval('logconcoeffp:false$')
        maxima.eval('logexpand:savelogexpand$')
        return res

    log_simplify = simplify_log

    def expand_log(self,algorithm='products'):
        r"""
        Simplify symbolic expression, which can contain logs.

        Expands logarithms of powers, logarithms of products and
        logarithms of quotients.  The option ``algorithm`` specifies
        which expression types should be expanded.

        INPUT:

        - ``self`` - expression to be simplified

        - ``algorithm`` - (default: 'products') optional, governs which
          expression is expanded. Possible values are

          - 'nothing' (no expansion),

          - 'powers' (log(a^r) is expanded),

          - 'products' (like 'powers' and also log(a*b) are expanded),

          - 'all' (all possible expansion).

          See also examples below.

        DETAILS: This uses the Maxima simplifier and sets
        ``logexpand`` option for this simplifier. From the Maxima
        documentation: "Logexpand:true causes log(a^b) to become
        b*log(a). If it is set to all, log(a*b) will also simplify to
        log(a)+log(b). If it is set to super, then log(a/b) will also
        simplify to log(a)-log(b) for rational numbers a/b,
        a#1. (log(1/b), for integer b, always simplifies.) If it is
        set to false, all of these simplifications will be turned
        off. "

        ALIAS: :meth:`log_expand` and :meth:`expand_log` are the same

        EXAMPLES:

        By default powers and products (and quotients) are expanded,
        but not quotients of integers::

            sage: (log(3/4*x^pi)).log_expand()
            pi*log(x) + log(3/4)

        To expand also log(3/4) use ``algorithm='all'``::

            sage: (log(3/4*x^pi)).log_expand('all')
            pi*log(x) - log(4) + log(3)

        To expand only the power use ``algorithm='powers'``.::

            sage: (log(x^6)).log_expand('powers')
            6*log(x)

        The expression ``log((3*x)^6)`` is not expanded with
        ``algorithm='powers'``, since it is converted into product
        first::

            sage: (log((3*x)^6)).log_expand('powers')
            log(729*x^6)

        This shows that the option ``algorithm`` from the previous call
        has no influence to future calls (we changed some default
        Maxima flag, and have to ensure that this flag has been
        restored)::

            sage: (log(3/4*x^pi)).log_expand()
            pi*log(x) + log(3/4)

            sage: (log(3/4*x^pi)).log_expand('all')
            pi*log(x) - log(4) + log(3)

            sage: (log(3/4*x^pi)).log_expand()
            pi*log(x) + log(3/4)

        TESTS:

        Most of these log expansions only make sense over the
        reals. So, we should set the Maxima ``domain`` variable to
        'real' before we call out to Maxima. When we return, however, we
        should set the ``domain`` back to what it was, rather than
        assuming that it was 'complex'. See :trac:`12780`::

            sage: from sage.calculus.calculus import maxima
            sage: maxima('domain: real;')
            real
            sage: x.expand_log()
            x
            sage: maxima('domain;')
            real
            sage: maxima('domain: complex;')
            complex

        AUTHORS:

        - Robert Marik (11-2009)
        """
        from sage.calculus.calculus import maxima
        original_domain = maxima.eval('domain')
        maxima.eval('domain: real$ savelogexpand:logexpand$')
        if algorithm == 'nothing':
            maxima_method='false'
        elif algorithm == 'powers':
            maxima_method='true'
        elif algorithm == 'products':
            maxima_method='all'
        elif algorithm == 'all':
            maxima_method='super'
        else:
            raise NotImplementedError("unknown algorithm, see the help for available algorithms")
        maxima.eval('logexpand:%s'%maxima_method)
        res = self._maxima_()
        res = res.sage()
        # Set the domain back to what it was before expand_log() was called.
        maxima.eval('domain: %s$ logexpand:savelogexpand$' % original_domain)
        return res

    log_expand = expand_log


    def factor(self, dontfactor=[]):
        """
        Factor the expression, containing any number of variables or functions, into
        factors irreducible over the integers.

        INPUT:


        -  ``self`` - a symbolic expression

        -  ``dontfactor`` - list (default: []), a list of
           variables with respect to which factoring is not to occur.
           Factoring also will not take place with respect to any variables
           which are less important (using the variable ordering assumed for
           CRE form) than those on the 'dontfactor' list.


        EXAMPLES::

            sage: x,y,z = var('x, y, z')
            sage: (x^3-y^3).factor()
            (x^2 + x*y + y^2)*(x - y)
            sage: factor(-8*y - 4*x + z^2*(2*y + x))
            (x + 2*y)*(z + 2)*(z - 2)
            sage: f = -1 - 2*x - x^2 + y^2 + 2*x*y^2 + x^2*y^2
            sage: F = factor(f/(36*(1 + 2*y + y^2)), dontfactor=[x]); F
            1/36*(x^2 + 2*x + 1)*(y - 1)/(y + 1)

        If you are factoring a polynomial with rational coefficients (and
        dontfactor is empty) the factorization is done using Singular
        instead of Maxima, so the following is very fast instead of
        dreadfully slow::

            sage: var('x,y')
            (x, y)
            sage: (x^99 + y^99).factor()
            (x^60 + x^57*y^3 - x^51*y^9 - x^48*y^12 + x^42*y^18 + x^39*y^21 -
            x^33*y^27 - x^30*y^30 - x^27*y^33 + x^21*y^39 + x^18*y^42 -
            x^12*y^48 - x^9*y^51 + x^3*y^57 + y^60)*(x^20 + x^19*y -
            x^17*y^3 - x^16*y^4 + x^14*y^6 + x^13*y^7 - x^11*y^9 -
            x^10*y^10 - x^9*y^11 + x^7*y^13 + x^6*y^14 - x^4*y^16 -
            x^3*y^17 + x*y^19 + y^20)*(x^10 - x^9*y + x^8*y^2 - x^7*y^3 +
            x^6*y^4 - x^5*y^5 + x^4*y^6 - x^3*y^7 + x^2*y^8 - x*y^9 +
            y^10)*(x^6 - x^3*y^3 + y^6)*(x^2 - x*y + y^2)*(x + y)
        """
        from sage.calculus.calculus import symbolic_expression_from_maxima_string, symbolic_expression_from_string
        if len(dontfactor) > 0:
            m = self._maxima_()
            name = m.name()
            varstr = ','.join(['_SAGE_VAR_'+str(v) for v in dontfactor])
            cmd = 'block([dontfactor:[%s]],factor(%s))'%(varstr, name)
            return symbolic_expression_from_maxima_string(cmd)
        else:
            try:
                from sage.rings.all import QQ
                f = self.polynomial(QQ)
                w = repr(f.factor())
                return symbolic_expression_from_string(w)
            except TypeError:
                pass
            return self.parent()(self._maxima_().factor())

    def factor_list(self, dontfactor=[]):
        """
        Return a list of the factors of self, as computed by the
        factor command.

        INPUT:

        -  ``self`` - a symbolic expression

        -  ``dontfactor`` - see docs for :meth:`factor`

        .. note::

           If you already have a factored expression and just want to
           get at the individual factors, use the `_factor_list` method
           instead.

        EXAMPLES::

            sage: var('x, y, z')
            (x, y, z)
            sage: f = x^3-y^3
            sage: f.factor()
            (x^2 + x*y + y^2)*(x - y)

        Notice that the -1 factor is separated out::

            sage: f.factor_list()
            [(x^2 + x*y + y^2, 1), (x - y, 1)]

        We factor a fairly straightforward expression::

            sage: factor(-8*y - 4*x + z^2*(2*y + x)).factor_list()
            [(x + 2*y, 1), (z + 2, 1), (z - 2, 1)]

        A more complicated example::

            sage: var('x, u, v')
            (x, u, v)
            sage: f = expand((2*u*v^2-v^2-4*u^3)^2 * (-u)^3 * (x-sin(x))^3)
            sage: f.factor()
            -(4*u^3 - 2*u*v^2 + v^2)^2*u^3*(x - sin(x))^3
            sage: g = f.factor_list(); g
            [(4*u^3 - 2*u*v^2 + v^2, 2), (u, 3), (x - sin(x), 3), (-1, 1)]

        This function also works for quotients::

            sage: f = -1 - 2*x - x^2 + y^2 + 2*x*y^2 + x^2*y^2
            sage: g = f/(36*(1 + 2*y + y^2)); g
            1/36*(x^2*y^2 + 2*x*y^2 - x^2 + y^2 - 2*x - 1)/(y^2 + 2*y + 1)
            sage: g.factor(dontfactor=[x])
            1/36*(x^2 + 2*x + 1)*(y - 1)/(y + 1)
            sage: g.factor_list(dontfactor=[x])
            [(x^2 + 2*x + 1, 1), (y + 1, -1), (y - 1, 1), (1/36, 1)]

        This example also illustrates that the exponents do not have to be
        integers::

            sage: f = x^(2*sin(x)) * (x-1)^(sqrt(2)*x); f
            (x - 1)^(sqrt(2)*x)*x^(2*sin(x))
            sage: f.factor_list()
            [(x - 1, sqrt(2)*x), (x, 2*sin(x))]
        """
        return self.factor(dontfactor=dontfactor)._factor_list()

    def _factor_list(self):
        r"""
        Turn an expression already in factored form into a list of (prime,
        power) pairs.

        This is used, e.g., internally by the :meth:`factor_list`
        command.

        EXAMPLES::

            sage: g = factor(x^3 - 1); g
            (x^2 + x + 1)*(x - 1)
            sage: v = g._factor_list(); v
            [(x^2 + x + 1, 1), (x - 1, 1)]
            sage: type(v)
            <type 'list'>
        """
        op = self.operator()
        if op is operator.mul:
            return sum([f._factor_list() for f in self.operands()], [])
        elif op is operator.pow:
            return [tuple(self.operands())]
        else:
            return [(self, 1)]

    ###################################################################
    # Units
    ###################################################################
    def convert(self, target=None):
        """
        Call the convert function in the units package. For symbolic
        variables that are not units, this function just returns the
        variable.

        INPUT:

        - ``self`` -- the symbolic expression converting from
        - ``target`` -- (default None) the symbolic expression
          converting to

        OUTPUT:

        A symbolic expression.

        EXAMPLES::

            sage: units.length.foot.convert()
            381/1250*meter
            sage: units.mass.kilogram.convert(units.mass.pound)
            100000000/45359237*pound

        We do not get anything new by converting an ordinary symbolic variable::

            sage: a = var('a')
            sage: a - a.convert()
            0

        Raises ValueError if self and target are not convertible::

            sage: units.mass.kilogram.convert(units.length.foot)
            Traceback (most recent call last):
            ...
            ValueError: Incompatible units
            sage: (units.length.meter^2).convert(units.length.foot)
            Traceback (most recent call last):
            ...
            ValueError: Incompatible units

        Recognizes derived unit relationships to base units and other
        derived units::

            sage: (units.length.foot/units.time.second^2).convert(units.acceleration.galileo)
            762/25*galileo
            sage: (units.mass.kilogram*units.length.meter/units.time.second^2).convert(units.force.newton)
            newton
            sage: (units.length.foot^3).convert(units.area.acre*units.length.inch)
            1/3630*(acre*inch)
            sage: (units.charge.coulomb).convert(units.current.ampere*units.time.second)
            (ampere*second)
            sage: (units.pressure.pascal*units.si_prefixes.kilo).convert(units.pressure.pounds_per_square_inch)
            1290320000000/8896443230521*pounds_per_square_inch

        For decimal answers multiply by 1.0::

            sage: (units.pressure.pascal*units.si_prefixes.kilo).convert(units.pressure.pounds_per_square_inch)*1.0
            0.145037737730209*pounds_per_square_inch

        Converting temperatures works as well::

            sage: s = 68*units.temperature.fahrenheit
            sage: s.convert(units.temperature.celsius)
            20*celsius
            sage: s.convert()
            293.150000000000*kelvin

        Trying to multiply temperatures by another unit then converting
        raises a ValueError::

            sage: wrong = 50*units.temperature.celsius*units.length.foot
            sage: wrong.convert()
            Traceback (most recent call last):
            ...
            ValueError: Cannot convert
        """
        import units
        return units.convert(self, target)

    ###################################################################
    # solve
    ###################################################################
    def roots(self, x=None, explicit_solutions=True, multiplicities=True, ring=None):
        r"""
        Return roots of ``self`` that can be found exactly,
        possibly with multiplicities.  Not all roots are guaranteed to
        be found.

        .. warning::

           This is *not* a numerical solver - use ``find_root`` to
           solve for self == 0 numerically on an interval.

        INPUT:

        - ``x`` - variable to view the function in terms of
          (use default variable if not given)

        - ``explicit_solutions`` - bool (default True); require that
          roots be explicit rather than implicit

        - ``multiplicities`` - bool (default True); when True, return
          multiplicities

        - ``ring`` - a ring (default None): if not None, convert
          self to a polynomial over ring and find roots over ring

        OUTPUT:

        A list of pairs ``(root, multiplicity)`` or list of roots.

        If there are infinitely many roots, e.g., a function like
        `\sin(x)`, only one is returned.

        EXAMPLES::

            sage: var('x, a')
            (x, a)

        A simple example::

            sage: ((x^2-1)^2).roots()
            [(-1, 2), (1, 2)]
            sage: ((x^2-1)^2).roots(multiplicities=False)
            [-1, 1]

        A complicated example::

            sage: f = expand((x^2 - 1)^3*(x^2 + 1)*(x-a)); f
            -a*x^8 + x^9 + 2*a*x^6 - 2*x^7 - 2*a*x^2 + 2*x^3 + a - x

        The default variable is `a`, since it is the first in
        alphabetical order::

            sage: f.roots()
            [(x, 1)]

        As a polynomial in `a`, `x` is indeed a root::

            sage: f.poly(a)
            x^9 - 2*x^7 + 2*x^3 - (x^8 - 2*x^6 + 2*x^2 - 1)*a - x
            sage: f(a=x)
            0

        The roots in terms of `x` are what we expect::

            sage: f.roots(x)
            [(a, 1), (-I, 1), (I, 1), (1, 3), (-1, 3)]

        Only one root of `\sin(x) = 0` is given::

            sage: f = sin(x)
            sage: f.roots(x)
            [(0, 1)]

        .. note::

            It is possible to solve a greater variety of equations
            using ``solve()`` and the keyword ``to_poly_solve``,
            but only at the price of possibly encountering
            approximate solutions.  See documentation for f.solve
            for more details.

        We derive the roots of a general quadratic polynomial::

            sage: var('a,b,c,x')
            (a, b, c, x)
            sage: (a*x^2 + b*x + c).roots(x)
            [(-1/2*(b + sqrt(b^2 - 4*a*c))/a, 1), (-1/2*(b - sqrt(b^2 - 4*a*c))/a, 1)]

        By default, all the roots are required to be explicit rather than
        implicit. To get implicit roots, pass ``explicit_solutions=False``
        to ``.roots()`` ::

            sage: var('x')
            x
            sage: f = x^(1/9) + (2^(8/9) - 2^(1/9))*(x - 1) - x^(8/9)
            sage: f.roots()
            Traceback (most recent call last):
            ...
            RuntimeError: no explicit roots found
            sage: f.roots(explicit_solutions=False)
            [((2^(8/9) + x^(8/9) - 2^(1/9) - x^(1/9))/(2^(8/9) - 2^(1/9)), 1)]

        Another example, but involving a degree 5 poly whose roots do not
        get computed explicitly::

            sage: f = x^5 + x^3 + 17*x + 1
            sage: f.roots()
            Traceback (most recent call last):
            ...
            RuntimeError: no explicit roots found
            sage: f.roots(explicit_solutions=False)
            [(x^5 + x^3 + 17*x + 1, 1)]
            sage: f.roots(explicit_solutions=False, multiplicities=False)
            [x^5 + x^3 + 17*x + 1]

        Now let us find some roots over different rings::

            sage: f.roots(ring=CC)
            [(-0.0588115223184..., 1), (-1.331099917875... - 1.52241655183732*I, 1), (-1.331099917875... + 1.52241655183732*I, 1), (1.36050567903502 - 1.51880872209965*I, 1), (1.36050567903502 + 1.51880872209965*I, 1)]
            sage: (2.5*f).roots(ring=RR)
            [(-0.058811522318449..., 1)]
            sage: f.roots(ring=CC, multiplicities=False)
            [-0.05881152231844..., -1.331099917875... - 1.52241655183732*I, -1.331099917875... + 1.52241655183732*I, 1.36050567903502 - 1.51880872209965*I, 1.36050567903502 + 1.51880872209965*I]
            sage: f.roots(ring=QQ)
            []
            sage: f.roots(ring=QQbar, multiplicities=False)
            [-0.05881152231844944?, -1.331099917875796? - 1.522416551837318?*I, -1.331099917875796? + 1.522416551837318?*I, 1.360505679035020? - 1.518808722099650?*I, 1.360505679035020? + 1.518808722099650?*I]

        Root finding over finite fields::

            sage: f.roots(ring=GF(7^2, 'a'))
            [(3, 1), (4*a + 6, 2), (3*a + 3, 2)]

        TESTS::

            sage: (sqrt(3) * f).roots(ring=QQ)
            Traceback (most recent call last):
            ...
            TypeError: unable to convert sqrt(3) to a rational

        Check if :trac:`9538` is fixed::

            sage: var('f6,f5,f4,x')
            (f6, f5, f4, x)
            sage: e=15*f6*x^2 + 5*f5*x + f4
            sage: res = e.roots(x); res
            [(-1/30*(5*f5 + sqrt(25*f5^2 - 60*f4*f6))/f6, 1), (-1/30*(5*f5 - sqrt(25*f5^2 - 60*f4*f6))/f6, 1)]
            sage: e.subs(x=res[0][0]).is_zero()
            True
        """
        if x is None:
            x = self.default_variable()
        if ring is not None:
            p = self.polynomial(ring)
            return p.roots(ring=ring, multiplicities=multiplicities)

        S, mul = self.solve(x, multiplicities=True, explicit_solutions=explicit_solutions)
        if len(mul) == 0 and explicit_solutions:
            raise RuntimeError("no explicit roots found")
        else:
            rt_muls = [(S[i].rhs(), mul[i]) for i in range(len(mul))]
        if multiplicities:
            return rt_muls
        else:
            return [ rt for rt, mul in rt_muls ]

    def solve(self, x, multiplicities=False, solution_dict=False, explicit_solutions=False, to_poly_solve=False):
        r"""
        Analytically solve the equation ``self == 0`` or a univariate
        inequality for the variable `x`.

        .. warning::

           This is not a numerical solver - use ``find_root`` to solve
           for self == 0 numerically on an interval.

        INPUT:

        -  ``x`` - variable(s) to solve for

        -  ``multiplicities`` - bool (default: False); if True,
           return corresponding multiplicities.  This keyword is
           incompatible with ``to_poly_solve=True`` and does not make
           any sense when solving an inequality.

        -  ``solution_dict`` - bool (default: False); if True or non-zero,
           return a list of dictionaries containing solutions. Not used
           when solving an inequality.

        -  ``explicit_solutions`` - bool (default: False); require that
           all roots be explicit rather than implicit. Not used
           when solving an inequality.

        -  ``to_poly_solve`` - bool (default: False) or string; use
           Maxima's ``to_poly_solver`` package to search for more possible
           solutions, but possibly encounter approximate solutions.
           This keyword is incompatible with ``multiplicities=True``
           and is not used when solving an inequality. Setting ``to_poly_solve``
           to ``'force'`` omits Maxima's solve command (useful when
           some solutions of trigonometric equations are lost).

        EXAMPLES::

            sage: z = var('z')
            sage: (z^5 - 1).solve(z)
            [z == e^(2/5*I*pi), z == e^(4/5*I*pi), z == e^(-4/5*I*pi), z == e^(-2/5*I*pi), z == 1]

            sage: solve((z^3-1)^3, z, multiplicities=True)
            ([z == 1/2*I*sqrt(3) - 1/2, z == -1/2*I*sqrt(3) - 1/2, z == 1], [3, 3, 3])

        A simple example to show the use of the keyword
        ``multiplicities``::

            sage: ((x^2-1)^2).solve(x)
            [x == -1, x == 1]
            sage: ((x^2-1)^2).solve(x,multiplicities=True)
            ([x == -1, x == 1], [2, 2])
            sage: ((x^2-1)^2).solve(x,multiplicities=True,to_poly_solve=True)
            Traceback (most recent call last):
            ...
            NotImplementedError: to_poly_solve does not return multiplicities

        Here is how the ``explicit_solutions`` keyword functions::

            sage: solve(sin(x)==x,x)
            [x == sin(x)]
            sage: solve(sin(x)==x,x,explicit_solutions=True)
            []
            sage: solve(x*sin(x)==x^2,x)
            [x == 0, x == sin(x)]
            sage: solve(x*sin(x)==x^2,x,explicit_solutions=True)
            [x == 0]

        The following examples show the use of the keyword ``to_poly_solve``::

            sage: solve(abs(1-abs(1-x)) == 10, x)
            [abs(abs(x - 1) - 1) == 10]
            sage: solve(abs(1-abs(1-x)) == 10, x, to_poly_solve=True)
            [x == -10, x == 12]

            sage: var('Q')
            Q
            sage: solve(Q*sqrt(Q^2 + 2) - 1, Q)
            [Q == 1/sqrt(Q^2 + 2)]
            sage: solve(Q*sqrt(Q^2 + 2) - 1, Q, to_poly_solve=True)
            [Q == 1/sqrt(-sqrt(2) + 1), Q == 1/sqrt(sqrt(2) + 1)]

        In some cases there may be infinitely many solutions indexed
        by a dummy variable.  If it begins with ``z``, it is implicitly
        assumed to be an integer, a real if with ``r``, and so on::

            sage: solve( sin(x)==cos(x), x, to_poly_solve=True)
            [x == 1/4*pi + pi*z...]

        An effort is made to only return solutions that satisfy the current assumptions::

            sage: solve(x^2==4, x)
            [x == -2, x == 2]
            sage: assume(x<0)
            sage: solve(x^2==4, x)
            [x == -2]
            sage: solve((x^2-4)^2 == 0, x, multiplicities=True)
            ([x == -2], [2])
            sage: solve(x^2==2, x)
            [x == -sqrt(2)]
            sage: assume(x, 'rational')
            sage: solve(x^2 == 2, x)
            []
            sage: solve(x^2==2-z, x)
            [x == -sqrt(-z + 2)]
            sage: solve((x-z)^2==2, x)
            [x == z - sqrt(2), x == z + sqrt(2)]

        There is still room for improvement::

            sage: assume(x, 'integer')
            sage: assume(z, 'integer')
            sage: solve((x-z)^2==2, x)
            [x == z - sqrt(2), x == z + sqrt(2)]

            sage: forget()

        In some cases it may be worthwhile to directly use ``to_poly_solve``
        if one suspects some answers are being missed::

            sage: solve(cos(x)==0, x)
            [x == 1/2*pi]
            sage: solve(cos(x)==0, x, to_poly_solve=True)
            [x == 1/2*pi]
            sage: solve(cos(x)==0, x, to_poly_solve='force')
            [x == 1/2*pi + pi*z77]

        The same may also apply if a returned unsolved expression has a
        denominator, but the original one did not::

            sage: solve(cos(x) * sin(x) == 1/2, x, to_poly_solve=True)
            [sin(x) == 1/2/cos(x)]
            sage: solve(cos(x) * sin(x) == 1/2, x, to_poly_solve=True, explicit_solutions=True)
            [x == 1/4*pi + pi*z...]
            sage: solve(cos(x) * sin(x) == 1/2, x, to_poly_solve='force')
            [x == 1/4*pi + pi*z...]

        We can also solve for several variables::

            sage: var('b, c')
            (b, c)
            sage: solve((b-1)*(c-1), [b,c])
            [[b == 1, c == r4], [b == r5, c == 1]]

        Some basic inequalities can be also solved::

            sage: x,y=var('x,y'); (ln(x)-ln(y)>0).solve(x)
            [[log(x) - log(y) > 0]]

        ::

            sage: x,y=var('x,y'); (ln(x)>ln(y)).solve(x) # not tested - output depends on system
            [[0 < y, y < x, 0 < x]]
            [[y < x, 0 < y]]

        TESTS:

        :trac:`7325` (solving inequalities)::

            sage: (x^2>1).solve(x)
            [[x < -1], [x > 1]]

        Catch error message from Maxima::

            sage: solve(acot(x),x)
            []

        ::

            sage: solve(acot(x),x,to_poly_solve=True)
            []

        :trac:`7491` fixed::

            sage: y=var('y')
            sage: solve(y==y,y)
            [y == r1]
            sage: solve(y==y,y,multiplicities=True)
            ([y == r1], [])

            sage: from sage.symbolic.assumptions import GenericDeclaration
            sage: GenericDeclaration(x, 'rational').assume()
            sage: solve(x^2 == 2, x)
            []
            sage: forget()

        :trac:`8390` fixed::

            sage: solve(sin(x)==1/2,x)
            [x == 1/6*pi]

        ::

            sage: solve(sin(x)==1/2,x,to_poly_solve=True)
            [x == 1/6*pi]

        ::

            sage: solve(sin(x)==1/2, x, to_poly_solve='force')
            [x == 1/6*pi + 2*pi*z..., x == 5/6*pi + 2*pi*z...]

        :trac:`11618` fixed::

            sage: g(x)=0
            sage: solve(g(x)==0,x,solution_dict=True)
            [{x: r1}]

        :trac:`13286` fixed::

            sage: solve([x-4], [x])
            [x == 4]

        :trac:`13645`: fixed::

            sage: x.solve((1,2))
            Traceback (most recent call last):
            ...
            TypeError: (1, 2) are not valid variables.

<<<<<<< HEAD
        :trac:`17128`: fixed::

            sage: var('x,y')
            (x, y)
            sage: f = x+y
            sage: f.solve([x, y], solution_dict=True)
            [{x: -r7, y: r7}]

=======
        :trac:`16651` fixed::

            sage: (x^7-x-1).solve(x, to_poly_solve=True)     # abs tol 1e-6
            [x == 1.11277569705,
             x == (-0.363623519329 - 0.952561195261*I),
             x == (0.617093477784 - 0.900864951949*I),
             x == (-0.809857800594 - 0.262869645851*I),
             x == (-0.809857800594 + 0.262869645851*I),
             x == (0.617093477784 + 0.900864951949*I),
             x == (-0.363623519329 + 0.952561195261*I)]
>>>>>>> d990119b
        """
        import operator
        cdef Expression ex
        if is_a_relational(self._gobj):
            if self.operator() is not operator.eq:
                from sage.symbolic.relation import solve_ineq
                try:
                    return(solve_ineq(self)) # trying solve_ineq_univar
                except Exception:
                    pass
                try:
                    return(solve_ineq([self])) # trying solve_ineq_fourier
                except Exception:
                    raise NotImplementedError("solving only implemented for equalities and few special inequalities, see solve_ineq")
            ex = self
        else:
            ex = (self == 0)

        if multiplicities and to_poly_solve:
            raise NotImplementedError("to_poly_solve does not return multiplicities")

        if isinstance(x, (list, tuple)):
            if not all([isinstance(i, Expression) for i in x]):
                raise TypeError("%s are not valid variables." % repr(x))
        else:
            if x is None:
                v = ex.variables()
                if len(v) == 0:
                    if multiplicities:
                        return [], []
                    else:
                        return []
                x = v[0]

            if not isinstance(x, Expression):
                raise TypeError("%s is not a valid variable." % repr(x))

        m = ex._maxima_()
        P = m.parent()
        if explicit_solutions:
            P.eval('solveexplicit: true') # switches Maxima to looking for only explicit solutions
        try:
            if to_poly_solve != 'force':
                s = m.solve(x).str()
            else: # omit Maxima's solve command
                s = str([])
        except TypeError as mess: # if Maxima's solve has an error, we catch it
            if "Error executing code in Maxima" in str(mess):
                s = str([])
            else:
                raise
        if explicit_solutions:
            P.eval('solveexplicit: false') # switches Maxima back to default

        if s == 'all':
            if solution_dict:
                ans = [ {x: self.parent().var('r1')} ]
            else:
                ans = [x == self.parent().var('r1')]
            if multiplicities:
                return ans,[]
            else:
                return ans

        from sage.symbolic.relation import string_to_list_of_solutions

        X = string_to_list_of_solutions(s) # our initial list of solutions

        if multiplicities: # to_poly_solve does not return multiplicities, so in this case we end here
            if len(X) == 0:
                return X, []
            else:
                ret_multiplicities = [int(e) for e in str(P.get('multiplicities'))[1:-1].split(',')]

        ########################################################
        # Maxima's to_poly_solver package converts difficult   #
        # equations to (quasi)-polynomial systems and uses     #
        # Maxima's algsys function to try to solve them.       #
        # This allows a much larger range of solved equations, #
        # but also allows for the possibility of approximate   #
        # solutions being returned.                            #
        ########################################################
        if to_poly_solve:
            if len(X) == 0:
                # Maxima's solve gave no solutions
                solutions_so_far = [ex]
                ignore_exceptions = True
            else:
                solutions_so_far = X
                ignore_exceptions = False
            X = []
            for eq in solutions_so_far:
                if eq.lhs().is_symbol() and (eq.lhs() == x) and (x not in eq.rhs().variables()):
                    X.append(eq)
                    continue
                try:
                    m = eq._maxima_()
                    s = m.to_poly_solve(x, options='algexact:true')
                    T = string_to_list_of_solutions(repr(s))
                    X.extend([t[0] for t in T])
                except TypeError as mess:
                    if ignore_exceptions:
                        continue
                    elif "Error executing code in Maxima" in str(mess) or \
                         "unable to make sense of Maxima expression" in \
                         str(mess):
                        if not explicit_solutions:
                            X.append(eq) # we keep this implicit solution
                    else:
                        raise

        # make sure all the assumptions are satisfied
        from sage.symbolic.assumptions import assumptions
        to_check = assumptions()
        if to_check:
            for ix, soln in reversed(list(enumerate(X))):
                if soln.lhs().is_symbol():
                    if any([a.contradicts(soln) for a in to_check]):
                        del X[ix]
                        if multiplicities:
                            del ret_multiplicities[ix]
                        continue

        if solution_dict:
<<<<<<< HEAD
            if isinstance(x, (list, tuple)):
                X = [{sol.left():sol.right() for sol in b} for b in X]
            else:
                X=[dict([[sol.left(),sol.right()]]) for sol in X]

=======
            X = [dict([[sol.left(), sol.right()]]) for sol in X]
>>>>>>> d990119b
        if multiplicities:
            return X, ret_multiplicities
        else:
            return X

    def find_root(self, a, b, var=None, xtol=10e-13, rtol=4.5e-16, maxiter=100, full_output=False):
        """
        Numerically find a root of self on the closed interval [a,b] (or
        [b,a]) if possible, where self is a function in the one variable.
        Note: this function only works in fixed (machine) precision, it is not
        possible to get arbitrary precision approximations with it.

        INPUT:

        -  ``a, b`` - endpoints of the interval

        -  ``var`` - optional variable

        -  ``xtol, rtol`` - the routine converges when a root
           is known to lie within xtol of the value return. Should be >= 0. The
           routine modifies this to take into account the relative precision
           of doubles.

        -  ``maxiter`` - integer; if convergence is not
           achieved in maxiter iterations, an error is raised. Must be >= 0.

        -  ``full_output`` - bool (default: False), if True,
           also return object that contains information about convergence.


        EXAMPLES:

        Note that in this example both f(-2) and f(3) are positive,
        yet we still find a root in that interval::

            sage: f = x^2 - 1
            sage: f.find_root(-2, 3)
            1.0
            sage: f.find_root(-2, 3, x)
            1.0
            sage: z, result = f.find_root(-2, 3, full_output=True)
            sage: result.converged
            True
            sage: result.flag
            'converged'
            sage: result.function_calls
            11
            sage: result.iterations
            10
            sage: result.root
            1.0

        More examples::

            sage: (sin(x) + exp(x)).find_root(-10, 10)
            -0.588532743981862...
            sage: sin(x).find_root(-1,1)
            0.0
            sage: (1/tan(x)).find_root(3,3.5)
            3.1415926535...

        An example with a square root::

            sage: f = 1 + x + sqrt(x+2); f.find_root(-2,10)
            -1.618033988749895

        Some examples that Ted Kosan came up with::

            sage: t = var('t')
            sage: v = 0.004*(9600*e^(-(1200*t)) - 2400*e^(-(300*t)))
            sage: v.find_root(0, 0.002)
            0.001540327067911417...

        With this expression, we can see there is a
        zero very close to the origin::

            sage: a = .004*(8*e^(-(300*t)) - 8*e^(-(1200*t)))*(720000*e^(-(300*t)) - 11520000*e^(-(1200*t))) +.004*(9600*e^(-(1200*t)) - 2400*e^(-(300*t)))^2
            sage: show(plot(a, 0, .002), xmin=0, xmax=.002)

        It is easy to approximate with ``find_root``::

            sage: a.find_root(0,0.002)
            0.0004110514049349...

        Using solve takes more effort, and even then gives
        only a solution with free (integer) variables::

            sage: a.solve(t)
            []
            sage: b = a.simplify_radical(); b
            -23040*(-2.0*e^(1800*t) + 25.0*e^(900*t) - 32.0)*e^(-2400*t)
            sage: b.solve(t)
            []
            sage: b.solve(t, to_poly_solve=True)
            [t == 1/450*I*pi*z... + 1/900*log(-3/4*sqrt(41) + 25/4),
             t == 1/450*I*pi*z... + 1/900*log(3/4*sqrt(41) + 25/4)]
            sage: n(1/900*log(-3/4*sqrt(41) + 25/4))
            0.000411051404934985

        We illustrate that root finding is only implemented in one
        dimension::

            sage: x, y = var('x,y')
            sage: (x-y).find_root(-2,2)
            Traceback (most recent call last):
            ...
            NotImplementedError: root finding currently only implemented in 1 dimension.

        TESTS:

        Test the special case that failed for the first attempt to fix
        :trac:`3980`::

            sage: t = var('t')
            sage: find_root(1/t - x,0,2)
            Traceback (most recent call last):
            ...
            NotImplementedError: root finding currently only implemented in 1 dimension.
        """
        if is_a_relational(self._gobj) and self.operator() is not operator.eq:
            raise ValueError("Symbolic equation must be an equality.")
        from sage.numerical.optimize import find_root
        if self.number_of_arguments() == 0:
            if bool(self == 0):
                return a
            else:
                raise RuntimeError("no zero in the interval, since constant expression is not 0.")
        elif self.number_of_arguments() == 1:
            f = self._fast_float_(self.default_variable())
            return find_root(f, a=a, b=b, xtol=xtol,
                             rtol=rtol,maxiter=maxiter,
                             full_output=full_output)
        else:
            raise NotImplementedError("root finding currently only implemented in 1 dimension.")

    def find_local_maximum(self, a, b, var=None, tol=1.48e-08, maxfun=500):
        r"""
        Numerically find a local maximum of the expression ``self``
        on the interval [a,b] (or [b,a]) along with the point at which the
        maximum is attained.

        See the documentation for
        :func:`find_local_minimum` for more details.

        EXAMPLES::

            sage: f = x*cos(x)
            sage: f.find_local_maximum(0,5)
            (0.5610963381910451, 0.8603335890...)
            sage: f.find_local_maximum(0,5, tol=0.1, maxfun=10)
            (0.561090323458081..., 0.857926501456...)
        """
        minval, x = (-self).find_local_minimum(a, b, var=var, tol=tol,
                                                     maxfun=maxfun)
        return -minval, x

    def find_local_minimum(self, a, b, var=None, tol=1.48e-08, maxfun=500):
        r"""
        Numerically find a local minimum of the expression ``self``
        on the interval [a,b] (or [b,a]) and the point at which it attains
        that minimum. Note that ``self`` must be a function of
        (at most) one variable.

        INPUT:

        -  ``var`` - variable (default: first variable in
           self)

        -  ``a,b`` - endpoints of interval on which to minimize
           self.

        -  ``tol`` - the convergence tolerance

        -  ``maxfun`` - maximum function evaluations


        OUTPUT:

        A tuple ``(minval, x)``, where

        - ``minval`` -- float. The minimum value that self takes on in
          the interval ``[a,b]``.

        - ``x`` -- float. The point at which self takes on the minimum
          value.

        EXAMPLES::

            sage: f = x*cos(x)
            sage: f.find_local_minimum(1, 5)
            (-3.288371395590..., 3.4256184695...)
            sage: f.find_local_minimum(1, 5, tol=1e-3)
            (-3.288371361890..., 3.4257507903...)
            sage: f.find_local_minimum(1, 5, tol=1e-2, maxfun=10)
            (-3.288370845983..., 3.4250840220...)
            sage: show(f.plot(0, 20))
            sage: f.find_local_minimum(1, 15)
            (-9.477294259479..., 9.5293344109...)

        ALGORITHM:

        Uses :func:`sage.numerical.optimize.find_local_minimum`.

        AUTHORS:

        - William Stein (2007-12-07)
        """
        from sage.numerical.optimize import find_local_minimum

        if var is None:
            var = self.default_variable()
        return find_local_minimum(self._fast_float_(var),
                                        a=a, b=b, tol=tol, maxfun=maxfun )

    ###################
    # Fast Evaluation #
    ###################
    def _fast_float_(self, *vars):
        """
        Return an object which provides fast floating point
        evaluation of this symbolic expression.

        See :mod:`sage.ext.fast_eval` for more information.

        EXAMPLES::

            sage: f = sqrt(x+1)
            sage: ff = f._fast_float_('x')
            sage: ff(1.0)
            1.4142135623730951
            sage: type(_)
            <type 'float'>
        """
        from sage.symbolic.expression_conversions import fast_float
        return fast_float(self, *vars)

    def _fast_callable_(self, etb):
        """
        Given an ExpressionTreeBuilder *etb*, return an Expression representing
        this symbolic expression.

        EXAMPLES::

            sage: from sage.ext.fast_callable import ExpressionTreeBuilder
            sage: etb = ExpressionTreeBuilder(vars=['x','y'])
            sage: x,y = var('x,y')
            sage: f = y+2*x^2
            sage: f._fast_callable_(etb)
            add(mul(ipow(v_0, 2), 2), v_1)
        """
        from sage.symbolic.expression_conversions import fast_callable
        return fast_callable(self, etb)

    def show(self):
        """
        Show this symbolic expression, i.e., typeset it nicely.

        EXAMPLES::

            sage: (x^2 + 1).show()
            x^{2}  + 1
        """
        from sage.misc.functional import _do_show
        return _do_show(self)

    def plot(self, *args, **kwds):
        """
        Plot a symbolic expression. All arguments are passed onto the standard plot command.

        EXAMPLES:

        This displays a straight line::

            sage: sin(2).plot((x,0,3))
            Graphics object consisting of 1 graphics primitive

        This draws a red oscillatory curve::

            sage: sin(x^2).plot((x,0,2*pi), rgbcolor=(1,0,0))
            Graphics object consisting of 1 graphics primitive

        Another plot using the variable theta::

            sage: var('theta')
            theta
            sage: (cos(theta) - erf(theta)).plot((theta,-2*pi,2*pi))
            Graphics object consisting of 1 graphics primitive

        A very thick green plot with a frame::

            sage: sin(x).plot((x,-4*pi, 4*pi), thickness=20, rgbcolor=(0,0.7,0)).show(frame=True)

        You can embed 2d plots in 3d space as follows::

            sage: plot(sin(x^2), (x,-pi, pi), thickness=2).plot3d(z = 1)
            Graphics3d Object

        A more complicated family::

            sage: G = sum([plot(sin(n*x), (x,-2*pi, 2*pi)).plot3d(z=n) for n in [0,0.1,..1]])
            sage: G.show(frame_aspect_ratio=[1,1,1/2])  # long time (5s on sage.math, 2012)

        A plot involving the floor function::

            sage: plot(1.0 - x * floor(1/x), (x,0.00001,1.0))
            Graphics object consisting of 1 graphics primitive

        Sage used to allow symbolic functions with "no arguments";
        this no longer works::

            sage: plot(2*sin, -4, 4)
            Traceback (most recent call last):
            ...
            TypeError: unsupported operand parent(s) for '*': 'Integer Ring' and '<class 'sage.functions.trig.Function_sin'>'

        You should evaluate the function first::

            sage: plot(2*sin(x), -4, 4)
            Graphics object consisting of 1 graphics primitive

        TESTS::

            sage: f(x) = x*(1 - x)
            sage: plot(f,0,1)
            Graphics object consisting of 1 graphics primitive
        """
        from sage.symbolic.callable import is_CallableSymbolicExpression
        from sage.symbolic.ring import is_SymbolicVariable
        from sage.plot.plot import plot

        # see if the user passed a variable in.
        if 'param' in kwds:
            param = kwds['param']
        else:
            param = None
            for i, arg in enumerate(args):
                if is_SymbolicVariable(arg):
                    param = arg
                    args = args[:i] + args[i+1:]
                    break

        if param is None:
            if is_CallableSymbolicExpression(self):
                A = self.arguments()
                if len(A) == 0:
                    raise ValueError("function has no input arguments")
                else:
                    param = A[0]

                f = self._plot_fast_callable(param)
            else:
                A = self.variables()
                if len(A) == 0:
                    #Here we handle the case where f is something
                    #like ``sin``, which has takes arguments which
                    #aren't explicitly given
                    n = self.number_of_arguments()
                    f = self._plot_fast_callable()
                else:
                    param = A[0]
                    try:
                        f = self._plot_fast_callable(param)
                    except NotImplementedError:
                        return self.function(param)
        else:
            try:
                f = self._plot_fast_callable(param)
            except NotImplementedError:
                return self.function(param)
        return plot(f, *args, **kwds)

    def _plot_fast_callable(self, *vars):
        """
        Internal function used for creating a fast callable version of this
        symbolic expression for plotting.

        EXAMPLES::

            sage: s = abs((1+I*x)^4); s
            abs((I*x + 1)^4)
            sage: s._plot_fast_callable(x)
            <sage.ext.interpreters.wrapper_py.Wrapper_py object at ...>
            sage: s._plot_fast_callable(x)(10)
            10201
            sage: abs((I*10+1)^4)
            10201
            sage: plot(s)
            Graphics object consisting of 1 graphics primitive

        Check that :trac:`15030` is fixed::

            sage: abs(log(x))._plot_fast_callable(x)(-0.2)
            3.52985761682672
            sage: f = function('f', evalf_func=lambda self,x,parent: I*x)
            sage: plot(abs(f(x)), 0,5)
            Graphics object consisting of 1 graphics primitive
        """
        from sage.ext.fast_callable import fast_callable
        return fast_callable(self, vars=vars, expect_one_var=True)

    ############
    # Calculus #
    ############
    def sum(self, *args, **kwds):
        r"""
        Return the symbolic sum
        `\sum_{v = a}^b self`

        with respect to the variable `v` with endpoints
        `a` and `b`.

        INPUT:

        -  ``v`` - a variable or variable name

        -  ``a`` - lower endpoint of the sum

        -  ``b`` - upper endpoint of the sum

        - ``algorithm`` - (default: ``'maxima'``)  one of

                - ``'maxima'`` - use Maxima (the default)

                - ``'maple'`` - (optional) use Maple

                - ``'mathematica'`` - (optional) use Mathematica

                - ``'giac'`` - (optional) use Giac


        EXAMPLES::

            sage: k, n = var('k,n')
            sage: k.sum(k, 1, n).factor()
            1/2*(n + 1)*n

        ::

            sage: (1/k^4).sum(k, 1, oo)
            1/90*pi^4

        ::

            sage: (1/k^5).sum(k, 1, oo)
            zeta(5)

        .. WARNING::

            This function only works with symbolic expressions. To sum any
            other objects like list elements or function return values,
            please use python summation, see
            http://docs.python.org/library/functions.html#sum

            In particular, this does not work::

                sage: n = var('n')
                sage: list=[1,2,3,4,5]
                sage: sum(list[n],n,0,3)
                Traceback (most recent call last):
                ...
                TypeError: unable to convert x (=n) to an integer

            Use python ``sum()`` instead::

                sage: sum(list[n] for n in range(4))
                10

            Also, only a limited number of functions are recognized in symbolic sums::

                sage: sum(valuation(n,2),n,1,5)
                Traceback (most recent call last):
                ...
                AttributeError: 'sage.symbolic.expression.Expression' object has no attribute 'valuation'

            Again, use python ``sum()``::

                sage: sum(valuation(n+1,2) for n in range(5))
                3

            (now back to the Sage ``sum`` examples)

        A well known binomial identity::

            sage: assume(n>=0)
            sage: binomial(n,k).sum(k, 0, n)
            2^n

        And some truncations thereof::

            sage: binomial(n,k).sum(k,1,n)
            2^n - 1
            sage: binomial(n,k).sum(k,2,n)
            2^n - n - 1
            sage: binomial(n,k).sum(k,0,n-1)
            2^n - 1
            sage: binomial(n,k).sum(k,1,n-1)
            2^n - 2

        The binomial theorem::

            sage: x, y = var('x, y')
            sage: (binomial(n,k) * x^k * y^(n-k)).sum(k, 0, n)
            (x + y)^n

        ::

            sage: (k * binomial(n, k)).sum(k, 1, n)
            2^(n - 1)*n

        ::

            sage: ((-1)^k*binomial(n,k)).sum(k, 0, n)
            0

        ::

            sage: (2^(-k)/(k*(k+1))).sum(k, 1, oo)
            -log(2) + 1

        Summing a hypergeometric term::

            sage: (binomial(n, k) * factorial(k) / factorial(n+1+k)).sum(k, 0, n)
            1/2*sqrt(pi)/factorial(n + 1/2)

        We check a well known identity::

            sage: bool((k^3).sum(k, 1, n) == k.sum(k, 1, n)^2)
            True

        A geometric sum::

            sage: a, q = var('a, q')
            sage: (a*q^k).sum(k, 0, n)
            (a*q^(n + 1) - a)/(q - 1)

        The geometric series::

            sage: assume(abs(q) < 1)
            sage: (a*q^k).sum(k, 0, oo)
            -a/(q - 1)

        A divergent geometric series.  Do not forget
        to forget your assumptions::

            sage: forget()
            sage: assume(q > 1)
            sage: (a*q^k).sum(k, 0, oo)
            Traceback (most recent call last):
            ...
            ValueError: Sum is divergent.

        This summation only Mathematica can perform::

            sage: (1/(1+k^2)).sum(k, -oo, oo, algorithm = 'mathematica')     # optional - mathematica
            pi*coth(pi)

        Use Giac to perform this summation::

            sage: (sum(1/(1+k^2), k, -oo, oo, algorithm = 'giac')).factor()       # optional - giac
            (e^(2*pi) + 1)*pi/((e^pi - 1)*(e^pi + 1))

        Use Maple as a backend for summation::

            sage: (binomial(n,k)*x^k).sum(k, 0, n, algorithm = 'maple')      # optional - maple
            (x + 1)^n

        Check that the sum in :trac:`10682` is done right::

            sage: sum(binomial(n,k)*k^2, k, 2, n)
            1/4*(n^2 + n)*2^n - n

        .. note::

           #. Sage can currently only understand a subset of the output of Maxima, Maple and
              Mathematica, so even if the chosen backend can perform the summation the
              result might not be convertable into a Sage expression.

        """
        from sage.calculus.calculus import symbolic_sum
        return symbolic_sum(self, *args, **kwds)

    def integral(self, *args, **kwds):
        """
        Compute the integral of self.  Please see
        :func:`sage.symbolic.integration.integral.integrate` for more details.

        EXAMPLES::

            sage: sin(x).integral(x,0,3)
            -cos(3) + 1
            sage: sin(x).integral(x)
            -cos(x)

        TESTS:

        We check that :trac:`12438` is resolved::

            sage: f(x) = x; f
            x |--> x
            sage: integral(f, x)
            x |--> 1/2*x^2
            sage: integral(f, x, 0, 1)
            1/2

            sage: f(x, y) = x + y
            sage: f
            (x, y) |--> x + y
            sage: integral(f, y, 0, 1)
            x |--> x + 1/2
            sage: integral(f, x, 0, 1)
            y |--> y + 1/2
            sage: _(3)
            7/2
            sage: var("z")
            z
            sage: integral(f, z, 0, 2)
            (x, y) |--> 2*x + 2*y
            sage: integral(f, z)
            (x, y) |--> (x + y)*z
        """
        from sage.symbolic.integration.integral import \
            integral, _normalize_integral_input
        from sage.symbolic.callable import \
            CallableSymbolicExpressionRing, is_CallableSymbolicExpressionRing
        R = self._parent
        if is_CallableSymbolicExpressionRing(R):
            f = ring.SR(self)
            f, v, a, b = _normalize_integral_input(f, *args)
            # Definite integral with respect to a positional variable.
            if a is not None and v in R.arguments():
                arguments = list(R.arguments())
                arguments.remove(v)
                if arguments:
                    arguments = tuple(arguments)
                    R = CallableSymbolicExpressionRing(arguments, check=False)
                else:   # all arguments are gone
                    R = ring.SR
            return R(integral(f, v, a, b, **kwds))
        return integral(self, *args, **kwds)

    integrate = integral

    def nintegral(self, *args, **kwds):
        """
        Compute the numerical integral of self.  Please see
        :obj:`sage.calculus.calculus.nintegral` for more details.

        EXAMPLES::

            sage: sin(x).nintegral(x,0,3)
            (1.989992496600..., 2.209335488557...e-14, 21, 0)
        """
        from sage.calculus.calculus import nintegral
        return nintegral(self, *args, **kwds)

    nintegrate = nintegral

    def minpoly(self, *args, **kwds):
        """
        Return the minimal polynomial of this symbolic expression.

        EXAMPLES::

            sage: golden_ratio.minpoly()
            x^2 - x - 1
        """
        try:
            obj = self.pyobject()
            return obj.minpoly()
        except AttributeError:
            pass
        except TypeError:
            pass
        from sage.calculus.calculus import minpoly
        return minpoly(self, *args, **kwds)

    def limit(self, *args, **kwds):
        """
        Return a symbolic limit.  See
        :obj:`sage.calculus.calculus.limit`

        EXAMPLES::

            sage: (sin(x)/x).limit(x=0)
            1
        """
        from sage.calculus.calculus import limit
        return limit(self, *args, **kwds)

    def laplace(self, t, s):
        """
        Return Laplace transform of self.  See
        :obj:`sage.calculus.calculus.laplace`

        EXAMPLES::

            sage: var('x,s,z')
            (x, s, z)
            sage: (z + exp(x)).laplace(x, s)
            z/s + 1/(s - 1)
        """
        from sage.calculus.calculus import laplace
        return laplace(self, t, s)

    def inverse_laplace(self, t, s):
        """
        Return inverse Laplace transform of self.  See
        :obj:`sage.calculus.calculus.inverse_laplace`

        EXAMPLES::

            sage: var('w, m')
            (w, m)
            sage: f = (1/(w^2+10)).inverse_laplace(w, m); f
            1/10*sqrt(10)*sin(sqrt(10)*m)
        """
        from sage.calculus.calculus import inverse_laplace
        return inverse_laplace(self, t, s)

    def add_to_both_sides(self, x):
        """
        Return a relation obtained by adding *x* to both sides of
        this relation.

        EXAMPLES::

            sage: var('x y z')
            (x, y, z)
            sage: eqn = x^2 + y^2 + z^2 <= 1
            sage: eqn.add_to_both_sides(-z^2)
            x^2 + y^2 <= -z^2 + 1
            sage: eqn.add_to_both_sides(I)
            x^2 + y^2 + z^2 + I <= (I + 1)
        """
        if not is_a_relational(self._gobj):
            raise TypeError("this expression must be a relation")
        return self + x

    def subtract_from_both_sides(self, x):
        """
        Return a relation obtained by subtracting *x* from both sides
        of this relation.

        EXAMPLES::

            sage: eqn = x*sin(x)*sqrt(3) + sqrt(2) > cos(sin(x))
            sage: eqn.subtract_from_both_sides(sqrt(2))
            sqrt(3)*x*sin(x) > -sqrt(2) + cos(sin(x))
            sage: eqn.subtract_from_both_sides(cos(sin(x)))
            sqrt(3)*x*sin(x) + sqrt(2) - cos(sin(x)) > 0
        """
        if not is_a_relational(self._gobj):
            raise TypeError("this expression must be a relation")
        return self - x

    def multiply_both_sides(self, x, checksign=None):
        """
        Return a relation obtained by multiplying both sides of this
        relation by *x*.

        .. note::

           The *checksign* keyword argument is currently ignored and
           is included for backward compatibility reasons only.

        EXAMPLES::

            sage: var('x,y'); f = x + 3 < y - 2
            (x, y)
            sage: f.multiply_both_sides(7)
            7*x + 21 < 7*y - 14
            sage: f.multiply_both_sides(-1/2)
            -1/2*x - 3/2 < -1/2*y + 1
            sage: f*(-2/3)
            -2/3*x - 2 < -2/3*y + 4/3
            sage: f*(-pi)
            -pi*(x + 3) < -pi*(y - 2)

        Since the direction of the inequality never changes when doing
        arithmetic with equations, you can multiply or divide the
        equation by a quantity with unknown sign::

            sage: f*(1+I)
            (I + 1)*x + 3*I + 3 < (I + 1)*y - 2*I - 2
            sage: f = sqrt(2) + x == y^3
            sage: f.multiply_both_sides(I)
            I*x + I*sqrt(2) == I*y^3
            sage: f.multiply_both_sides(-1)
            -x - sqrt(2) == -y^3

        Note that the direction of the following inequalities is
        not reversed::

            sage: (x^3 + 1 > 2*sqrt(3)) * (-1)
            -x^3 - 1 > -2*sqrt(3)
            sage: (x^3 + 1 >= 2*sqrt(3)) * (-1)
            -x^3 - 1 >= -2*sqrt(3)
            sage: (x^3 + 1 <= 2*sqrt(3)) * (-1)
            -x^3 - 1 <= -2*sqrt(3)
        """
        if not is_a_relational(self._gobj):
            raise TypeError("this expression must be a relation")
        return self * x

    def divide_both_sides(self, x, checksign=None):
        """
        Return a relation obtained by dividing both sides of this
        relation by *x*.

        .. note::

           The *checksign* keyword argument is currently ignored and
           is included for backward compatibility reasons only.

        EXAMPLES::

            sage: theta = var('theta')
            sage: eqn =   (x^3 + theta < sin(x*theta))
            sage: eqn.divide_both_sides(theta, checksign=False)
            (x^3 + theta)/theta < sin(theta*x)/theta
            sage: eqn.divide_both_sides(theta)
            (x^3 + theta)/theta < sin(theta*x)/theta
            sage: eqn/theta
            (x^3 + theta)/theta < sin(theta*x)/theta
        """
        if not is_a_relational(self._gobj):
            raise TypeError("this expression must be a relation")
        return self / x


    # Functions to add later, maybe.  These were in Ginac mainly
    # implemented using a lot from cln, and I had to mostly delete
    # their implementations.   They are pretty specialized for
    # physics apps, maybe.
    # This doesn't work / isn't implemented yet / just segfaults.
    #def Li(self, x):
    #    """
    #    """
    #    cdef Expression nexp = self.coerce_in(x)
    #    return new_Expression_from_GEx(self._parent, g_Li(self._gobj, nexp._gobj))
    #def Li2(self):
    #    return new_Expression_from_GEx(self._parent, g_Li2(self._gobj))
    #def G(self, Expression y):
    #    return new_Expression_from_GEx(self._parent, g_G(self._gobj, y._gobj))
    #def G2(self, Expression s, Expression y):
    #    return new_Expression_from_GEx(self._parent, g_G2(self._gobj, s._gobj, y._gobj))
    #def SR(self, Expression p, Expression x):
    #return new_Expression_from_GEx(self._parent, g_SR(self._gobj, p._gobj, x._gobj))
    #def H(self, Expression x):
    #return new_Expression_from_GEx(self._parent, g_H(self._gobj, x._gobj))
    #def zeta2(self, Expression s):
    #    return new_Expression_from_GEx(self._parent, g_zeta2(self._gobj, s._gobj))
    #def zetaderiv(self, Expression x):
    #    return new_Expression_from_GEx(self._parent, g_zetaderiv(self._gobj, x._gobj))
    #def beta(self, Expression y):
    #    return new_Expression_from_GEx(self._parent, g_beta(self._gobj, y._gobj))
    #def psi(self):
    #    return new_Expression_from_GEx(self._parent, g_psi(self._gobj))
    #def psi2(self, Expression x):
    #    return new_Expression_from_GEx(self._parent, g_psi2(self._gobj, x._gobj))


cdef dict dynamic_class_cache = {}
cdef get_dynamic_class_for_function(unsigned serial):
    r"""
    Create a dynamic class corresponding to the function with given
    ``serial`` that includes dynamic methods defined by the function.

    Dynamic methods can be defined in a subclass ``EvaluationMethods`` in
    the function body. These will be available in symbolic expressions
    representing evaluations of the said function on some arguments.

    EXAMPLES::

        sage: from sage.symbolic.function import BuiltinFunction
        sage: class TFunc(BuiltinFunction):
        ....:     def __init__(self):
        ....:         BuiltinFunction.__init__(self, 'tfunc', nargs=1)
        ....:
        ....:     class EvaluationMethods:
        ....:         def argp1(fn, self, x):
        ....:             '''
        ....:             Some documentation about a bogus function.
        ....:             '''
        ....:             return x+1
        ....:
        ....:         @property
        ....:         def foo(self):
        ....:             return 5
        ....:
        sage: tfunc = TFunc()
        sage: e = tfunc(x); e
        tfunc(x)
        sage: type(e)
        <class '__main__.Expression_with_dynamic_methods'>
        sage: e.argp1()
        x + 1
        sage: e.foo
        5
        sage: x.argp1()
        Traceback (most recent call last):
        ...
        AttributeError: 'sage.symbolic.expression.Expression' object has no
        attribute 'argp1'
        sage: t = (e + 1).op[0]; t
        tfunc(x)
        sage: t
        tfunc(x)
        sage: type(t)
        <class '__main__.Expression_with_dynamic_methods'>
        sage: t.argp1()
        x + 1
        sage: import sagenb.misc.support as s
        sage: s.completions('t.argp', globals(), system='python')
        ['t.argp1']
        sage: t.argp1.__doc__.strip()
        'Some documentation about a bogus function.'

    Now with two arguments::

        sage: class TFunc2(BuiltinFunction):
        ....:     def __init__(self):
        ....:         BuiltinFunction.__init__(self, 'tfunc', nargs=2)
        ....:
        ....:     class EvaluationMethods:
        ....:         def argsum(fn, self, x, y):
        ....:             return x + y
        ....:
        sage: tfunc2 = TFunc2()
        sage: e = tfunc2(x, 1)
        sage: e.argsum()
        x + 1
    """
    cls = dynamic_class_cache.get(serial)
    if cls is None:
        # if operator is a special function defined by us
        # find the python equivalent and return it
        func_class = get_sfunction_from_serial(serial)
        eval_methods = getattr(func_class, 'EvaluationMethods', None)
        if eval_methods is not None:
            # callable methods need to be wrapped to extract the operands
            # and pass them as arguments
            from sage.symbolic.function_factory import eval_on_operands
            from sage.structure.misc import getattr_from_other_class
            for name in dir(eval_methods):
                m = getattr(eval_methods(), name)
                if callable(m):
                    new_m = eval_on_operands(getattr_from_other_class(
                        func_class, eval_methods, name))
                    setattr(eval_methods, name, new_m)
            cls = dynamic_class('Expression_with_dynamic_methods',
                    (Expression,), eval_methods)
        else:
            cls = Expression

        dynamic_class_cache[serial] = cls

    return cls

cdef Expression new_Expression_from_GEx(parent, GEx juice):
    cdef Expression nex
    cdef unsigned serial
    if is_exactly_a_function(juice):
        # if the function defines any dynamic methods these are made
        # available through a dynamic class
        cls = get_dynamic_class_for_function(ex_to_function(juice).get_serial())
    else:
        cls = Expression

    nex = <Expression>PY_NEW(cls)
    GEx_construct_ex(&nex._gobj, juice)
    nex._parent = parent
    return nex

cdef Expression new_Expression_from_pyobject(parent, x):
    cdef GEx exp
    GEx_construct_pyobject(exp, x)
    return new_Expression_from_GEx(parent, exp)

cdef class ExpressionIterator:
    cdef Expression _ex
    cdef int _ind
    cdef int _len
    def __iter__(self):
        """
        Return this iterator object itself.

        EXAMPLES::

            sage: x,y,z = var('x,y,z')
            sage: i = (x+y).iterator()
            sage: iter(i) is i
            True
        """
        return self

    def __next__(self):
        """
        Return the next component of the expression.

        EXAMPLES::

            sage: x,y,z = var('x,y,z')
            sage: i = (x+y).iterator()
            sage: i.next()
            x
        """
        cdef GEx ex
        if self._ind == self._len:
            raise StopIteration
        ex = self._ex._gobj.op(self._ind)
        self._ind+=1
        return new_Expression_from_GEx(self._ex._parent, ex)

cdef inline ExpressionIterator new_ExpIter_from_Expression(Expression ex):
    """
    Construct a new iterator over a symbolic expression.

    EXAMPLES::

        sage: x,y,z = var('x,y,z')
        sage: i = (x+y).iterator() #indirect doctest
    """
    # The const_iterator in GiNaC just keeps an integer index to the current
    # subexpression. We do the same here, to avoid the trouble of having to
    # mess with C++ class constructors/destructors.
    cdef ExpressionIterator m = <ExpressionIterator>PY_NEW(ExpressionIterator)
    m._ex = ex
    m._ind = 0
    m._len  = ex._gobj.nops()
    return m


cdef operators compatible_relation(operators lop, operators rop) except <operators>-1:
    """
    TESTS::

        sage: var('a,b,x,y')
        (a, b, x, y)
        sage: (x < a) + (y <= b)     # indirect doctest
        x + y < a + b
        sage: (x >= 4) * (y > 7)
        x*y > 28
    """
    if lop == rop:
        return lop
    elif lop == not_equal or rop == not_equal:
        raise TypeError("incompatible relations")
    elif lop == equal:
       return rop
    elif rop == equal:
       return lop
    elif lop in [less, less_or_equal] and rop in [less, less_or_equal]:
       return less
    elif lop in [greater, greater_or_equal] and rop in [greater, greater_or_equal]:
       return greater
    else:
        raise TypeError("incompatible relations")<|MERGE_RESOLUTION|>--- conflicted
+++ resolved
@@ -9440,7 +9440,6 @@
             ...
             TypeError: (1, 2) are not valid variables.
 
-<<<<<<< HEAD
         :trac:`17128`: fixed::
 
             sage: var('x,y')
@@ -9449,7 +9448,6 @@
             sage: f.solve([x, y], solution_dict=True)
             [{x: -r7, y: r7}]
 
-=======
         :trac:`16651` fixed::
 
             sage: (x^7-x-1).solve(x, to_poly_solve=True)     # abs tol 1e-6
@@ -9460,7 +9458,6 @@
              x == (-0.809857800594 + 0.262869645851*I),
              x == (0.617093477784 + 0.900864951949*I),
              x == (-0.363623519329 + 0.952561195261*I)]
->>>>>>> d990119b
         """
         import operator
         cdef Expression ex
@@ -9585,15 +9582,11 @@
                         continue
 
         if solution_dict:
-<<<<<<< HEAD
             if isinstance(x, (list, tuple)):
                 X = [{sol.left():sol.right() for sol in b} for b in X]
             else:
-                X=[dict([[sol.left(),sol.right()]]) for sol in X]
-
-=======
-            X = [dict([[sol.left(), sol.right()]]) for sol in X]
->>>>>>> d990119b
+                X = [dict([[sol.left(),sol.right()]]) for sol in X]
+
         if multiplicities:
             return X, ret_multiplicities
         else:
