"""
Dense matrices over the integer ring.

AUTHORS:
    -- William Stein
    -- Robert Bradshaw

EXAMPLES:
    sage: a = matrix(ZZ, 3,3, range(9)); a
    [0 1 2]
    [3 4 5]
    [6 7 8]
    sage: a.det()
    0
    sage: a[0,0] = 10; a.det()
    -30
    sage: a.charpoly()
    x^3 - 22*x^2 + 102*x + 30
    sage: b = -3*a
    sage: a == b
    False
    sage: b < a
    True
"""

######################################################################
#       Copyright (C) 2006,2007 William Stein
#
#  Distributed under the terms of the GNU General Public License (GPL)
#
#  The full text of the GPL is available at:
#                  http://www.gnu.org/licenses/
######################################################################

from sage.modules.vector_integer_dense cimport Vector_integer_dense

from sage.misc.misc import verbose, get_verbose, cputime

include "../ext/interrupt.pxi"
include "../ext/stdsage.pxi"
include "../ext/gmp.pxi"

ctypedef unsigned int uint

from sage.ext.multi_modular import MultiModularBasis
from sage.ext.multi_modular cimport MultiModularBasis

from sage.rings.integer cimport Integer
from sage.rings.rational_field import QQ
from sage.rings.integer_ring import ZZ
from sage.rings.integer_mod_ring import IntegerModRing
from sage.rings.polynomial_ring import PolynomialRing
from sage.structure.element cimport ModuleElement, RingElement, Element, Vector

from matrix_modn_dense import Matrix_modn_dense
from matrix_modn_dense cimport Matrix_modn_dense

import sage.modules.free_module
import sage.modules.free_module_element

from matrix cimport Matrix

cimport sage.structure.element

import matrix_space

from sage.libs.linbox.linbox cimport Linbox_integer_dense
cdef Linbox_integer_dense linbox
linbox = Linbox_integer_dense()

#import sage.misc.misc
#USE_LINBOX_POLY = not sage.misc.misc.is_64bit()

<<<<<<< HEAD
# Off since it is still flakie on some platforms (e.g., 64-bit linux,
# 32-bit debian linux, etc.)
=======
>>>>>>> ee08f358
USE_LINBOX_POLY = True

cdef class Matrix_integer_dense(matrix_dense.Matrix_dense):   # dense or sparse
    r"""
    Matrix over the integers.

    On a 32-bit machine, they can have at most $2^{32}-1$ rows or
    columns.  On a 64-bit machine, matrices can have at most
    $2^{64}-1$ rows or columns.

    EXAMPLES:
        sage: a = MatrixSpace(ZZ,3)(2); a
        [2 0 0]
        [0 2 0]
        [0 0 2]
        sage: a = matrix(ZZ,1,3, [1,2,-3]); a
        [ 1  2 -3]
        sage: a = MatrixSpace(ZZ,2,4)(2); a
        Traceback (most recent call last):
        ...
        TypeError: nonzero scalar matrix must be square
    """
    ########################################################################
    # LEVEL 1 functionality
    # x * __new__
    # x * __dealloc__
    # x * __init__
    # x * set_unsafe
    # x * get_unsafe
    # x * def _pickle
    # x * def _unpickle
    ########################################################################

    def __new__(self, parent, entries, coerce, copy):
        """
        Create and allocate memory for the matrix.  Does not actually initialize
        any of the memory.

        INPUT:
            parent, entries, coerce, copy -- as for __init__.

        EXAMPLES:
            sage: from sage.matrix.matrix_integer_dense import Matrix_integer_dense
            sage: a = Matrix_integer_dense.__new__(Matrix_integer_dense, Mat(ZZ,3), 0,0,0)
            sage: type(a)
            <type 'sage.matrix.matrix_integer_dense.Matrix_integer_dense'>

        WARNING: This is for internal use only, or if you really know what you're doing.
        """
        matrix_dense.Matrix_dense.__init__(self, parent)
        self._nrows = parent.nrows()
        self._ncols = parent.ncols()
        self._pivots = None

        # Allocate an array where all the entries of the matrix are stored.
        _sig_on
        self._entries = <mpz_t *>sage_malloc(sizeof(mpz_t) * (self._nrows * self._ncols))
        _sig_off
        if self._entries == NULL:
            raise MemoryError, "out of memory allocating a matrix"

        # Allocate an array of pointers to the rows, which is useful for
        # certain algorithms.
        self._matrix = <mpz_t **> sage_malloc(sizeof(mpz_t*)*self._nrows)
        if self._matrix == NULL:
            sage_free(self._entries)
            self._entries = NULL
            raise MemoryError, "out of memory allocating a matrix"

        # Set each of the pointers in the array self._matrix to point
        # at the memory for the corresponding row.
        cdef Py_ssize_t i, k
        k = 0
        for i from 0 <= i < self._nrows:
            self._matrix[i] = self._entries + k
            k = k + self._ncols

    cdef _init_linbox(self):
        _sig_on
        linbox.set(self._matrix, self._nrows, self._ncols)
        _sig_off

    def __copy__(self):
        cdef Matrix_integer_dense A
        A = Matrix_integer_dense.__new__(Matrix_integer_dense, self._parent,
                                         0, 0, 0)
        cdef Py_ssize_t i
        _sig_on
        for i from 0 <= i < self._nrows * self._ncols:
            mpz_init_set(A._entries[i], self._entries[i])
        _sig_off
        A._initialized = True
        return A

    def __dealloc__(self):
        """
        Frees all the memory allocated for this matrix.
        EXAMPLE:
            sage: a = Matrix(ZZ,2,[1,2,3,4])
            sage: del a
        """
        cdef Py_ssize_t i
        if self._initialized:
            for i from 0 <= i < (self._nrows * self._ncols):
                mpz_clear(self._entries[i])
            sage_free(self._entries)
            sage_free(self._matrix)

    def __init__(self, parent, entries, copy, coerce):
        r"""
        Initialize a dense matrix over the integers.

        INPUT:
            parent -- a matrix space
            entries -- list - create the matrix with those entries along the rows.
                       other -- a scalar; entries is coerced to an integer and the diagonal
                                entries of this matrix are set to that integer.
            coerce -- whether need to coerce entries to the integers (program may crash
                      if you get this wrong)
            copy -- ignored (since integers are immutable)

        EXAMPLES:

        The __init__ function is called implicitly in each of the
        examples below to actually fill in the values of the matrix.

        We create a $2 \times 2$ and a $1\times 4$ matrix:
            sage: matrix(ZZ,2,2,range(4))
            [0 1]
            [2 3]
            sage: Matrix(ZZ,1,4,range(4))
            [0 1 2 3]

        If the number of columns isn't given, it is determined from the number of
        elements in the list.
            sage: matrix(ZZ,2,range(4))
            [0 1]
            [2 3]
            sage: matrix(ZZ,2,range(6))
            [0 1 2]
            [3 4 5]

        Another way to make a matrix is to create the space of
        matrices and coerce lists into it.
            sage: A = Mat(ZZ,2); A
            Full MatrixSpace of 2 by 2 dense matrices over Integer Ring
            sage: A(range(4))
            [0 1]
            [2 3]

        Actually it is only necessary that the input can be coerced to a list, so
        the following also works:
            sage: v = reversed(range(4)); type(v)
            <type 'listreverseiterator'>
            sage: A(v)
            [3 2]
            [1 0]

        Matrices can have many rows or columns (in fact, on a 64-bit machine they could
        have up to $2^64-1$ rows or columns):
            sage: v = matrix(ZZ,1,10^5, range(10^5))
            sage: v.parent()
            Full MatrixSpace of 1 by 100000 dense matrices over Integer Ring
        """
        cdef Py_ssize_t i, j
        cdef int is_list
        cdef Integer x

        if not isinstance(entries, list):
            try:
                entries = list(entries)
                is_list = 1
            except TypeError:
                try:
                    # Try to coerce entries to a scalar (an integer)
                    x = ZZ(entries)
                    is_list = 0
                except TypeError:
                    raise TypeError, "entries must be coercible to a list or integer"
        else:
            is_list = 1

        if is_list:

            # Create the matrix whose entries are in the given entry list.
            if len(entries) != self._nrows * self._ncols:
                sage_free(self._entries)
                sage_free(self._matrix)
                self._entries = NULL
                raise TypeError, "entries has the wrong length"
            if coerce:
                for i from 0 <= i < self._nrows * self._ncols:
                    # TODO: Should use an unsafe un-bounds-checked array access here.
                    x = ZZ(entries[i])
                    # todo -- see integer.pyx and the TODO there; perhaps this could be
                    # sped up by creating a mpz_init_set_sage function.
                    mpz_init_set(self._entries[i], x.value)
                self._initialized = True
            else:
                for i from 0 <= i < self._nrows * self._ncols:
                    # TODO: Should use an unsafe un-bounds-checked array access here.
                    mpz_init_set(self._entries[i], (<Integer> entries[i]).value)
                self._initialized = True
        else:

            # If x is zero, make the zero matrix and be done.
            if mpz_cmp_si(x.value, 0) == 0:
                self._zero_out_matrix()
                return

            # the matrix must be square:
            if self._nrows != self._ncols:
                sage_free(self._entries)
                sage_free(self._matrix)
                self._entries = NULL
                raise TypeError, "nonzero scalar matrix must be square"

            # Now we set all the diagonal entries to x and all other entries to 0.
            self._zero_out_matrix()
            j = 0
            for i from 0 <= i < self._nrows:
                mpz_init_set(self._entries[j], x.value)
                j = j + self._nrows + 1
            self._initialized = True

    cdef set_unsafe(self, Py_ssize_t i, Py_ssize_t j, value):
        """
        Set position i,j of this matrix to x.

        (VERY UNSAFE -- value *must* be of type Integer).

        INPUT:
            ij -- tuple (i,j), where i is the row and j the column
        Alternatively, ij can be an integer, and the ij-th row is set.

        EXAMPLES:
            sage: a = matrix(ZZ,2,3, range(6)); a
            [0 1 2]
            [3 4 5]
            sage: a[0,0] = 10
            sage: a
            [10  1  2]
            [ 3  4  5]
        """
        #cdef Integer Z
        #Z = value
        #mpz_set(self._matrix[i][j], Z.value)
        mpz_set(self._matrix[i][j], (<Integer>value).value)

    cdef get_unsafe(self, Py_ssize_t i, Py_ssize_t j):
        """
        EXAMPLES:
            sage: a = MatrixSpace(ZZ,3)(range(9)); a
            [0 1 2]
            [3 4 5]
            [6 7 8]
            sage: a[1,2]
            5
            sage: a[0]
            (0, 1, 2)
            sage: a[4,7]
            Traceback (most recent call last):
            ...
            IndexError: matrix index out of range
            sage: a[-1,0]
            Traceback (most recent call last):
            ...
            IndexError: matrix index out of range
        """
        cdef Integer z
        z = PY_NEW(Integer)
        mpz_set(z.value, self._matrix[i][j])
        return z

    def _pickle(self):
        return self._pickle_version0(), 0

    cdef _pickle_version0(self):
        # TODO: *maybe* redo this to use mpz_import and mpz_export
        # from sec 5.14 of the GMP manual. ??
        cdef int i, j, len_so_far, m, n
        cdef char *a
        cdef char *s, *t, *tmp

        if self._nrows == 0 or self._ncols == 0:
            data = ''
        else:
            n = self._nrows*self._ncols*10
            s = <char*> sage_malloc(n * sizeof(char))
            t = s
            len_so_far = 0

            _sig_on
            for i from 0 <= i < self._nrows * self._ncols:
                m = mpz_sizeinbase (self._entries[i], 32)
                if len_so_far + m + 1 >= n:
                    # copy to new string with double the size
                    n = 2*n + m + 1
                    tmp = <char*> sage_malloc(n * sizeof(char))
                    strcpy(tmp, s)
                    sage_free(s)
                    s = tmp
                    t = s + len_so_far
                #endif
                mpz_get_str(t, 32, self._entries[i])
                m = strlen(t)
                len_so_far = len_so_far + m + 1
                t = t + m
                t[0] = <char>32
                t[1] = <char>0
                t = t + 1
            _sig_off
            data = str(s)[:-1]
            free(s)
        return data

    def _unpickle(self, data, int version):
        if version == 0:
            self._unpickle_version0(data)
        else:
            raise RuntimeError, "unknown matrix version (=%s)"%version

    cdef _unpickle_version0(self, data):
        cdef Py_ssize_t i, n
        data = data.split()
        n = self._nrows * self._ncols
        if len(data) != n:
            raise RuntimeError, "invalid pickle data."
        for i from 0 <= i < n:
            s = data[i]
            if mpz_init_set_str(self._entries[i], s, 32):
                raise RuntimeError, "invalid pickle data"
        self._initialized = True


    def __richcmp__(Matrix self, right, int op):  # always need for mysterious reasons.
        return self._richcmp(right, op)

    def __hash__(self):
        return self._hash()

    ########################################################################
    # LEVEL 1 helpers:
    #   These function support the implementation of the level 1 functionality.
    ########################################################################
    cdef _zero_out_matrix(self):
        """
        Set this matrix to be the zero matrix.
        This is only for internal use.
        """
        # TODO: This is about 6-10 slower than MAGMA doing what seems to be the same thing.
        # Moreover, NTL can also do this quickly.  Why?   I think both have specialized
        # small integer classes.
        _sig_on
        cdef Py_ssize_t i
        for i from 0 <= i < self._nrows * self._ncols:
            mpz_init(self._entries[i])
        _sig_off
        self._initialized = True

    cdef _new_unitialized_matrix(self, Py_ssize_t nrows, Py_ssize_t ncols):
        """
        Return a new matrix over the integers with the given number of rows and columns.
        All memory is allocated for this matrix, but its entries have not yet been
        filled in.
        """
        P = self._parent.matrix_space(nrows, ncols)
        return Matrix_integer_dense.__new__(Matrix_integer_dense, P, None, None, None)


    ########################################################################
    # LEVEL 2 functionality
    # x * cdef _add_c_impl
    # x * cdef _sub_c_impl
    # x * cdef _mul_c_impl
    # x * cdef _cmp_c_impl
    #   * __neg__
    #   * __invert__
    #   * __copy__
    # x * _multiply_classical
    #   * _list -- list of underlying elements (need not be a copy)
    #   * _dict -- sparse dictionary of underlying elements (need not be a copy)
    ########################################################################

    # cdef _mul_c_impl(self, Matrix right):
    # def __neg__(self):
    # def __invert__(self):
    # def __copy__(self):
    # def _multiply_classical(left, matrix.Matrix _right):
    # def _list(self):
    # def _dict(self):

    def _multiply_linbox(self, Matrix right):
        """
        Multiply matrices over ZZ using linbox.

        WARNING: This is very slow right now, i.e., linbox is very slow.

        EXAMPLES:
            sage: A = matrix(ZZ,2,3,range(6))
            sage: A*A.transpose()
            [ 5 14]
            [14 50]
            sage: A._multiply_linbox(A.transpose())
            [ 5 14]
            [14 50]
        """
        cdef int e
        cdef Matrix_integer_dense ans, B
        B = right
        ans = self.new_matrix(nrows = self.nrows(), ncols = right.ncols())
        self._init_linbox()
        _sig_on
        linbox.matrix_matrix_multiply(ans._matrix, B._matrix, B._nrows, B._ncols)
        _sig_off
        return ans

    def _multiply_classical(self, Matrix right):
        """
        EXAMPLE:
            sage: n = 3
            sage: a = MatrixSpace(ZZ,n,n)(range(n^2))
            sage: a*a
            [ 15  18  21]
            [ 42  54  66]
            [ 69  90 111]
        """
        if self._ncols != right._nrows:
            raise IndexError, "Number of columns of self must equal number of rows of right."

        cdef Py_ssize_t i, j, k, l, nr, nc, snc
        cdef mpz_t *v

        nr = self._nrows
        nc = right._ncols
        snc = self._ncols

        parent = self.matrix_space(nr, nc)

        cdef Matrix_integer_dense M, _right
        _right = right

        M = Matrix_integer_dense.__new__(Matrix_integer_dense, parent, None, None, None)
        Matrix.__init__(M, parent)

        # M has memory allocated but entries are not initialized
        cdef mpz_t *entries
        entries = M._entries

        cdef mpz_t s, z
        mpz_init(s)
        mpz_init(z)

        _sig_on
        l = 0
        for i from 0 <= i < nr:
            for j from 0 <= j < nc:
                mpz_set_si(s,0)   # set s = 0
                v = self._matrix[i]
                for k from 0 <= k < snc:
                    mpz_mul(z, v[k], _right._matrix[k][j])
                    mpz_add(s, s, z)
                mpz_init_set(entries[l], s)
                l += 1
        _sig_off
        mpz_clear(s)
        mpz_clear(z)
        M._initialized = True
        return M

    cdef sage.structure.element.Matrix _matrix_times_matrix_c_impl(self, sage.structure.element.Matrix right):
        #############
        # see the tune_multiplication function below.
        n = max(self._nrows, self._ncols, right._nrows, right._ncols)
        if n <= 20:
            return self._multiply_classical(right)
        a = self.height(); b = right.height()
        # waiting for multiply_multi_modular to get fixed, and not assume all matrix entries
        # are between 0 and prod - 1.
        if float(max(a,b)) / float(n) >= 0.70:
            return self._multiply_classical(right)
        else:
            return self._multiply_multi_modular(right)


    cdef ModuleElement _lmul_c_impl(self, RingElement right):
        """
        EXAMPLES:
            sage: a = matrix(QQ,2,range(6))
            sage: (3/4) * a
            [   0  3/4  3/2]
            [ 9/4    3 15/4]
        """
        cdef Py_ssize_t i
        cdef Integer _x
        _x = Integer(right)
        cdef Matrix_integer_dense M
        M = Matrix_integer_dense.__new__(Matrix_integer_dense, self._parent, None, None, None)
        for i from 0 <= i < self._nrows * self._ncols:
            mpz_init(M._entries[i])
            mpz_mul(M._entries[i], self._entries[i], _x.value)
        M._initialized = True
        return M

    cdef ModuleElement _add_c_impl(self, ModuleElement right):
        """
        Add two dense matrices over ZZ.

        EXAMPLES:
            sage: a = MatrixSpace(ZZ,3)(range(9))
            sage: a+a
            [ 0  2  4]
            [ 6  8 10]
            [12 14 16]
            sage: b = MatrixSpace(ZZ,3)(range(9))
            sage: b.swap_rows(1,2)
            sage: a+b
            [ 0  2  4]
            [ 9 11 13]
            [ 9 11 13]
        """
        cdef Py_ssize_t i, j

        cdef Matrix_integer_dense M
        M = Matrix_integer_dense.__new__(Matrix_integer_dense, self._parent, None, None, None)

        _sig_on
        cdef mpz_t *row_self, *row_right, *row_ans
        for i from 0 <= i < self._nrows:
            row_self = self._matrix[i]
            row_right = (<Matrix_integer_dense> right)._matrix[i]
            row_ans = M._matrix[i]
            for j from 0 <= j < self._ncols:
                mpz_init(row_ans[j])
                mpz_add(row_ans[j], row_self[j], row_right[j])
        _sig_off
        M._initialized = True
        return M

    cdef ModuleElement _sub_c_impl(self, ModuleElement right):
        """
        Subtract two dense matrices over ZZ.

        EXAMPLES:
            sage: M = Mat(ZZ,3)
            sage: a = M(range(9)); b = M(reversed(range(9)))
            sage: a - b
            [-8 -6 -4]
            [-2  0  2]
            [ 4  6  8]
        """
        cdef Py_ssize_t i, j

        cdef Matrix_integer_dense M
        M = Matrix_integer_dense.__new__(Matrix_integer_dense, self._parent, None, None, None)

        _sig_on
        cdef mpz_t *row_self, *row_right, *row_ans
        for i from 0 <= i < self._nrows:
            row_self = self._matrix[i]
            row_right = (<Matrix_integer_dense> right)._matrix[i]
            row_ans = M._matrix[i]
            for j from 0 <= j < self._ncols:
                mpz_init(row_ans[j])
                mpz_sub(row_ans[j], row_self[j], row_right[j])
        _sig_off
        M._initialized = True
        return M


    cdef int _cmp_c_impl(self, Element right) except -2:
        cdef mpz_t *a, *b
        cdef Py_ssize_t i, j
        cdef int k
        for i from 0 <= i < self._nrows:
            a = self._matrix[i]
            b = (<Matrix_integer_dense>right)._matrix[i]
            for j from 0 <= j < self._ncols:
                k = mpz_cmp(a[j], b[j])
                if k:
                    if k < 0:
                        return -1
                    else:
                        return 1
        return 0

    def is_zero(self):
        cdef mpz_t *a, *b
        cdef Py_ssize_t i, j
        cdef int k
        for i from 0 <= i < self._nrows * self._ncols:
            if mpz_cmp_si(self._entries[i], 0):
                return False
        return True

    cdef Vector _vector_times_matrix_c_impl(self, Vector v):
        """
        Returns the vector times matrix product.

        INPUT:
             v -- a free module element.

        OUTPUT:
            The vector times matrix product v*A.

        EXAMPLES:
            sage: B = matrix(ZZ,2, [1,2,3,4])
            sage: V = ZZ^2
            sage: w = V([-1,5])
            sage: w*B
            (14, 18)
        """
        cdef Vector_integer_dense w, ans
        cdef Py_ssize_t i, j
        cdef mpz_t x

        M = self._row_ambient_module()
        w = <Vector_integer_dense> v
        ans = M.zero_vector()

        mpz_init(x)
        for i from 0 <= i < self._ncols:
            mpz_set_si(x, 0)
            for j from 0 <= j < self._nrows:
                mpz_addmul(x, w._entries[j], self._matrix[j][i])
            mpz_set(ans._entries[i], x)
        mpz_clear(x)
        return ans


    cdef Vector _matrix_times_vector_c_impl(self, Vector v):
        """
        Returns the matrix times vector product.

        INPUT:
             v -- a free module element.

        OUTPUT:
            The matrix times vector product A*v.

        EXAMPLES:
            sage: B = matrix(ZZ,2, [1,2,3,4])
            sage: V = ZZ^2
            sage: w = V([-1,5])
            sage: w*B
            (14, 18)
        """
        # NOT DONE
        raise NotImplementedError
        cdef Vector_integer_dense w, ans
        cdef Py_ssize_t i, j
        cdef mpz_t x

        M = self._row_ambient_module()
        w = <Vector_integer_dense> v
        ans = M.zero_vector()

        mpz_init(x)
        for i from 0 <= i < self._ncols:
            mpz_set_si(x, 0)
            for j from 0 <= j < self._nrows:
                mpz_addmul(x, w._entries[j], self._matrix[j][i])
            mpz_set(ans._entries[i], x)
        mpz_clear(x)
        return ans


    cdef Vector _vector_times_matrix_c_impl(self, Vector v):
        """
        Returns the vector times matrix product.

        INPUT:
             v -- a free module element.

        OUTPUT:
            The the vector times matrix product v*A.

        EXAMPLES:
            sage: B = matrix(ZZ,2, [1,2,3,4])
            sage: V = ZZ^2
            sage: w = V([-1,5])
            sage: w*B
            (14, 18)
        """
        cdef Vector_integer_dense w, ans
        cdef Py_ssize_t i, j
        cdef mpz_t x

        M = self._row_ambient_module()
        w = <Vector_integer_dense> v
        ans = M.zero_vector()

        mpz_init(x)
        for i from 0 <= i < self._ncols:
            mpz_set_si(x, 0)
            for j from 0 <= j < self._nrows:
                mpz_addmul(x, w._entries[j], self._matrix[j][i])
            mpz_set(ans._entries[i], x)
        mpz_clear(x)
        return ans


    ########################################################################
    # LEVEL 3 functionality (Optional)
    #    * cdef _sub_c_impl
    #    * __deepcopy__
    #    * __invert__
    #    * Matrix windows -- only if you need strassen for that base
    #    * Other functions (list them here):
    #    * Specialized echelon form
    ########################################################################

    def charpoly(self, var='x', algorithm='linbox'):
        """
        INPUT:
            var -- a variable name
            algorithm -- 'linbox' (default)
                         'generic'

        NOTE: Linbox charpoly disabled on 64-bit machines, since it
        hangs in many cases.

        EXAMPLES:
            sage: A = matrix(ZZ,6, range(36))
            sage: f = A.charpoly(); f
            x^6 - 105*x^5 - 630*x^4
            sage: f(A) == 0
            True
            sage: n=20; A = Mat(ZZ,n)(range(n^2))
            sage: A.charpoly()
            x^20 - 3990*x^19 - 266000*x^18
            sage: A.minpoly()                # optional -- os x only right now
            x^3 - 3990*x^2 - 266000*x
        """
        key = 'charpoly_%s_%s'%(algorithm, var)
        x = self.fetch(key)
        if x: return x

        if algorithm == 'linbox' and not USE_LINBOX_POLY:
            algorithm = 'generic'

        if algorithm == 'linbox':
            g = self._charpoly_linbox(var)
        elif algorithm == 'generic':
            g = matrix_dense.Matrix_dense.charpoly(self, var)
        else:
            raise ValueError, "no algorithm '%s'"%algorithm

        self.cache(key, g)
        return g

    def minpoly(self, var='x', algorithm='linbox'):
        """
        INPUT:
            var -- a variable name
            algorithm -- 'linbox' (default)
                         'generic'

        NOTE: Linbox charpoly disabled on 64-bit machines, since it
        hangs in many cases.

        EXAMPLES:
            sage: A = matrix(ZZ,6, range(36))
            sage: A.minpoly()           # optional -- os x only right now
            x^3 - 105*x^2 - 630*x
            sage: n=6; A = Mat(ZZ,n)([k^2 for k in range(n^2)])
            sage: A.minpoly()           # optional -- os x only right now
            x^4 - 2695*x^3 - 257964*x^2 + 1693440*x
        """
        key = 'minpoly_%s_%s'%(algorithm, var)
        x = self.fetch(key)
        if x: return x

        if algorithm == 'linbox' and not USE_LINBOX_POLY:
            algorithm = 'generic'

        if algorithm == 'linbox':
            g = self._minpoly_linbox(var)
        elif algorithm == 'generic':
            g = matrix_dense.Matrix_dense.minpoly(self, var)
        else:
            raise ValueError, "no algorithm '%s'"%algorithm

        self.cache(key, g)
        return g



    def _minpoly_linbox(self, var='x'):
        return self._poly_linbox(var=var, typ='minpoly')

    def _charpoly_linbox(self, var='x'):
        if self.is_zero():  # program around a bug in linbox on 32-bit linux
            x = self.base_ring()[var].gen()
            return x ** self._nrows
        return self._poly_linbox(var=var, typ='charpoly')

    def _poly_linbox(self, var='x', typ='minpoly'):
        """
        INPUT:
            var -- 'x'
            typ -- 'minpoly' or 'charpoly'
        """
        time = verbose('computing %s of %s x %s matrix using linbox'%(typ, self._nrows, self._ncols))
        if self._nrows != self._ncols:
            raise ValueError, "matrix must be square"
        if self._nrows <= 1:
            return matrix_dense.Matrix_dense.charpoly(self, var)
        self._init_linbox()
        if typ == 'minpoly':
            _sig_on
            v = linbox.minpoly()
            _sig_off
        else:
            _sig_on
            v = linbox.charpoly()
            _sig_off
        R = self._base_ring[var]
        verbose('finished computing %s'%typ, time)
        return R(v)


    def height(self):
        """
        Return the height of this matrix, i.e., the max absolute value
        of the entries of the matrix.

        OUTPUT:
            A nonnegative integer.

        EXAMPLE:
            sage: a = Mat(ZZ,3)(range(9))
            sage: a.height()
            8
            sage: a = Mat(ZZ,2,3)([-17,3,-389,15,-1,0]); a
            [ -17    3 -389]
            [  15   -1    0]
            sage: a.height()
            389
        """
        cdef mpz_t h
        cdef Integer x

        self.mpz_height(h)
        x = Integer()
        x.set_from_mpz(h)
        mpz_clear(h)

        return x

    cdef int mpz_height(self, mpz_t height) except -1:
        """
        Used to compute the height of this matrix.

        INPUT:
             height -- a GMP mpz_t (that has not been initialized!)
        OUTPUT:
             sets the value of height to the height of this matrix, i.e., the max absolute
             value of the entries of the matrix.
        """
        cdef mpz_t x, h
        cdef Py_ssize_t i

        mpz_init_set_si(h, 0)
        mpz_init(x)

        _sig_on

        for i from 0 <= i < self._nrows * self._ncols:
            mpz_abs(x, self._entries[i])
            if mpz_cmp(h, x) < 0:
                mpz_set(h, x)

        _sig_off

        mpz_init_set(height, h)
        mpz_clear(h)
        mpz_clear(x)

        return 0   # no error occured.

    def _multiply_multi_modular(left, Matrix_integer_dense right):

        cdef Integer h
        cdef mod_int *moduli
        cdef int i, n, k

<<<<<<< HEAD
        h = left.height() * right.height() * left._ncols
=======
        h = left.height() * right.height()
        t=cputime()
        verbose('multiplying matrices of height %s and %s'%(left.height(),right.height()),t)
>>>>>>> ee08f358
        mm = MultiModularBasis(h)
        res = left._reduce(mm)
        res_right = right._reduce(mm)
        k = len(mm)
        for i in range(k):  # yes, I could do this with zip, but to conserve memory...
            t = cputime()
            res[i] *= res_right[i]
            verbose('multiplied matrices modulo a prime (%s/%s)'%(i+1,k), t)
        result = left.new_matrix(left.nrows(), right.ncols())
        _lift_crt(result, res, mm)  # changes result
        return result

    def _mod_int(self, modulus):
        return self._mod_int_c(modulus)

    cdef _mod_int_c(self, mod_int p):
        cdef Py_ssize_t i, j
        cdef Matrix_modn_dense res
        cdef mpz_t* self_row
        cdef mod_int* res_row
        res = Matrix_modn_dense.__new__(Matrix_modn_dense, matrix_space.MatrixSpace(IntegerModRing(p), self._nrows, self._ncols, sparse=False), None, None, None)
        for i from 0 <= i < self._nrows:
            self_row = self._matrix[i]
            res_row = res._matrix[i]
            for j from 0 <= j < self._ncols:
                res_row[j] = mpz_fdiv_ui(self_row[j], p)
        return res

    def _reduce(self, moduli):

        if isinstance(moduli, (int, long, Integer)):
            return self._mod_int(moduli)
        elif isinstance(moduli, list):
            moduli = MultiModularBasis(moduli)

        cdef MultiModularBasis mm
        mm = moduli

        res = [Matrix_modn_dense.__new__(Matrix_modn_dense,
                                         matrix_space.MatrixSpace(IntegerModRing(p), self._nrows, self._ncols, sparse=False),
                                         None, None, None) for p in mm]

        cdef size_t i, k, n
        cdef Py_ssize_t nr, nc

        n = len(mm)
        nr = self._nrows
        nc = self._ncols

        cdef mod_int **row_list
        row_list = <mod_int**>sage_malloc(sizeof(mod_int*) * n)
        if row_list == NULL:
            raise MemoryError, "out of memory allocating multi-modular coefficent list"

        cdef PyObject** res_seq
        res_seq = FAST_SEQ_UNSAFE(res)

        _sig_on
        for i from 0 <= i < nr:
            for k from 0 <= k < n:
                row_list[k] = (<Matrix_modn_dense>res_seq[k])._matrix[i]
            mm.mpz_reduce_vec(self._matrix[i], row_list, nc)
        _sig_off

        sage_free(row_list)
        return res

    def _echelon_in_place_classical(self):
        cdef Matrix_integer_dense E
        E = self.echelon_form()

        cdef int i
        for i from 0 <= i < self._ncols * self._nrows:
            mpz_set(self._entries[i], E._entries[i])

        self.clear_cache()

    def _echelon_strassen(self):
        raise NotImplementedError

    def echelon_form(self, algorithm="default", cutoff=0, include_zero_rows=True):
        r"""
        Return the echelon form of this matrix over the integers.

        INPUT:
            algorithm, cutoff -- ignored currently
            include_zero_rows -- (default: True) if False, don't include zero rows.

        EXAMPLES:
            sage: A = MatrixSpace(ZZ,2)([1,2,3,4])
            sage: A.echelon_form()
            [1 0]
            [0 2]

            sage: A = MatrixSpace(ZZ,5)(range(25))
            sage: A.echelon_form()
            [  5   0  -5 -10 -15]
            [  0   1   2   3   4]
            [  0   0   0   0   0]
            [  0   0   0   0   0]
            [  0   0   0   0   0]
        """
        x = self.fetch('echelon_form')
        if not x is None:
            return x

        if self._nrows == 0 or self._ncols == 0:
            self.cache('echelon_form', self)
            self.cache('pivots', [])
            self.cache('rank', 0)
            return self

        cdef Py_ssize_t nr, nc, n, i
        nr = self._nrows
        nc = self._ncols

        # The following complicated sequence of column reversals
        # and transposes is needed since PARI's Hermite Normal Form
        # does column operations instead of row operations.
        n = nc
        r = []
        for i from 0 <= i < n:
            r.append(n-i)
        v = self._pari_()
        v = v.vecextract(r) # this reverses the order of columns
        v = v.mattranspose()
        w = v.mathnf(1)

        cdef Matrix_integer_dense H_m
        H = convert_parimatrix(w[0])
        if nc == 1:
            H = [H]

        # We do a 'fast' change of the above into a list of ints,
        # since we know all entries are ints:
        num_missing_rows = (nr*nc - len(H)) / nc
        rank = nr - num_missing_rows

        if include_zero_rows:
            H = H + ['0']*(num_missing_rows*nc)
            H_m = self.new_matrix(nrows=nr, ncols=nc, entries=H, coerce=True)
        else:
            H_m = self.new_matrix(nrows=rank, ncols=nc, entries=H, coerce=True)

        H_m.set_immutable()
        H_m.cache('rank', rank)
        self.cache('rank',rank)
        H_m.cache('echelon_form',H_m)
        self.cache('echelon_form',H_m)
        return H_m

    def pivots(self):
        """
        Return the pivot column positions of this matrix as a list of Python integers.

        This returns a list, of the position of the first nonzero entry in each row
        of the echelon form.

        OUTPUT:
             list -- a list of Python ints

        EXAMPLES:
            sage: n = 3; A = matrix(ZZ,n,range(n^2)); A
            [0 1 2]
            [3 4 5]
            [6 7 8]
            sage: A.pivots()
            [0, 1]
            sage: A.echelon_form()
            [ 3  0 -3]
            [ 0  1  2]
            [ 0  0  0]
        """
        p = self.fetch('pivots')
        if not p is None: return p

        cdef Matrix_integer_dense E
        E = self.echelon_form()

        # Now we determine the pivots from the matrix E as quickly as we can.
        # For each row, we find the first nonzero position in that row -- it is the pivot.
        cdef Py_ssize_t i, j, k
        cdef mpz_t *row
        p = []
        k = 0
        for i from 0 <= i < E._nrows:
            row = E._matrix[i]   # pointer to ith row
            for j from k <= j < E._ncols:
                if mpz_cmp_si(row[j], 0) != 0:  # nonzero position
                    p.append(j)
                    k = j+1  # so start at next position next time
                    break
        self.cache('pivots', p)
        return p

    #### Elementary divisors

    def elementary_divisors(self, algorithm='linbox'):
        """
        Return the elementary divisors of self, in order.

        IMPLEMENTATION: Uses linbox.

        WARNING: This is MUCH faster than the smith_form function.

        The elementary divisors are the invariants of the finite
        abelian group that is the cokernel of this matrix.  They are
        ordered in reverse by divisibility.

        INPUT:
            self -- matrix
            algorithm -- 'linbox' or 'pari'

        OUTPUT:
            list of int's

        EXAMPLES:
            sage: matrix(3, range(9)).elementary_divisors()
            [1, 3, 0]
            sage: matrix(3, range(9)).elementary_divisors(algorithm='pari')
            [1, 3, 0]
            sage: C = MatrixSpace(ZZ,4)([3,4,5,6,7,3,8,10,14,5,6,7,2,2,10,9])
            sage: C.elementary_divisors()
            [1, 1, 1, 687]

        SEE ALSO: smith_form
        """
        d = self.fetch('elementary_divisors')
        if not d is None:
            return d
        if self._nrows == 0 or self._ncols == 0:
            d = []
        else:
            if algorithm == 'linbox':
                d = self._elementary_divisors_linbox()
            elif algorithm == 'pari':
                d = self._pari_().matsnf(0).python()
                i = d.count(0)
                if i > 0:
                    d = list(reversed(d[i:])) + [d[0]]*i
            else:
                raise ValueError, "algorithm (='%s') unknown"%algorithm
        self.cache('elementary_divisors', d)
        return d

    def _elementary_divisors_linbox(self):
        self._init_linbox()
        _sig_on
        d = linbox.smithform()
        _sig_off
        return d

    def smith_form(self):
        """
        Returns matrices S, U, and V such that S = U*self*V, and S
        is in Smith normal form.  Thus S is diagonal with diagonal
        entries the ordered elementary divisors of S.

        WARNING: The elementary_divisors function, which returns
        the diagonal entries of S, is VASTLY faster than this
        function.

        The elementary divisors are the invariants of the finite
        abelian group that is the cokernel of this matrix.  They are
        ordered in reverse by divisibility.

        EXAMPLES:
            sage: A = MatrixSpace(IntegerRing(), 3)(range(9))
            sage: D, U, V = A.smith_form()
            sage: D
            [0 0 0]
            [0 3 0]
            [0 0 1]
            sage: U
            [-1  2 -1]
            [ 0 -1  1]
            [ 0  1  0]
            sage: V
            [ 1  4 -1]
            [-2 -3  1]
            [ 1  0  0]
            sage: U*A*V
            [0 0 0]
            [0 3 0]
            [0 0 1]

        It also makes sense for nonsquare matrices:

            sage: A = Matrix(ZZ,3,2,range(6))
            sage: D, U, V = A.smith_form()
            sage: D
            [0 0]
            [2 0]
            [0 1]
            sage: U
            [-1  2 -1]
            [ 0 -1  1]
            [ 0  1  0]
            sage: V
            [ 3 -1]
            [-2  1]
            sage: U * A * V
            [0 0]
            [2 0]
            [0 1]

        SEE ALSO: elementary_divisors
        """
        v = self._pari_().matsnf(1).python()
        D = self.matrix_space()(v[2])
        U = self.matrix_space(ncols = self._nrows)(v[0])
        V = self.matrix_space(nrows = self._ncols)(v[1])
        return D, U, V

    def frobenius(self,flag=0, var='x'):
        """
        Return the Frobenius form (rational canonical form) of this matrix.

        INPUT:
            flag --an integer:
                0 -- (default) return the Frobenius form of this matrix.
                1 -- return only the elementary divisor polynomials, as
                     polynomials in var.
                2 -- return a two-components vector [F,B] where F is the
                     Frobenius form and B is the basis change so that $M=B^{-1}FB$.
            var -- a string (default: 'x')

        INPUT:
           flag -- 0 (default), 1 or 2 as described above

        ALGORITHM: uses pari's matfrobenius()

        EXAMPLE:
           sage: A = MatrixSpace(ZZ, 3)(range(9))
           sage: A.frobenius(0)
           [ 0  0  0]
           [ 1  0 18]
           [ 0  1 12]
           sage: A.frobenius(1)
           [x^3 - 12*x^2 - 18*x]
           sage: A.frobenius(1, var='y')
           [y^3 - 12*y^2 - 18*y]
           sage: A.frobenius(2)
           ([ 0  0  0]
           [ 1  0 18]
           [ 0  1 12],
           [    -1      2     -1]
           [     0  23/15 -14/15]
           [     0  -2/15   1/15])

        AUTHOR:
           -- 2006-04-02: Martin Albrecht

        TODO:
           -- move this to work for more general matrices than just over Z.
              This will require fixing how PARI polynomials are coerced
              to SAGE polynomials.
        """
        if not self.is_square():
            raise ArithmeticError, "frobenius matrix of non-square matrix not defined."

        v = self._pari_().matfrobenius(flag)
        if flag==0:
            return self.matrix_space()(v.python())
        elif flag==1:
            r = PolynomialRing(self.base_ring(), names=var)
            retr = []
            for f in v:
                retr.append(eval(str(f).replace("^","**"), {'x':r.gen()}, r.gens_dict()))
            return retr
        elif flag==2:
            F = matrix_space.MatrixSpace(QQ, self.nrows())(v[0].python())
            B = matrix_space.MatrixSpace(QQ, self.nrows())(v[1].python())
            return F, B

    def kernel(self, LLL=False):
        r"""
        Return the kernel of this matrix, as a module over the integers.

        INPUT:
           LLL -- bool (default: False); if True the basis is an LLL
                  reduced basis; otherwise, it is an echelon basis.

        EXAMPLES:
            sage: M = MatrixSpace(ZZ,4,2)(range(8))
            sage: M.kernel()
            Free module of degree 4 and rank 2 over Integer Ring
            Echelon basis matrix:
            [ 1  0 -3  2]
            [ 0  1 -2  1]
        """
        if self._nrows == 0:    # from a 0 space
            M = sage.modules.free_module.FreeModule(ZZ, self._nrows)
            return M.zero_subspace()

        elif self._ncols == 0:  # to a 0 space
            return sage.modules.free_module.FreeModule(ZZ, self._nrows)

        A = self._pari_().mattranspose()
        B = A.matkerint()
        n = self._nrows
        M = sage.modules.free_module.FreeModule(ZZ, n)

        if B.ncols() == 0:
            return M.zero_submodule()

        # Now B is a basis for the LLL-reduced integer kernel as a
        # PARI object.  The basis vectors or B[0], ..., B[n-1],
        # where n is the dimension of the kernel.
        X = []
        for b in B:
            tmp = []
            for x in b:
                tmp.append(ZZ(x))
            X.append(M(tmp))

        if LLL:
            return M.span_of_basis(X)
        else:
            return M.span(X)

    def _adjoint(self):
        """
        Return the adjoint of this matrix.

        Assumes self is a square matrix (checked in adjoint).
        """
        return self.parent()(self._pari_().matadjoint().python())

    def _ntl_(self):
        r"""
        ntl.mat_ZZ representation of self.

        \note{NTL only knows dense matrices, so if you provide a
        sparse matrix NTL will allocate memory for every zero entry.}
        """
        return mat_ZZ(self._nrows,self._ncols, self.list())


    ####################################################################################
    # LLL
    ####################################################################################
    def lllgram(self):
        """
        LLL reduction of the lattice whose gram matrix is self.

        INPUT:
            M -- gram matrix of a definite quadratic form

        OUTPUT:
            U -- unimodular transformation matrix such that

                U.transpose() * M * U

            is LLL-reduced

        ALGORITHM:
            Use PARI

        EXAMPLES:
            sage: M = Matrix(ZZ, 2, 2, [5,3,3,2]) ; M
            [5 3]
            [3 2]
            sage: U = M.lllgram(); U
            [-1  1]
            [ 1 -2]
            sage: U.transpose() * M * U
            [1 0]
            [0 1]

        Semidefinite and indefinite forms raise a ValueError:

            sage: Matrix(ZZ,2,2,[2,6,6,3]).lllgram()
            Traceback (most recent call last):
            ...
            ValueError: not a definite matrix
            sage: Matrix(ZZ,2,2,[1,0,0,-1]).lllgram()
            Traceback (most recent call last):
            ...
            ValueError: not a definite matrix

        BUGS:
            should work for semidefinite forms (PARI is ok)
        """
        if self._nrows != self._ncols:
            raise ArithmeticError, "matrix must be square"

        n = self.nrows()
        # maybe should be /unimodular/ matrices ?
        P = self._pari_()
        try:
            U = P.lllgramint()
        except (RuntimeError, ArithmeticError), msg:
            raise ValueError, "not a definite matrix"
        MS = matrix_space.MatrixSpace(ZZ,n)
        U = MS(U.python())
        # Fix last column so that det = +1
        if U.det() == -1:
            for i in range(n):
                U[i,n-1] = - U[i,n-1]
        return U

    def prod_of_row_sums(self, cols):
        cdef Py_ssize_t c, row
        cdef mpz_t s, pr
        mpz_init(s)
        mpz_init(pr)

        mpz_set_si(pr, 1)
        for row from 0 <= row < self._nrows:
            tmp = []
            mpz_set_si(s, 0)
            for c in cols:
                if c<0 or c >= self._ncols:
                    raise IndexError, "matrix column index out of range"
                mpz_add(s, s, self._matrix[row][c])
            mpz_mul(pr, pr, s)
        cdef Integer z
        z = PY_NEW(Integer)
        mpz_set(z.value, pr)
        mpz_clear(s)
        mpz_clear(pr)
        return z

    def _linbox_sparse(self):
        cdef Py_ssize_t i, j
<<<<<<< HEAD
        v = ['%s %s M'%(self._nrows, self._ncols)]
=======
        v = ['%s %s +'%(self._nrows, self._ncols)]
>>>>>>> ee08f358
        for i from 0 <= i < self._nrows:
            for j from 0 <= j < self._ncols:
                if mpz_cmp_si(self._matrix[i][j], 0):
                    v.append('%s %s %s'%(i+1,j+1,self.get_unsafe(i,j)))
        v.append('0 0 0\n')
        return '\n'.join(v)

    def _linbox_dense(self):
        cdef Py_ssize_t i, j
        v = ['%s %s x'%(self._nrows, self._ncols)]
        for i from 0 <= i < self._nrows:
            for j from 0 <= j < self._ncols:
                v.append(str(self.get_unsafe(i,j)))
        return ' '.join(v)

    def rational_reconstruction(self, N):
        """
        Use rational reconstruction to lift self to a matrix over the
        rational numbers (if possible), where we view self as a matrix
        modulo N.
        """
        import misc
        return misc.matrix_integer_dense_rational_reconstruction(self, N)

    def randomize(self, density=1, x=None, y=None):
        """
        Randomize density proportion of the entries of this matrix,
        leaving the rest unchanged.

        The randomized entries of this matrix to be between x and y
        and have density 1.
        """
        self.check_mutability()
        self.clear_cache()

        cdef int _min, _max
        if y is None:
            if x is None:
                min = -2
                max = 3
            else:
                min = 0
                max = x
        else:
            min = x
            max = y

        density = float(density)

        cdef int min_is_zero
        min_is_nonzero = (min != 0)

        cdef Integer n_max, n_min, n_width
        n_max = Integer(max)
        n_min = Integer(min)
        n_width = n_max - n_min

        cdef Py_ssize_t i, j, k, nc, num_per_row
        global state

        _sig_on
        if density == 1:
            for i from 0 <= i < self._nrows*self._ncols:
                mpz_urandomm(self._entries[i], state, n_width.value)
                if min_is_nonzero:
                    mpz_add(self._entries[i], self._entries[i], n_min.value)
        else:
            nc = self._ncols
            num_per_row = int(density * nc)
            for i from 0 <= i < self._nrows:
                for j from 0 <= j < num_per_row:
                    k = random()%nc
                    mpz_urandomm(self._matrix[i][k], state, n_width.value)
                    if min_is_nonzero:
                        mpz_add(self._matrix[i][k], self._matrix[i][k], n_min.value)
        _sig_off

    #### Rank

    def rank(self):
        # Can very quickly detect full rank by working modulo p.
        r = self._rank_modp()
        if r == self._nrows or r == self._ncols:
            self.cache('rank', r)
            return r
        # Detecting full rank didn't work -- use Linbox's general algorithm.
        r = self._rank_linbox()
        self.cache('rank', r)
        return r

    def _rank_linbox(self):
        """
        Compute the rank of this matrix using Linbox.
        """
        self._init_linbox()
        cdef unsigned long r
        _sig_on
        r = linbox.rank()
        _sig_off
        return Integer(r)

    def _rank_modp(self, p=46337):
        A = self._mod_int_c(p)
        return A.rank()

    #### Determinante

    def determinant(self):
        """
        Return the determinant of this matrix.

        ALGORITHM: Uses linbox.

        EXAMPLES:

        """
        d = self.fetch('det')
        if not d is None:
            return d
        d = self._det_linbox()
        self.cache('det', d)
        return d

    def _det_linbox(self):
        """
        Compute the determinant of this matrix using Linbox.
        """
        self._init_linbox()
        _sig_on
        d = linbox.det()
        _sig_off
        return Integer(d)


###############################################################

###########################################
# Helper code for Echelon form algorithm.
###########################################
def _parimatrix_to_strlist(A):
    s = str(A)
    s = s.replace('Mat(','').replace(')','')
    s = s.replace(';',',').replace(' ','')
    s = s.replace(",", "','")
    s = s.replace("[", "['")
    s = s.replace("]", "']")
    return eval(s)

def _parimatrix_to_reversed_strlist(A):
    s = str(A)
    if s.find('Mat') != -1:
        return _parimatrix_to_strlist(A)
    s = s.replace('[','').replace(']','').replace(' ','')
    v = s.split(';')
    v.reverse()
    s = "['" + (','.join(v)) + "']"
    s = s.replace(",", "','")
    return eval(s)

def convert_parimatrix(z):
    n = z.ncols();
    r = []
    for i from 0 <= i < n:
        r.append(n-i)
    z = z.vecextract(r)
    z = z.mattranspose()
    n = z.ncols();
    r = []
    for i from 0 <= i < n:
        r.append(n-i)
    z = z.vecextract(r)
    return _parimatrix_to_strlist(z)



def _lift_crt(Matrix_integer_dense M, residues, moduli=None):

    cdef size_t n, i, j, k
    cdef Py_ssize_t nr, nc

    n = len(residues)
    nr = residues[0].nrows()
    nc = residues[0].ncols()

    if moduli is None:
        moduli = MultiModularBasis([m.base_ring().order() for m in residues])
    else:
        if len(residues) != len(moduli):
            raise IndexError, "Number of residues (%s) does not match number of moduli (%s)"%(len(residues), len(moduli))

    cdef MultiModularBasis mm
    mm = moduli

    for b in residues:
        if not PY_TYPE_CHECK(b, Matrix_modn_dense):
            raise TypeError, "Can only perform CRT on list of type Matrix_modn_dense."
    cdef PyObject** res
    res = FAST_SEQ_UNSAFE(residues)

    cdef mod_int **row_list
    row_list = <mod_int**>sage_malloc(sizeof(mod_int) * n)
    if row_list == NULL:
        raise MemoryError, "out of memory allocating multi-modular coefficent list"

    _sig_on
    for i from 0 <= i < nr:
        for k from 0 <= k < n:
            row_list[k] = (<Matrix_modn_dense>res[k])._matrix[i]
        mm.mpz_crt_vec(M._matrix[i], row_list, nc)
    _sig_off

    sage_free(row_list)
    return M

##########################################################
# Setup the c-library and GMP random number generators.
# seed it when module is loaded.
from random import randrange
cdef extern from "stdlib.h":
    long random()
    void srandom(unsigned int seed)
k = randrange(0,Integer(2)**(32))
srandom(k)

cdef gmp_randstate_t state
gmp_randinit_mt(state)
gmp_randseed_ui(state,k)

#######################################################

# Conclusions:
#  On OS X Intel, at least:
#    - if log_2(height) >= 0.70 * nrows, use classical

def tune_multiplication(k, nmin=10, nmax=200, bitmin=2,bitmax=64):
    from constructor import random_matrix
    from sage.rings.integer_ring import ZZ
    for n in range(nmin,nmax,10):
        for i in range(bitmin, bitmax, 4):
            A = random_matrix(ZZ, n, n, x = 2**i)
            B = random_matrix(ZZ, n, n, x = 2**i)
            t0 = cputime()
            for j in range(k//n + 1):
                C = A._multiply_classical(B)
            t0 = cputime(t0)
            t1 = cputime()
            for j in range(k//n+1):
                C = A._multiply_multi_modular(B)
            t1 = cputime(t1)
            print n, i, float(i)/float(n)
            if t0 < t1:
                print 'classical'
            else:
                print 'multimod'

<|MERGE_RESOLUTION|>--- conflicted
+++ resolved
@@ -71,11 +71,6 @@
 #import sage.misc.misc
 #USE_LINBOX_POLY = not sage.misc.misc.is_64bit()
 
-<<<<<<< HEAD
-# Off since it is still flakie on some platforms (e.g., 64-bit linux,
-# 32-bit debian linux, etc.)
-=======
->>>>>>> ee08f358
 USE_LINBOX_POLY = True
 
 cdef class Matrix_integer_dense(matrix_dense.Matrix_dense):   # dense or sparse
@@ -743,41 +738,6 @@
         return ans
 
 
-    cdef Vector _vector_times_matrix_c_impl(self, Vector v):
-        """
-        Returns the vector times matrix product.
-
-        INPUT:
-             v -- a free module element.
-
-        OUTPUT:
-            The the vector times matrix product v*A.
-
-        EXAMPLES:
-            sage: B = matrix(ZZ,2, [1,2,3,4])
-            sage: V = ZZ^2
-            sage: w = V([-1,5])
-            sage: w*B
-            (14, 18)
-        """
-        cdef Vector_integer_dense w, ans
-        cdef Py_ssize_t i, j
-        cdef mpz_t x
-
-        M = self._row_ambient_module()
-        w = <Vector_integer_dense> v
-        ans = M.zero_vector()
-
-        mpz_init(x)
-        for i from 0 <= i < self._ncols:
-            mpz_set_si(x, 0)
-            for j from 0 <= j < self._nrows:
-                mpz_addmul(x, w._entries[j], self._matrix[j][i])
-            mpz_set(ans._entries[i], x)
-        mpz_clear(x)
-        return ans
-
-
     ########################################################################
     # LEVEL 3 functionality (Optional)
     #    * cdef _sub_c_impl
@@ -963,13 +923,7 @@
         cdef mod_int *moduli
         cdef int i, n, k
 
-<<<<<<< HEAD
         h = left.height() * right.height() * left._ncols
-=======
-        h = left.height() * right.height()
-        t=cputime()
-        verbose('multiplying matrices of height %s and %s'%(left.height(),right.height()),t)
->>>>>>> ee08f358
         mm = MultiModularBasis(h)
         res = left._reduce(mm)
         res_right = right._reduce(mm)
@@ -1496,11 +1450,7 @@
 
     def _linbox_sparse(self):
         cdef Py_ssize_t i, j
-<<<<<<< HEAD
         v = ['%s %s M'%(self._nrows, self._ncols)]
-=======
-        v = ['%s %s +'%(self._nrows, self._ncols)]
->>>>>>> ee08f358
         for i from 0 <= i < self._nrows:
             for j from 0 <= j < self._ncols:
                 if mpz_cmp_si(self._matrix[i][j], 0):
