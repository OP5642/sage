# -*- coding: utf-8 -*-
"""
Dense matrices over the integer ring

AUTHORS:

- William Stein

- Robert Bradshaw

- Marc Masdeu (August 2014). Implemented using FLINT, see :trac:`16803`.

- Jeroen Demeyer (October 2014): lots of fixes, see :trac:`17090` and
  :trac:`17094`.

- Vincent Delecroix (February 2015): make it faster, see :trac:`17822`.

- Vincent Delecroix (May 2017): removed duplication of entries and
  cleaner linbox interface

EXAMPLES::

    sage: a = matrix(ZZ, 3,3, range(9)); a
    [0 1 2]
    [3 4 5]
    [6 7 8]
    sage: a.det()
    0
    sage: a[0,0] = 10; a.det()
    -30
    sage: a.charpoly()
    x^3 - 22*x^2 + 102*x + 30
    sage: b = -3*a
    sage: a == b
    False
    sage: b < a
    True

TESTS::

    sage: a = matrix(ZZ,2,range(4), sparse=False)
    sage: TestSuite(a).run()
    sage: Matrix(ZZ,0,0).inverse()
    []

"""

#*****************************************************************************
#       Copyright (C) 2006,2007 William Stein
#       Copyright (C) 2014 Marc Masdeu
#       Copyright (C) 2014 Jeroen Demeyer
#       Copyright (C) 2015,2016,2017 Vincent Delecroix
#
# This program is free software: you can redistribute it and/or modify
# it under the terms of the GNU General Public License as published by
# the Free Software Foundation, either version 2 of the License, or
# (at your option) any later version.
#                  http://www.gnu.org/licenses/
#*****************************************************************************

from __future__ import absolute_import, print_function

from libc.stdint cimport int64_t
from libc.string cimport strcpy, strlen

from sage.cpython.string cimport char_to_str, str_to_bytes
from sage.ext.stdsage cimport PY_NEW
from cysignals.signals cimport sig_check, sig_on, sig_str, sig_off
from cysignals.memory cimport sig_malloc, sig_free, check_allocarray

from sage.libs.gmp.mpz cimport *

from sage.modules.vector_integer_dense cimport Vector_integer_dense

from sage.misc.misc import verbose, get_verbose, cputime

from sage.arith.all import previous_prime
from sage.arith.long cimport integer_check_long_py
from sage.arith.power cimport generic_power
from sage.structure.element cimport Element
from sage.structure.proof.proof import get_flag as get_proof_flag
from sage.misc.randstate cimport randstate, current_randstate

from sage.matrix.matrix_rational_dense cimport Matrix_rational_dense
from .args cimport SparseEntry, MatrixArgs_init

#########################################################
# PARI C library
from cypari2.gen cimport Gen
from cypari2.stack cimport clear_stack, new_gen
from cypari2.paridecl cimport *
from sage.libs.pari.convert_gmp cimport INT_to_mpz
from sage.libs.pari.convert_flint cimport (_new_GEN_from_fmpz_mat_t,
           _new_GEN_from_fmpz_mat_t_rotate90, integer_matrix)
#########################################################

from sage.arith.multi_modular cimport MultiModularBasis

from sage.libs.flint.fmpz cimport *
from sage.libs.flint.fmpz_mat cimport *

from sage.rings.integer cimport Integer
from sage.rings.rational_field import QQ
from sage.rings.real_double import RDF
from sage.rings.integer_ring import ZZ, IntegerRing_class
from sage.rings.integer_ring cimport IntegerRing_class
from sage.rings.finite_rings.integer_mod_ring import IntegerModRing
from sage.rings.polynomial.polynomial_ring_constructor import PolynomialRing
from sage.rings.polynomial.polynomial_integer_dense_flint cimport Polynomial_integer_dense_flint
from sage.structure.element cimport ModuleElement, RingElement, Element, Vector
from sage.structure.element import is_Vector
from sage.structure.sequence import Sequence

from .matrix_modn_dense_float cimport Matrix_modn_dense_template
from .matrix_modn_dense_float cimport Matrix_modn_dense_float
from .matrix_modn_dense_double cimport Matrix_modn_dense_double

from .matrix_mod2_dense import Matrix_mod2_dense
from .matrix_mod2_dense cimport Matrix_mod2_dense


from .matrix2 import decomp_seq

from .matrix cimport Matrix

cimport sage.structure.element

import sage.matrix.matrix_space as matrix_space

################
# Used for modular HNF
from sage.rings.fast_arith cimport arith_int
cdef arith_int ai = arith_int()

######### linbox interface ##########
from sage.libs.linbox.linbox_flint_interface cimport *

########## iml -- integer matrix library ###########
from sage.libs.iml cimport *

fplll_fp_map = {None: None,
                'fp': 'double',
                'ld': 'long double',
                'xd': 'dpe',
                'rr': 'mpfr'}


cdef inline mpz_t * fmpz_mat_to_mpz_array(fmpz_mat_t m) except? NULL:
    cdef mpz_t * entries = <mpz_t *>check_allocarray(fmpz_mat_nrows(m), sizeof(mpz_t) * fmpz_mat_ncols(m))
    cdef size_t i, j
    cdef size_t k = 0
    sig_on()
    for i in range(fmpz_mat_nrows(m)):
        for j in range(fmpz_mat_ncols(m)):
            mpz_init(entries[k])
            fmpz_get_mpz(entries[k], fmpz_mat_entry(m, i, j))
            k += 1
    sig_off()
    return entries


cdef inline void mpz_array_clear(mpz_t * a, size_t length):
    cdef size_t i
    for i in range(length):
        mpz_clear(a[i])
    sig_free(a)

cdef class Matrix_integer_dense(Matrix_dense):
    r"""
    Matrix over the integers, implemented using FLINT.

    On a 32-bit machine, they can have at most `2^{32}-1` rows or
    columns.  On a 64-bit machine, matrices can have at most
    `2^{64}-1` rows or columns.

    EXAMPLES::

        sage: a = MatrixSpace(ZZ,3)(2); a
        [2 0 0]
        [0 2 0]
        [0 0 2]
        sage: a = matrix(ZZ,1,3, [1,2,-3]); a
        [ 1  2 -3]
        sage: a = MatrixSpace(ZZ,2,4)(2); a
        Traceback (most recent call last):
        ...
        TypeError: nonzero scalar matrix must be square

    TESTS:

    Test hashing::

        sage: a = Matrix(ZZ, 2, [1,2,3,4])
        sage: hash(a)
        Traceback (most recent call last):
        ...
        TypeError: mutable matrices are unhashable
        sage: a.set_immutable()
        sage: hash(a)
        1846857684291126914  # 64-bit
        1591707266           # 32-bit
    """
    def __cinit__(self):
        """
        Create and allocate memory for the matrix. Does not actually
        initialize any of the memory.

        EXAMPLES::

            sage: from sage.matrix.matrix_integer_dense import Matrix_integer_dense
            sage: a = Matrix_integer_dense.__new__(Matrix_integer_dense, Mat(ZZ,3), 0,0,0)
            sage: type(a)
            <type 'sage.matrix.matrix_integer_dense.Matrix_integer_dense'>

        TESTS::

            sage: Matrix(ZZ, sys.maxsize, sys.maxsize)
            Traceback (most recent call last):
            ...
            RuntimeError: FLINT exception
        """
        sig_str("FLINT exception")
        fmpz_mat_init(self._matrix, self._nrows, self._ncols)
        sig_off()

    def __dealloc__(self):
        """
        Frees all the memory allocated for this matrix.

        EXAMPLES::

            sage: a = Matrix(ZZ,2,[1,2,3,4])
            sage: del a
        """
        fmpz_mat_clear(self._matrix)

    def __init__(self, parent, entries=None, copy=None, bint coerce=True):
        r"""
        Initialize a dense matrix over the integers.

        INPUT:

        - ``parent`` -- a matrix space over ``ZZ``

        - ``entries`` -- see :func:`matrix`

        - ``copy`` -- ignored (for backwards compatibility)

        - ``coerce`` -- if False, assume without checking that the
          entries are of type :class:`Integer`.

        EXAMPLES:

        The __init__ function is called implicitly in each of the
        examples below to actually fill in the values of the matrix.

        We create a `2 \times 2` and a `1\times 4` matrix::

            sage: matrix(ZZ,2,2,range(4))
            [0 1]
            [2 3]
            sage: Matrix(ZZ,1,4,range(4))
            [0 1 2 3]

        If the number of columns isn't given, it is determined from the
        number of elements in the list.

        ::

            sage: matrix(ZZ,2,range(4))
            [0 1]
            [2 3]
            sage: matrix(ZZ,2,range(6))
            [0 1 2]
            [3 4 5]

        Another way to make a matrix is to create the space of matrices and
        coerce lists into it.

        ::

            sage: A = Mat(ZZ,2); A
            Full MatrixSpace of 2 by 2 dense matrices over Integer Ring
            sage: A(range(4))
            [0 1]
            [2 3]

        Actually it is only necessary that the input can be coerced to a
        list, so the following also works::

            sage: v = reversed(range(4))
            sage: A(v)
            [3 2]
            [1 0]

        Matrices can have many rows or columns (in fact, on a 64-bit
        machine they could have up to `2^64-1` rows or columns)::

            sage: v = matrix(ZZ,1,10^5, range(10^5))
            sage: v.parent()
            Full MatrixSpace of 1 by 100000 dense matrices over Integer Ring
        """
        ma = MatrixArgs_init(parent, entries)
        cdef Integer z
        for t in ma.iter(coerce, True):
            se = <SparseEntry>t
            z = <Integer>se.entry
            fmpz_set_mpz(fmpz_mat_entry(self._matrix, se.i, se.j), z.value)

    cdef set_unsafe(self, Py_ssize_t i, Py_ssize_t j, object x):
        """
        Set position i,j of this matrix to ``x``.

        The object ``x`` must be of type ``Integer``.

        INPUT:

        - ``i`` -- row

        - ``j`` -- column

        - ``x`` -- must be Integer! The value to set self[i,j] to.

        EXAMPLES::

            sage: a = matrix(ZZ,2,3, range(6)); a
            [0 1 2]
            [3 4 5]
            sage: a[0,0] = 10
            sage: a
            [10  1  2]
            [ 3  4  5]
        """
        self.set_unsafe_mpz(i, j, (<Integer>x).value)

    cdef void set_unsafe_mpz(self, Py_ssize_t i, Py_ssize_t j, const mpz_t value):
        """
        Set position i,j of this matrix to ``value``.

        INPUT:

        - ``i`` -- row

        - ``j`` -- column

        - ``value`` -- The value to set self[i,j] to. This will make a
          copy of ``value``.

        EXAMPLES::

            sage: a = matrix(ZZ,2,3, range(6)); a
            [0 1 2]
            [3 4 5]
            sage: a[0,0] = 10
            sage: a
            [10  1  2]
            [ 3  4  5]
        """
        fmpz_set_mpz(fmpz_mat_entry(self._matrix,i,j), value)

    cdef void set_unsafe_si(self, Py_ssize_t i, Py_ssize_t j, long value):
        """
        Set position i,j of this matrix to ``value``.
        """
        fmpz_set_si(fmpz_mat_entry(self._matrix,i,j), value)

    cdef void set_unsafe_double(self, Py_ssize_t i, Py_ssize_t j, double value):
        """
        Set position i,j of this matrix to ``value``.
        """
        fmpz_set_d(fmpz_mat_entry(self._matrix,i,j), value)

    cdef get_unsafe(self, Py_ssize_t i, Py_ssize_t j):
        """
        Returns (i, j) entry of self as a new Integer.

        .. warning::

           This is very unsafe; it assumes i and j are in the right
           range.

        EXAMPLES::

            sage: a = MatrixSpace(ZZ,3)(range(9)); a
            [0 1 2]
            [3 4 5]
            [6 7 8]
            sage: a[1,2]
            5
            sage: a[4,7]
            Traceback (most recent call last):
            ...
            IndexError: matrix index out of range
            sage: a[-1,0]
            6
        """
        cdef Integer z = Integer.__new__(Integer)
        self.get_unsafe_mpz(i, j, z.value)
        return z

    cdef inline void get_unsafe_mpz(self, Py_ssize_t i, Py_ssize_t j, mpz_t value):
        """
        Copy entry i,j of the matrix ``self`` to ``value``.

        .. warning::

           This is very unsafe; it assumes i and j are in the right
           range.

        EXAMPLES::

            sage: a = MatrixSpace(ZZ,3)(range(9)); a
            [0 1 2]
            [3 4 5]
            [6 7 8]
            sage: a[1,2]
            5
            sage: a[4,7]
            Traceback (most recent call last):
            ...
            IndexError: matrix index out of range
            sage: a[-1,0]
            6
        """
        fmpz_get_mpz(value,fmpz_mat_entry(self._matrix, i, j))

    cdef inline double get_unsafe_double(self, Py_ssize_t i, Py_ssize_t j):
        """
        Returns (j, i) entry of self as a new Integer.

        .. warning::

           This is very unsafe; it assumes i and j are in the right
           range.

        EXAMPLES::

            sage: a = MatrixSpace(ZZ,3)(range(9)); a
            [0 1 2]
            [3 4 5]
            [6 7 8]
            sage: a[1,2]
            5
            sage: a[4,7]
            Traceback (most recent call last):
            ...
            IndexError: matrix index out of range
            sage: a[-1,0]
            6
        """
        return fmpz_get_d(fmpz_mat_entry(self._matrix, i, j))

    def _pickle(self):
        """
        EXAMPLES::

            sage: a = matrix(ZZ,2,3,[1,193,15,-2,3,0])
            sage: a._pickle() == (b'1 61 f -2 3 0', 0)
            True

            sage: S = ModularSymbols(250,4,sign=1).cuspidal_submodule().new_subspace().decomposition() # long time
            sage: S == loads(dumps(S)) # long time
            True
        """
        return self._pickle_version0(), 0

    cdef _pickle_version0(self):
        """
        EXAMPLES::

            sage: matrix(ZZ,1,3,[1,193,15])._pickle() == (b'1 61 f', 0)   # indirect doctest
            True

        """
        return str_to_bytes(self._export_as_string(32), 'ascii')

    cpdef _export_as_string(self, int base=10):
        """
        Return space separated string of the entries in this matrix, in the
        given base. This is optimized for speed.

        INPUT:

        - base -- an integer <= 36; (default: 10)

        EXAMPLES::

            sage: m = matrix(ZZ,2,3,[1,2,-3,1,-2,-45])
            sage: m._export_as_string(10)
            '1 2 -3 1 -2 -45'
            sage: m._export_as_string(16)
            '1 2 -3 1 -2 -2d'
        """
        # TODO: *maybe* redo this to use mpz_import and mpz_export
        # from sec 5.14 of the GMP manual. ??
        cdef int i, j, len_so_far, m, n
        cdef char *a
        cdef char *s
        cdef char *t
        cdef char *tmp

        if self._nrows == 0 or self._ncols == 0:
            data = ''
        else:
            n = self._nrows*self._ncols*10
            s = <char*> sig_malloc(n * sizeof(char))
            t = s
            len_so_far = 0

            sig_on()
            for i from 0 <= i < self._nrows:
                for j from 0 <= j < self._ncols:
                    # mat_entry = fmpz_mat_entry(self._matrix,i,j)
                    m = fmpz_sizeinbase(fmpz_mat_entry(self._matrix,i,j), base)
                    if len_so_far + m + 2 >= n:
                        # copy to new string with double the size
                        n = 2*n + m + 1
                        tmp = <char*> sig_malloc(n * sizeof(char))
                        strcpy(tmp, s)
                        sig_free(s)
                        s = tmp
                        t = s + len_so_far
                    #endif
                    fmpz_get_str(t, base, fmpz_mat_entry(self._matrix,i,j))
                    m = strlen(t)
                    len_so_far = len_so_far + m + 1
                    t = t + m
                    t[0] = <char>32
                    t[1] = <char>0
                    t = t + 1
            sig_off()
            data = char_to_str(s)[:-1]
            sig_free(s)
        return data

    def _unpickle(self, data, int version):
        if version == 0:
            if isinstance(data, bytes):
                self._unpickle_version0(data)
            elif isinstance(data, list):
                self._unpickle_matrix_2x2_version0(data)
            else:
                raise RuntimeError("invalid pickle data")
        else:
            raise RuntimeError("unknown matrix version (=%s)"%version)

    cdef _unpickle_version0(self, data):
        cdef Py_ssize_t i, j, n, k
        data = data.split()
        n = self._nrows * self._ncols
        if len(data) != n:
            raise RuntimeError("invalid pickle data")
        k = 0
        for i from 0 <= i < self._nrows:
            for j from 0 <= j < self._ncols:
                s = data[k]
                k += 1
                if fmpz_set_str(fmpz_mat_entry(self._matrix, i, j), s, 32):
                    raise RuntimeError("invalid pickle data")

    def _unpickle_matrix_2x2_version0(self, data):
        if len(data) != 4 or self._nrows != 2 or self._ncols != 2:
            raise RuntimeError("invalid pickle data")
        self.set_unsafe(0, 0, data[0])
        self.set_unsafe(0, 1, data[1])
        self.set_unsafe(1, 0, data[2])
        self.set_unsafe(1, 1, data[3])

    ########################################################################
    # LEVEL 1 helpers:
    #   These function support the implementation of the level 1 functionality.
    ########################################################################
    cdef Matrix_integer_dense _new(self, Py_ssize_t nrows, Py_ssize_t ncols):
        """
        Return a new matrix over the integers from given parent
        All memory is allocated for this matrix, but its
        entries have not yet been filled in.
        """
        if nrows == self._nrows and ncols == self._ncols:
            P = self._parent
        else:
            P = matrix_space.MatrixSpace(ZZ, nrows, ncols, sparse=False)
        cdef Matrix_integer_dense ans = Matrix_integer_dense.__new__(Matrix_integer_dense, P, None, None, None)
        return ans

    ########################################################################
    # LEVEL 2 functionality
    # x * cdef _add_
    # x * cdef _sub_
    # x * cdef _mul_
    # x * cpdef _cmp_
    # x * __neg__
    # x * __invert__  -> SEE LEVEL 3 FUNCTIONALITIES
    # x * __copy__
    # x * _multiply_classical
    #   * _list -- list of underlying elements (need not be a copy)
    #   * _dict -- sparse dictionary of underlying elements (need not be a copy)
    ########################################################################

    def __copy__(self):
        r"""
        Returns a new copy of this matrix.

        EXAMPLES::

            sage: a = matrix(ZZ,1,3, [1,2,-3]); a
            [ 1  2 -3]
            sage: b = a.__copy__(); b
            [ 1  2 -3]
            sage: b is a
            False
            sage: b == a
            True

            sage: M = MatrixSpace(ZZ,2,3)
            sage: m = M([1,2,3,3,2,1])
            sage: mc = m.__copy__()
            sage: mc == m and mc is not m
            True
        """
        cdef Matrix_integer_dense A
        A = self._new(self._nrows,self._ncols)

        sig_on()
        fmpz_mat_set(A._matrix,self._matrix)
        sig_off()
        if self._subdivisions is not None:
            A.subdivide(*self.subdivisions())
        return A

    def __nonzero__(self):
        r"""
        Tests whether self is not the zero matrix.

        EXAMPLES::

            sage: a = MatrixSpace(ZZ, 2, 3)(range(6)); a
            [0 1 2]
            [3 4 5]
            sage: bool(a)
            True
            sage: bool(a - a)
            False

        ::

            sage: a = MatrixSpace(ZZ, 0, 3)()
            sage: bool(a)
            False
            sage: a = MatrixSpace(ZZ, 3, 0)()
            sage: bool(a)
            False
            sage: a = MatrixSpace(ZZ, 0, 0)()
            sage: bool(a)
            False
        """
        return not fmpz_mat_is_zero(self._matrix)

    def is_one(self):
        r"""
        Tests whether self is the identity matrix.

        EXAMPLES::

            sage: matrix(2, [1,0,0,1]).is_one()
            True
            sage: matrix(2, [1,1,0,1]).is_one()
            False
            sage: matrix(2, 3, [1,0,0,0,1,0]).is_one()
            False
        """
        return self.is_square() and fmpz_mat_is_one(self._matrix)



    def _multiply_linbox(self, Matrix_integer_dense right):
        """
        Multiply matrices over ZZ using linbox.

        .. warning::

           This is very slow right now, i.e., linbox is very slow.

        EXAMPLES::

            sage: A = matrix(ZZ, 2, 3, range(6))
            sage: A * A.transpose()
            [ 5 14]
            [14 50]
            sage: A._multiply_linbox(A.transpose())
            [ 5 14]
            [14 50]

        TESTS:

        This fixes a bug found in :trac:`17094`::

            sage: A = identity_matrix(ZZ, 3)
            sage: A._multiply_linbox(A)
            [1 0 0]
            [0 1 0]
            [0 0 1]
        """
        cdef Matrix_integer_dense ans
        cdef Matrix_integer_dense left = <Matrix_integer_dense> self

        ans = self._new(left._nrows, right._ncols)

        sig_on()
        linbox_fmpz_mat_mul(ans._matrix, left._matrix, right._matrix)
        sig_off()

        return ans

    def _multiply_classical(self, Matrix_integer_dense right):
        """
        EXAMPLES::

            sage: n = 3
            sage: a = MatrixSpace(ZZ,n,n)(range(n^2))
            sage: b = MatrixSpace(ZZ,n,n)(range(1, n^2 + 1))
            sage: a._multiply_classical(b)
            [ 18  21  24]
            [ 54  66  78]
            [ 90 111 132]

        TESTS::

            sage: for _ in range(100):
            ....:     nrows = randint(0, 10)
            ....:     nmid = randint(0, 10)
            ....:     ncols = randint(0, 10)
            ....:     m1 = random_matrix(ZZ, nrows, nmid)
            ....:     m2 = random_matrix(ZZ, nmid, ncols)
            ....:     ans_flint = m1 * m2
            ....:     ans_classical = m1._multiply_classical(m2)
            ....:     ans_linbox = m1._multiply_linbox(m2)
            ....:     if ans_flint != ans_classical:
            ....:         raise RuntimeError("ERROR\nm1=\n{}\nm2=\n{}\nans_flint=\n{}\nans_classical=\n{}".format(
            ....:                 m1.str(), m2.str(), ans_flint.str(), ans_classical.str()))
            ....:     if ans_flint != ans_linbox:
            ....:         raise RuntimeError("ERROR\nm1=\n{}\nm2=\n{}\nans_flint=\n{}\nans_linbox=\n{}".format(
            ....:                 m1.str(), m2.str(), ans_flint.str(), ans_linbox.str()))
        """
        if self._ncols != right._nrows:
            raise IndexError("Number of columns of self must equal number of rows of right.")

        cdef Py_ssize_t i, j, k, nr, nc, snc
        cdef object parent

        nr = self._nrows
        nc = right._ncols
        snc = self._ncols

        if self._nrows == right._nrows:
            # self acts on the space of right
            parent = right.parent()
        if self._ncols == right._ncols:
            # right acts on the space of self
            parent = self.parent()
        else:
            parent = self.matrix_space(nr, nc)

        cdef Matrix_integer_dense M, _right
        _right = right

        M = self._new(parent.nrows(),parent.ncols())

        cdef fmpz_t s
        fmpz_init(s)
        sig_on()
        for i from 0 <= i < nr:
            for j from 0 <= j < nc:
                fmpz_set_si(s,0)   # set s = 0
                for k from 0 <= k < snc:
                    fmpz_addmul(s, fmpz_mat_entry(self._matrix,i,k), fmpz_mat_entry(_right._matrix,k,j))
                fmpz_set(fmpz_mat_entry(M._matrix,i,j),s)
        sig_off()
        fmpz_clear(s)
        return M

    cdef sage.structure.element.Matrix _matrix_times_matrix_(self, sage.structure.element.Matrix right):
        cdef Matrix_integer_dense M

        if self._ncols != right._nrows:
            raise IndexError("Number of columns of self must equal number of rows of right.")

        M = self._new(self._nrows, right._ncols)

        sig_on()
        fmpz_mat_mul(M._matrix, self._matrix, (<Matrix_integer_dense>right)._matrix)
        sig_off()
        return M

    cpdef _lmul_(self, Element right):
        """
        EXAMPLES::

            sage: a = matrix(ZZ, 2, range(6))
            sage: 5 * a
            [ 0  5 10]
            [15 20 25]
        """
        cdef Integer x = Integer(right)
        cdef fmpz_t z
        cdef Matrix_integer_dense M = self._new(self._nrows, self._ncols)

        sig_on()
        fmpz_init_set_readonly(z, x.value)
        fmpz_mat_scalar_mul_fmpz(M._matrix, self._matrix, z)
        fmpz_clear_readonly(z)
        sig_off()
        return M

    cpdef _add_(self, right):
        """
        Add two dense matrices over ZZ.

        EXAMPLES::

            sage: a = MatrixSpace(ZZ,3)(range(9))
            sage: a+a
            [ 0  2  4]
            [ 6  8 10]
            [12 14 16]
            sage: b = MatrixSpace(ZZ,3)(range(9))
            sage: b.swap_rows(1,2)
            sage: a+b
            [ 0  2  4]
            [ 9 11 13]
            [ 9 11 13]
        """
        cdef Matrix_integer_dense M = self._new(self._nrows,self._ncols)

        sig_on()
        fmpz_mat_add(M._matrix,self._matrix,(<Matrix_integer_dense> right)._matrix)
        sig_off()
        return M

    cpdef _sub_(self, right):
        """
        Subtract two dense matrices over ZZ.

        EXAMPLES::

            sage: M = Mat(ZZ,3)
            sage: a = M(range(9)); b = M(reversed(range(9)))
            sage: a - b
            [-8 -6 -4]
            [-2  0  2]
            [ 4  6  8]
        """
        cdef Matrix_integer_dense M = self._new(self._nrows,self._ncols)

        sig_on()
        fmpz_mat_sub(M._matrix,self._matrix,(<Matrix_integer_dense> right)._matrix)
        sig_off()
        return M

    def __pow__(sself, n, dummy):
        r"""
        Return the ``n``-th power of this matrix.

        EXAMPLES::

            sage: M = MatrixSpace(ZZ,3)
            sage: m = M([1, 1, 1, 2, 1, 1, -3, -2, -1])
            sage: m ** 3
            [-3 -2 -1]
            [-3 -2  0]
            [ 2  1 -3]
            sage: m ** -2
            [ 2 -3 -1]
            [-4  4  1]
            [ 1  0  0]
            sage: M(range(9)) ** -1
            Traceback (most recent call last):
            ...
            ZeroDivisionError: Matrix is singular

        TESTS::

            sage: m ** 3 == m ** 3r == (~m) ** (-3) == (~m) ** (-3r)
            True

        The following exponents do not fit in an unsigned long and the
        multiplication method fall back to the generic power implementation in
        :mod:`sage.structure.element`::

            sage: m = M.identity_matrix()
            sage: m ** (2**256)
            [1 0 0]
            [0 1 0]
            [0 0 1]
            sage: m ** (2r**256r)
            [1 0 0]
            [0 1 0]
            [0 0 1]

        In this case, the second argument to ``__pow__`` is a matrix,
        which should raise the correct error::

            sage: M = Matrix(2, 2, range(4))
            sage: None^M
            Traceback (most recent call last):
            ...
            TypeError: Cannot convert NoneType to sage.matrix.matrix_integer_dense.Matrix_integer_dense
            sage: M^M
            Traceback (most recent call last):
            ...
            NotImplementedError: the given exponent is not supported
        """
        cdef Matrix_integer_dense self = <Matrix_integer_dense?>sself

        if dummy is not None:
            raise ValueError
        if self._nrows != self._ncols:
            raise ArithmeticError("self must be a square matrix")

        cdef unsigned long e
        cdef long e_sgn
        cdef int err

        if integer_check_long_py(n, &e_sgn, &err) and not err:
            if e_sgn < 0:
                return (~self) ** (-n)
            e = <unsigned long>e_sgn
        else:
            if not isinstance(n, Integer):
                try:
                    n = Integer(n)
                except TypeError:
                    from sage.symbolic.expression import Expression
                    if isinstance(n, Expression):
                        from sage.matrix.matrix2 import _matrix_power_symbolic
                        return _matrix_power_symbolic(self, n)
                    else:
                        raise NotImplementedError("the given exponent is not supported")
            if mpz_sgn((<Integer>n).value) < 0:
                return (~self) ** (-n)

            if mpz_fits_ulong_p((<Integer>n).value):
                e = mpz_get_ui((<Integer>n).value)
            else:
                # it is very likely that the following will never finish except
                # if self has only eigenvalues 0, 1 or -1.
                return generic_power(self, n)

        if e == 0:
            return self._parent.identity_matrix()
        if e == 1:
            return self

        cdef Matrix_integer_dense M = self._new(self._nrows, self._ncols)
        sig_on()
        fmpz_mat_pow(M._matrix, self._matrix, e)
        sig_off()
        return M

    def __neg__(self):
        r"""
        Return the negative of this matrix.

        TESTS::

            sage: a = matrix(ZZ,2,range(4))
            sage: a.__neg__()
            [ 0 -1]
            [-2 -3]
            sage: -a
            [ 0 -1]
            [-2 -3]
        """
        cdef Matrix_integer_dense M = self._new(self._nrows, self._ncols)
        sig_on()
        fmpz_mat_neg(M._matrix, self._matrix)
        sig_off()
        return M


    cpdef int _cmp_(self, right) except -2:
        r"""
        Compare ``self`` with ``right``, examining entries in
        lexicographic (row major) ordering.

        EXAMPLES::

            sage: Matrix(ZZ, [[0, 10], [20, 30]]) == (Matrix(ZZ, [[0, 10], [20, 30]]))
            True
            sage: Matrix(ZZ, [[0, 10], [20, 30]]) < (Matrix(ZZ, [[0, 15], [20, 30]]))
            True
            sage: Matrix(ZZ, [[5, 10], [20, 30]]) > (Matrix(ZZ, [[0, 15], [20, 30]]))
            True
            sage: Matrix(ZZ, [[5, 10], [20, 30]]) <= (Matrix(ZZ, [[0, 10], [25, 30]]))
            False
        """
        cdef Py_ssize_t i, j
        cdef int k

        sig_on()
        for i from 0 <= i < self._nrows:
            for j from 0 <= j < self._ncols:
                k = fmpz_cmp(fmpz_mat_entry(self._matrix,i,j),fmpz_mat_entry((<Matrix_integer_dense>right)._matrix,i,j))
                if k:
                    sig_off()
                    if k < 0:
                        return -1
                    else:
                        return 1
        sig_off()
        return 0

    # TODO: Implement better
    cdef _vector_times_matrix_(self, Vector v):
        """
        Returns the vector times matrix product.

        INPUT:


        -  ``v`` - a free module element.


        OUTPUT: The vector times matrix product v\*A.

        EXAMPLES::

            sage: B = matrix(ZZ,2, [1,2,3,4])
            sage: V = ZZ^2
            sage: w = V([-1,5])
            sage: w*B
            (14, 18)
        """
        cdef Vector_integer_dense w, ans
        cdef Py_ssize_t i, j
        cdef fmpz_t x
        cdef fmpz_t z

        M = self._row_ambient_module()
        w = <Vector_integer_dense> v
        ans = M.zero_vector()

        sig_on()
        fmpz_init(x)
        fmpz_init(z)
        for i from 0 <= i < self._ncols:
            fmpz_set_si(x, 0)
            for j from 0 <= j < self._nrows:
                fmpz_set_mpz(z,w._entries[j])
                fmpz_addmul(x, z, fmpz_mat_entry(self._matrix,j,i))
            fmpz_get_mpz(ans._entries[i], x)
        fmpz_clear(x)
        fmpz_clear(z)
        sig_off()
        return ans


    ########################################################################
    # LEVEL 3 functionality (Optional)
    #    * __deepcopy__
    #  x * __invert__
    #    * Matrix windows -- only if you need strassen for that base
    #    * Other functions (list them here):
    #    * Specialized echelon form
    ########################################################################

    def is_primitive(self):
        r"""
        Test whether the matrix is primitive.

        An integral matrix `A` is primitive if all its entries are non-negative
        and for some positive integer `n` the matrix `A^n` has all its
        entries positive.

        EXAMPLES::

            sage: m = matrix(3, [1,1,0,0,0,1,1,0,0])
            sage: m.is_primitive()
            True
            sage: m**4
            [3 2 1]
            [1 1 1]
            [2 1 1]

            sage: m = matrix(4, [[1,1,0,0],[0,0,1,0],[0,0,0,1],[1,0,0,0]])
            sage: m.is_primitive()
            True
            sage: m**6
            [4 3 2 1]
            [1 1 1 1]
            [2 1 1 1]
            [3 2 1 1]

            sage: m = matrix(4, [[0,1,0,1],[1,0,1,0],[0,1,0,1],[1,0,1,0]])
            sage: m.is_primitive()
            False

        Testing extremal matrices::

            sage: def matrix1(d):
            ....:     m = matrix(d)
            ....:     m[0,0] = 1
            ....:     for i in range(d-1):
            ....:         m[i,i+1] = m[i+1,i] = 1
            ....:     return m
            sage: all(matrix1(d).is_primitive() for d in range(2,20))
            True

            sage: def matrix2(d):
            ....:     m = matrix(d)
            ....:     for i in range(d-1):
            ....:         m[i,i+1] = 1
            ....:     m[d-1,0] = m[d-1,1] = 1
            ....:     return m
            sage: all(matrix2(d).is_primitive() for d in range(2,20))
            True

        Non-primitive families::

            sage: def matrix3(d):
            ....:     m = matrix(d)
            ....:     m[0,0] = 1
            ....:     for i in range(d-1):
            ....:         m[i,i+1] = 1
            ....:     return m
            sage: any(matrix3(d).is_primitive() for d in range(2,20))
            False

        TESTS::

            sage: matrix(1, 2, [1,3]).is_primitive()
            Traceback (most recent call last):
            ...
            ValueError: not a square matrix
        """
        # NOTE: ideally, all computations should be done with 0/1 matrices
        # with the bitwise operations + = OR and * = AND. Instead we do
        # computation over integers and reset positive entries to 1 to
        # avoid coefficient blowup.

        cdef long dim = fmpz_mat_nrows(self._matrix)
        if dim != fmpz_mat_ncols(self._matrix):
            raise ValueError("not a square matrix")

        cdef int s, diag, zero
        cdef size_t i,j, N
        cdef fmpz_mat_t m

        try:
            fmpz_mat_init(m, dim, dim)

            # 1. check that self._matrix is non-negative and set
            #    m as a 0/1 matrix
            zero = 0
            diag = 0
            for i in range(dim):
                for j in range(dim):
                    s = fmpz_sgn(fmpz_mat_entry(self._matrix, i, j))
                    if s == 0:
                        fmpz_zero(fmpz_mat_entry(m, i, j))
                        zero = 1
                    elif s == -1:
                        return False
                    elif s == 1:
                        fmpz_one(fmpz_mat_entry(m, i, j))
                        if i == j:
                            diag = 1
                    else:
                        raise RuntimeError

            # 2. is the matrix already positive?
            if not zero:
                return True

            # 3. try powers up to the given bounds
            #    2 * (dim - 1)  : if one diagonal entry is nonzero
            #    (dim - 1)^2 + 1: otherwise
            fmpz_mat_sqr(m, m)
            if diag:
                N = (dim - 1)
            else:
                N = ((dim - 1) * (dim - 1) + 1) >> 1

            while N:
                zero = False
                for i in range(dim):
                    for j in range(dim):
                        if fmpz_is_zero(fmpz_mat_entry(m, i, j)):
                            zero = True
                        else:
                            fmpz_one(fmpz_mat_entry(m, i, j))
                if zero:
                    fmpz_mat_sqr(m, m)
                    N >>= 1
                else:
                    return True

            for i in range(dim):
                for j in range(dim):
                    if fmpz_is_zero(fmpz_mat_entry(m, i, j)):
                        return False

            return True

        finally:
            fmpz_mat_clear(m)


    def _clear_denom(self):
        """
        INPUT:

        -  ``self`` - a matrix

        OUTPUT:  self, 1

        EXAMPLES::

            sage: a = matrix(ZZ,2,[1,2,3,4])
            sage: a._clear_denom()
            (
            [1 2]
            [3 4], 1
            )
        """
        return self, ZZ(1)

    def charpoly(self, var='x', algorithm=None):
        """
        .. NOTE::

            The characteristic polynomial is defined as `\det(xI-A)`.

        INPUT:


        -  ``var`` - a variable name

        -  ``algorithm`` - (optional) either 'generic', 'flint' or 'linbox'.
           Default is set to 'linbox'.

        EXAMPLES::

            sage: A = matrix(ZZ,6, range(36))
            sage: f = A.charpoly(); f
            x^6 - 105*x^5 - 630*x^4
            sage: f(A) == 0
            True
            sage: g = A.charpoly(algorithm='flint')
            sage: f == g
            True
            sage: n=20; A = Mat(ZZ,n)(range(n^2))
            sage: A.charpoly()
            x^20 - 3990*x^19 - 266000*x^18
            sage: A.minpoly()
            x^3 - 3990*x^2 - 266000*x

        On non square matrices, this method raises an ArithmeticError::

            sage: matrix(ZZ, 2, 1).charpoly()
            Traceback (most recent call last):
            ...
            ArithmeticError: only valid for square matrix

        TESTS:

        The cached polynomial should be independent of the ``var``
        argument (:trac:`12292`). We check (indirectly) that the
        second call uses the cached value by noting that its result is
        not cached::

            sage: M = MatrixSpace(ZZ, 2)
            sage: A = M(range(0, 2^2))
            sage: type(A)
            <type 'sage.matrix.matrix_integer_dense.Matrix_integer_dense'>
            sage: A.charpoly('x')
            x^2 - 3*x - 2
            sage: A.charpoly('y')
            y^2 - 3*y - 2
            sage: A._cache['charpoly_linbox']
            x^2 - 3*x - 2

        Test corner cases::

            sage: matrix([5]).charpoly('z', 'flint')
            z - 5
            sage: matrix([5]).charpoly('z', 'linbox')
            z - 5
            sage: matrix([5]).charpoly('z', 'generic')
            z - 5


            sage: matrix([]).charpoly('y', 'flint')
            1
            sage: matrix([]).charpoly('y', 'linbox')
            1
            sage: matrix([]).charpoly('y', 'generic')
            1

            sage: matrix([0]).charpoly('x', 'flint')
            x
            sage: matrix([0]).charpoly('x', 'linbox')
            x
            sage: matrix([0]).charpoly('x', 'generic')
            x

        Consistency on random inputs::

            sage: for _ in range(100):
            ....:     dim = randint(1, 20)
            ....:     m  = random_matrix(ZZ, dim)
            ....:     m._clear_cache(); ans_flint = m.charpoly(algorithm='flint')
            ....:     m._clear_cache(); ans_linbox = m.charpoly(algorithm='linbox')
            ....:     m._clear_cache(); ans_generic = m.charpoly(algorithm='generic')
            ....:     if ans_flint != ans_linbox or ans_flint != ans_generic:
            ....:         raise RuntimeError("ans_flint = {}, ans_linbox = {} and ans_generic = {} for\n{}".format(
            ....:                            ans_flint, ans_linbox, ans_generic, m.str()))
        """
        if self._nrows != self._ncols:
            raise ArithmeticError("only valid for square matrix")

        cdef Polynomial_integer_dense_flint g

        if algorithm is None:
            algorithm = 'linbox'

        cache_key = 'charpoly_%s' % algorithm
        g = self.fetch(cache_key)
        if g is not None:
            return g.change_variable_name(var)

        if algorithm == 'flint':
            g = (<Polynomial_integer_dense_flint> PolynomialRing(ZZ, names=var).gen())._new()
            sig_on()
            fmpz_mat_charpoly(g.__poly, self._matrix)
            sig_off()
        elif algorithm == 'linbox':
            g = (<Polynomial_integer_dense_flint> PolynomialRing(ZZ, names=var).gen())._new()
            sig_on()
            linbox_fmpz_mat_charpoly(g.__poly, self._matrix)
            sig_off()
        elif algorithm == 'generic':
            g = Matrix_dense.charpoly(self, var)
        else:
            raise ValueError("no algorithm '%s'"%algorithm)

        self.cache(cache_key, g)
        return g

    def minpoly(self, var='x', algorithm=None):
        """
        INPUT:


        -  ``var`` - a variable name

        -  ``algorithm`` - (optional) either 'linbox' (default) or 'generic'

        EXAMPLES::

            sage: A = matrix(ZZ, 6, range(36))
            sage: A.minpoly()
            x^3 - 105*x^2 - 630*x

            sage: A = Mat(ZZ, 6)([k^2 for k in range(36)])
            sage: A.minpoly(algorithm='linbox')
            x^4 - 2695*x^3 - 257964*x^2 + 1693440*x
            sage: A.minpoly(algorithm='generic')
            x^4 - 2695*x^3 - 257964*x^2 + 1693440*x

        On non square matrices, this method raises an ArithmeticError::

            sage: matrix(ZZ, 2, 1).minpoly()
            Traceback (most recent call last):
            ...
            ArithmeticError: only valid for square matrix

        TESTS:

        Corner cases::

            sage: matrix([5]).minpoly('z', 'linbox')
            z - 5
            sage: matrix([5]).minpoly('z', 'generic')
            z - 5

            sage: matrix([]).minpoly('y', 'linbox')
            1
            sage: matrix([]).minpoly('y', 'generic')
            1

            sage: matrix(ZZ, 2).minpoly('x', 'linbox')
            x
            sage: matrix(ZZ, 2).minpoly('x', 'generic')
            x

        Consistency on random inputs::

            sage: for _ in range(100):
            ....:     dim = randint(1, 20)
            ....:     m  = random_matrix(ZZ, dim)
            ....:     m._clear_cache(); ans_generic = m.minpoly(algorithm='generic')
            ....:     m._clear_cache(); ans_linbox = m.minpoly(algorithm='linbox')
            ....:     if ans_generic != ans_linbox:
            ....:         raise RuntimeError("ans_generic = {} and ans_linbox = {} for\n{}".format(
            ....:                            ans_generic, ans_linbox, m.str()))
        """
        if self._nrows != self._ncols:
            raise ArithmeticError("only valid for square matrix")

        cdef Polynomial_integer_dense_flint g

        if algorithm is None:
            algorithm = 'linbox'

        key = 'minpoly_%s'%(algorithm)
        g = self.fetch(key)
        if g is not None:
            return g.change_variable_name(var)

        if algorithm == 'linbox':
            g = (<Polynomial_integer_dense_flint> PolynomialRing(ZZ, names=var).gen())._new()
            sig_on()
            linbox_fmpz_mat_minpoly(g.__poly, self._matrix)
            sig_off()
        elif algorithm == 'generic':
            g = Matrix_dense.minpoly(self, var)
        else:
            raise ValueError("no algorithm '%s'"%algorithm)

        self.cache(key, g)
        return g

    def height(self):
        """
        Return the height of this matrix, i.e., the max absolute value of
        the entries of the matrix.

        OUTPUT: A nonnegative integer.

        EXAMPLES::

            sage: a = Mat(ZZ,3)(range(9))
            sage: a.height()
            8
            sage: a = Mat(ZZ,2,3)([-17,3,-389,15,-1,0]); a
            [ -17    3 -389]
            [  15   -1    0]
            sage: a.height()
            389
        """
        cdef Integer x = Integer.__new__(Integer)
        self.mpz_height(x.value)
        return x

    cdef int mpz_height(self, mpz_t height) except -1:
        """
        Used to compute the height of this matrix.

        INPUT:

        - ``height`` -- a GMP mpz_t which has been initialized

        OUTPUT: sets the value of height to the height of this matrix,
        i.e., the max absolute value of the entries of the matrix.
        """
        cdef fmpz_t x,h
        cdef Py_ssize_t i,j

        sig_on()
        fmpz_init(h)
        fmpz_init(x)
        for i from 0 <= i < self._nrows:
            for j from 0 <= j < self._ncols:
                fmpz_abs(x, fmpz_mat_entry(self._matrix,i,j))
                if fmpz_cmp(h, x) < 0:
                    fmpz_set(h, x)
        fmpz_get_mpz(height,h)
        fmpz_clear(h)
        fmpz_clear(x)
        sig_off()
        return 0   # no error occurred.

    def _multiply_multi_modular(self, Matrix_integer_dense right):
        """
        Multiply this matrix by ``left`` using a multi modular algorithm.

        EXAMPLES::

            sage: M = Matrix(ZZ, 2, 3, range(5,11))
            sage: N = Matrix(ZZ, 3, 2, range(15,21))
            sage: M._multiply_multi_modular(N)
            [310 328]
            [463 490]
            sage: M._multiply_multi_modular(-N)
            [-310 -328]
            [-463 -490]
        """
        cdef Integer h
        cdef Matrix_integer_dense left = <Matrix_integer_dense>self
        cdef mod_int *moduli
        cdef int i, n, k
        cdef object parent

        nr = left._nrows
        nc = right._ncols
        snc = left._ncols


        cdef Matrix_integer_dense result


        h = left.height() * right.height() * left.ncols()
        verbose('multiplying matrices of height %s and %s'%(left.height(),right.height()))
        mm = MultiModularBasis(h)
        res = left._reduce(mm)
        res_right = right._reduce(mm)
        k = len(mm)
        for i in range(k):  # yes, I could do this with zip, but to conserve memory...
            t = cputime()
            res[i] *= res_right[i]
            verbose('multiplied matrices modulo a prime (%s/%s)'%(i+1,k), t)
        result = left.new_matrix(nr,nc)
        _lift_crt(result, res, mm)  # changes result
        return result

    def _mod_int(self, modulus):
        """
        Reduce the integer matrix modulo a positive integer.

        EXAMPLES::

            sage: M = Matrix(ZZ, 2, [1,2,-2,3])
            sage: M._mod_int(2)
            [1 0]
            [0 1]
            sage: M._mod_int(1000000)
            [     1      2]
            [999998      3]
        """
        cdef mod_int c = modulus
        if int(c) != modulus:
            raise OverflowError
        else:
            return self._mod_int_c(modulus)

    cdef _mod_two(self):
        MS = matrix_space.MatrixSpace(IntegerModRing(2), self._nrows, self._ncols)
        return Matrix_mod2_dense(MS, self, True, True)

    cdef _mod_int_c(self, mod_int p):
        from .matrix_modn_dense_float import MAX_MODULUS as MAX_MODULUS_FLOAT
        from .matrix_modn_dense_double import MAX_MODULUS as MAX_MODULUS_DOUBLE

        cdef Py_ssize_t i, j
        cdef mpz_t* self_row

        cdef float* res_row_f
        cdef Matrix_modn_dense_float res_f

        cdef double* res_row_d
        cdef Matrix_modn_dense_double res_d

        if p == 2:
            return self._mod_two()
        elif p < MAX_MODULUS_FLOAT:
            res_f = Matrix_modn_dense_float.__new__(Matrix_modn_dense_float,
                                                    matrix_space.MatrixSpace(IntegerModRing(p), self._nrows, self._ncols, sparse=False), None, None, None)
            for i from 0 <= i < self._nrows:
                res_row_f = res_f._matrix[i]
                for j from 0 <= j < self._ncols:
                    res_row_f[j] = <float>fmpz_fdiv_ui(fmpz_mat_entry(self._matrix,i,j), p)
            return res_f

        elif p < MAX_MODULUS_DOUBLE:
            res_d = Matrix_modn_dense_double.__new__(Matrix_modn_dense_double,
                                                     matrix_space.MatrixSpace(IntegerModRing(p), self._nrows, self._ncols, sparse=False), None, None, None)
            for i from 0 <= i < self._nrows:
                res_row_d = res_d._matrix[i]
                for j from 0 <= j < self._ncols:
                    res_row_d[j] = <double>fmpz_fdiv_ui(fmpz_mat_entry(self._matrix,i,j), p)
            return res_d
        else:
            raise ValueError("p to big.")

    def _reduce(self, moduli):
        from .matrix_modn_dense_float import MAX_MODULUS as MAX_MODULUS_FLOAT
        from .matrix_modn_dense_double import MAX_MODULUS as MAX_MODULUS_DOUBLE

        if isinstance(moduli, (int, long, Integer)):
            return self._mod_int(moduli)
        elif isinstance(moduli, list):
            moduli = MultiModularBasis(moduli)

        cdef MultiModularBasis mm
        mm = moduli

        res = []
        for p in mm:
            if p < MAX_MODULUS_FLOAT:
                res.append( Matrix_modn_dense_float.__new__(Matrix_modn_dense_float,
                                                            matrix_space.MatrixSpace(IntegerModRing(p), self._nrows, self._ncols, sparse=False),
                                                            None, None, None) )
            elif p < MAX_MODULUS_DOUBLE:
                res.append( Matrix_modn_dense_double.__new__(Matrix_modn_dense_double,
                                                             matrix_space.MatrixSpace(IntegerModRing(p), self._nrows, self._ncols, sparse=False),
                                                             None, None, None) )
            else:
                raise ValueError("p=%d too big."%p)

        cdef size_t i, k, n
        cdef Py_ssize_t nr, nc
        cdef mpz_t tmp
        mpz_init(tmp)
        n = len(mm)
        nr = self._nrows
        nc = self._ncols

        cdef mod_int *entry_list
        entry_list = <mod_int*>sig_malloc(sizeof(mod_int) * n)
        if entry_list == NULL:
            raise MemoryError("out of memory allocating multi-modular coefficient list")

        sig_on()
        for i from 0 <= i < nr:
            for j from 0 <= j < nc:
                self.get_unsafe_mpz(i,j,tmp)
                mm.mpz_reduce(tmp, entry_list)
                for k from 0 <= k < n:
                    if isinstance(res[k], Matrix_modn_dense_float):
                        (<Matrix_modn_dense_float>res[k])._matrix[i][j] = (<float>entry_list[k])%(<Matrix_modn_dense_float>res[k]).p
                    else:
                        (<Matrix_modn_dense_double>res[k])._matrix[i][j] = (<double>entry_list[k])%(<Matrix_modn_dense_double>res[k]).p
        sig_off()
        mpz_clear(tmp)
        sig_free(entry_list)
        return res

    cpdef _echelon_in_place(self, str algorithm):
        cdef Matrix_integer_dense E
        E = self.echelon_form()
        sig_on()
        fmpz_mat_set(self._matrix,E._matrix)
        sig_off()
        self.clear_cache()

    def _echelon_strassen(self):
        raise NotImplementedError

    def _magma_init_(self, magma):
        """
        EXAMPLES::

            sage: m = matrix(ZZ,2,3,[1,2,-3,1,-2,-45])
            sage: m._magma_init_(magma)
            'Matrix(IntegerRing(),2,3,StringToIntegerSequence("1 2 -3 1 -2 -45"))'
            sage: magma(m)                                               # optional - magma
            [  1   2  -3]
            [  1  -2 -45]
        """
        w = self._export_as_string(base=10)
        return 'Matrix(IntegerRing(),%s,%s,StringToIntegerSequence("%s"))'%(
            self.nrows(), self.ncols(), w)

    def symplectic_form(self):
        r"""
            Find a symplectic basis for self if self is an anti-symmetric,
            alternating matrix.

            Returns a pair (F, C) such that the rows of C form a symplectic
            basis for self and F = C \* self \* C.transpose().

            Raises a ValueError if self is not anti-symmetric, or self is not
            alternating.

            Anti-symmetric means that `M = -M^t`. Alternating means
            that the diagonal of `M` is identically zero.

            A symplectic basis is a basis of the form
            `e_1, \ldots, e_j, f_1, \ldots f_j, z_1, \dots, z_k`
            such that

            -  `z_i M v^t` = 0 for all vectors `v`

            -  `e_i M {e_j}^t = 0` for all `i, j`

            -  `f_i M {f_j}^t = 0` for all `i, j`

            -  `e_i M {f_i}^t = 1` for all `i`

            -  `e_i M {f_j}^t = 0` for all `i` not equal
                `j`.

            The ordering for the factors `d_{i} | d_{i+1}` and for
            the placement of zeroes was chosen to agree with the output of
            :meth:`smith_form`.

            See the example for a pictorial description of such a basis.

            EXAMPLES::

                sage: E = matrix(ZZ, 5, 5, [0, 14, 0, -8, -2, -14, 0, -3, -11, 4, 0, 3, 0, 0, 0, 8, 11, 0, 0, 8, 2, -4, 0, -8, 0]); E
                [  0  14   0  -8  -2]
                [-14   0  -3 -11   4]
                [  0   3   0   0   0]
                [  8  11   0   0   8]
                [  2  -4   0  -8   0]
                sage: F, C = E.symplectic_form()
                sage: F
                [ 0  0  1  0  0]
                [ 0  0  0  2  0]
                [-1  0  0  0  0]
                [ 0 -2  0  0  0]
                [ 0  0  0  0  0]
                sage: F == C * E * C.transpose()
                True
                sage: E.smith_form()[0]
                [1 0 0 0 0]
                [0 1 0 0 0]
                [0 0 2 0 0]
                [0 0 0 2 0]
                [0 0 0 0 0]
            """
        import sage.matrix.symplectic_basis
        return sage.matrix.symplectic_basis.symplectic_basis_over_ZZ(self)

    hermite_form = echelon_form

    def echelon_form(self, algorithm="default", proof=None, include_zero_rows=True,
                     transformation=False, D=None):
        r"""
        Return the echelon form of this matrix over the integers, also known
        as the hermite normal form (HNF).

        INPUT:

        - ``algorithm`` -- String. The algorithm to use. Valid options are:

          - ``'default'`` -- Let Sage pick an algorithm (default).
            Up to 75 rows or columns with no transformation matrix,
            use pari with flag 0; otherwise, use flint.

          - ``'flint'`` - use flint

          - ``'ntl'`` - use NTL (only works for square matrices of
            full rank!)

          - ``'padic'`` - an asymptotically fast p-adic modular
            algorithm, If your matrix has large coefficients and is
            small, you may also want to try this.

          - ``'pari'`` - use PARI with flag 1

          - ``'pari0'`` - use PARI with flag 0

          - ``'pari1'`` - use PARI with flag 1

          - ``'pari4'`` - use PARI with flag 4 (use heuristic LLL)

        -  ``proof`` - (default: True); if proof=False certain
           determinants are computed using a randomized hybrid p-adic
           multimodular strategy until it stabilizes twice (instead of up to
           the Hadamard bound). It is *incredibly* unlikely that one would
           ever get an incorrect result with proof=False.

        -  ``include_zero_rows`` - (default: True) if False,
           don't include zero rows

        -  ``transformation`` - if given, also compute
           transformation matrix; only valid for flint and padic algorithm

        -  ``D`` - (default: None) if given and the algorithm
           is 'ntl', then D must be a multiple of the determinant and this
           function will use that fact.

        OUTPUT:

        The Hermite normal form (=echelon form over `\ZZ`) of self as
        an immutable matrix.

        EXAMPLES::

            sage: A = MatrixSpace(ZZ,2)([1,2,3,4])
            sage: A.echelon_form()
            [1 0]
            [0 2]
            sage: A = MatrixSpace(ZZ,5)(range(25))
            sage: A.echelon_form()
            [  5   0  -5 -10 -15]
            [  0   1   2   3   4]
            [  0   0   0   0   0]
            [  0   0   0   0   0]
            [  0   0   0   0   0]

        Getting a transformation matrix in the nonsquare case::

            sage: A = matrix(ZZ,5,3,[1..15])
            sage: H, U = A.hermite_form(transformation=True, include_zero_rows=False)
            sage: H
            [1 2 3]
            [0 3 6]
            sage: U
            [  0   0   0   4  -3]
            [  0   0   0  13 -10]
            sage: U*A == H
            True

        TESTS:

        Make sure the zero matrices are handled correctly::

            sage: m = matrix(ZZ,3,3,[0]*9)
            sage: m.echelon_form()
            [0 0 0]
            [0 0 0]
            [0 0 0]
            sage: m = matrix(ZZ,3,1,[0]*3)
            sage: m.echelon_form()
            [0]
            [0]
            [0]
            sage: m = matrix(ZZ,1,3,[0]*3)
            sage: m.echelon_form()
            [0 0 0]

        The ultimate border case!

        ::

            sage: m = matrix(ZZ,0,0,[])
            sage: m.echelon_form()
            []

        .. NOTE::

           If 'ntl' is chosen for a non square matrix this function
           raises a ValueError.

        Special cases: 0 or 1 rows::

            sage: a = matrix(ZZ, 1,2,[0,-1])
            sage: a.hermite_form()
            [0 1]
            sage: a.pivots()
            (1,)
            sage: a = matrix(ZZ, 1,2,[0,0])
            sage: a.hermite_form()
            [0 0]
            sage: a.pivots()
            ()
            sage: a = matrix(ZZ,1,3); a
            [0 0 0]
            sage: a.echelon_form(include_zero_rows=False)
            []
            sage: a.echelon_form(include_zero_rows=True)
            [0 0 0]

        Illustrate using various algorithms.::

            sage: matrix(ZZ,3,[1..9]).hermite_form(algorithm='pari')
            [1 2 3]
            [0 3 6]
            [0 0 0]
            sage: matrix(ZZ,3,[1..9]).hermite_form(algorithm='pari0')
            [1 2 3]
            [0 3 6]
            [0 0 0]
            sage: matrix(ZZ,3,[1..9]).hermite_form(algorithm='pari4')
            [1 2 3]
            [0 3 6]
            [0 0 0]
            sage: matrix(ZZ,3,[1..9]).hermite_form(algorithm='padic')
            [1 2 3]
            [0 3 6]
            [0 0 0]
            sage: matrix(ZZ,3,[1..9]).hermite_form(algorithm='default')
            [1 2 3]
            [0 3 6]
            [0 0 0]

        The 'ntl' algorithm doesn't work on matrices that do not have full rank.::

            sage: matrix(ZZ,3,[1..9]).hermite_form(algorithm='ntl')
            Traceback (most recent call last):
            ...
            ValueError: ntl only computes HNF for square matrices of full rank.
            sage: matrix(ZZ,3,[0] +[2..9]).hermite_form(algorithm='ntl')
            [1 0 0]
            [0 1 0]
            [0 0 3]

        TESTS:

        This example illustrated :trac:`2398`::

            sage: a = matrix([(0, 0, 3), (0, -2, 2), (0, 1, 2), (0, -2, 5)])
            sage: a.hermite_form()
            [0 1 2]
            [0 0 3]
            [0 0 0]
            [0 0 0]

        Check that :trac:`12280` is fixed::

            sage: m = matrix([(-2, 1, 9, 2, -8, 1, -3, -1, -4, -1),
            ....:             (5, -2, 0, 1, 0, 4, -1, 1, -2, 0),
            ....:             (-11, 3, 1, 0, -3, -2, -1, -11, 2, -2),
            ....:             (-1, 1, -1, -2, 1, -1, -1, -1, -1, 7),
            ....:             (-2, -1, -1, 1, 1, -2, 1, 0, 2, -4)]).stack(
            ....:             200 * identity_matrix(ZZ, 10))
            sage: matrix(ZZ,m).hermite_form(algorithm='pari', include_zero_rows=False)
            [  1   0   2   0  13   5   1 166  72  69]
            [  0   1   1   0  20   4  15 195  65 190]
            [  0   0   4   0  24   5  23  22  51 123]
            [  0   0   0   1  23   7  20 105  60 151]
            [  0   0   0   0  40   4   0  80  36  68]
            [  0   0   0   0   0  10   0 100 190 170]
            [  0   0   0   0   0   0  25   0 100 150]
            [  0   0   0   0   0   0   0 200   0   0]
            [  0   0   0   0   0   0   0   0 200   0]
            [  0   0   0   0   0   0   0   0   0 200]
            sage: matrix(ZZ,m).hermite_form(algorithm='padic', include_zero_rows=False)
            [  1   0   2   0  13   5   1 166  72  69]
            [  0   1   1   0  20   4  15 195  65 190]
            [  0   0   4   0  24   5  23  22  51 123]
            [  0   0   0   1  23   7  20 105  60 151]
            [  0   0   0   0  40   4   0  80  36  68]
            [  0   0   0   0   0  10   0 100 190 170]
            [  0   0   0   0   0   0  25   0 100 150]
            [  0   0   0   0   0   0   0 200   0   0]
            [  0   0   0   0   0   0   0   0 200   0]
            [  0   0   0   0   0   0   0   0   0 200]

        Check that the output is correct in corner cases, see :trac:`18613`::

            sage: m = matrix(2, 0)
            sage: m.parent()
            Full MatrixSpace of 2 by 0 dense matrices over Integer Ring
            sage: H, U = m.echelon_form(transformation=True)
            sage: H.parent()
            Full MatrixSpace of 2 by 0 dense matrices over Integer Ring
            sage: H.is_immutable()
            True
            sage: U
            [1 0]
            [0 1]
            sage: H == U * m
            True
            sage: H, U = m.echelon_form(transformation=True,
            ....:                       include_zero_rows=False)
            sage: H.parent()
            Full MatrixSpace of 0 by 0 dense matrices over Integer Ring
            sage: U.parent()
            Full MatrixSpace of 0 by 2 dense matrices over Integer Ring
            sage: H == U * m
            True
            sage: m = random_matrix(ZZ, 100, 100, x=-1000, y=1000, density=.1)
            sage: m.parent()
            Full MatrixSpace of 100 by 100 dense matrices over Integer Ring
            sage: H, U = m.hermite_form(algorithm="flint", transformation=True)
            sage: H == U*m
            True
        """
        key = 'hnf-%s-%s'%(include_zero_rows,transformation)
        ans = self.fetch(key)
        if ans is not None: return ans

        cdef Matrix_integer_dense H_m,w,U
        cdef Py_ssize_t nr, nc, n, i, j
        nr = self._nrows
        nc = self._ncols
        n = nr if nr >= nc else nc
        if algorithm == 'default':
            if transformation: algorithm = 'flint'
            else:
                if n < 75: algorithm = 'pari0'
                else: algorithm = 'flint'
        proof = get_proof_flag(proof, "linear_algebra")
        pivots = None

        if nr == 0 or nc == 0:
            pivots = ()
            if include_zero_rows:
                H_m = self.new_matrix()
                U = self.matrix_space(nr, nr).one()
            else:
                H_m = self.new_matrix(0, nc)
                U = self.new_matrix(0, nr)
        elif algorithm == "flint":
            H_m = self._new(nr, nc)

            if transformation:
                U = self._new(nr, nr)
                sig_on()
                fmpz_mat_hnf_transform(H_m._matrix, U._matrix, self._matrix)
                sig_off()
            else:
                sig_on()
                fmpz_mat_hnf(H_m._matrix, self._matrix)
                sig_off()
            if not include_zero_rows:
                r = H_m.rank()
                H_m = H_m[:r]
                if transformation:
                    U = U[:r]
        elif algorithm == "padic":
            from . import matrix_integer_dense_hnf
            if transformation:
                H_m, U = matrix_integer_dense_hnf.hnf_with_transformation(self, proof=proof)
                if not include_zero_rows:
                    r = H_m.rank()
                    H_m = H_m[:r]
                    U = U[:r]
            else:
                H_m, pivots = matrix_integer_dense_hnf.hnf(self,
                                   include_zero_rows=include_zero_rows, proof=proof)
        elif transformation:
            raise ValueError("transformation matrix only available with p-adic algorithm")
        elif algorithm in ["pari", "pari0", "pari1", "pari4"]:
            flag = int(algorithm[-1]) if algorithm != "pari" else 1
            H_m = self._hnf_pari(flag, include_zero_rows=include_zero_rows)
        elif algorithm == 'ntl':
            if nr != nc:
                raise ValueError("ntl only computes HNF for square matrices of full rank.")

            import sage.libs.ntl.ntl_mat_ZZ
            v =  sage.libs.ntl.ntl_mat_ZZ.ntl_mat_ZZ(self._nrows,self._ncols)
            for i from 0 <= i < self._nrows:
                for j from 0 <= j < self._ncols:
                    v[i,j] = self.get_unsafe(nr-i-1,nc-j-1)

            try:
                w1 = v.HNF(D=D)
            except RuntimeError: # HNF may fail if a nxm matrix has rank < m
                raise ValueError("ntl only computes HNF for square matrices of full rank.")

            if include_zero_rows:
                H_m = self.new_matrix()
            else:
                H_m = self.new_matrix(nrows=w1.nrows())

            nr = w1.nrows()
            nc = w1.ncols()

            for i from 0 <= i < w1.nrows():
                for j from 0 <= j < w1.ncols():
                    H_m[i,j] = w1[nr-i-1,nc-j-1]

        else:
            raise ValueError("algorithm %r not understood" % algorithm)

        H_m.set_immutable()
        if pivots is None:
            from .matrix_integer_dense_hnf import pivots_of_hnf_matrix
            pivots = pivots_of_hnf_matrix(H_m)
        pivots = tuple(pivots)
        rank = len(pivots)
        H_m.cache('pivots', pivots)
        self.cache('pivots', pivots)
        H_m.cache('rank', rank)
        self.cache('rank',rank)
        H_m.cache('in_echelon_form', True)

        if transformation:
            U.set_immutable()
            ans = H_m, U
        else:
            ans = H_m
        self.cache(key, ans)
        return ans

    def saturation(self, p=0, proof=None, max_dets=5):
        r"""
        Return a saturation matrix of self, which is a matrix whose rows
        span the saturation of the row span of self. This is not unique.

        The saturation of a `\ZZ` module `M`
        embedded in `\ZZ^n` is a module `S` that
        contains `M` with finite index such that
        `\ZZ^n/S` is torsion free. This function takes the
        row span `M` of self, and finds another matrix of full rank
        with row span the saturation of `M`.

        INPUT:

        -  ``p`` - (default: 0); if nonzero given, saturate
           only at the prime `p`, i.e., return a matrix whose row span
           is a `\ZZ`-module `S` that contains self and
           such that the index of `S` in its saturation is coprime to
           `p`. If `p` is None, return full saturation of
           self.

        -  ``proof`` - (default: use proof.linear_algebra());
           if False, the determinant calculations are done with proof=False.

        -  ``max_dets`` - (default: 5); technical parameter -
           max number of determinant to compute when bounding prime divisor of
           self in its saturation.


        OUTPUT:


        -  ``matrix`` - a matrix over ZZ


        .. NOTE::

           The result is *not* cached.

        ALGORITHM: 1. Replace input by a matrix of full rank got from a
        subset of the rows. 2. Divide out any common factors from rows. 3.
        Check max_dets random dets of submatrices to see if their GCD
        (with p) is 1 - if so matrix is saturated and we're done. 4.
        Finally, use that if A is a matrix of full rank, then
        `hnf(transpose(A))^{-1}*A` is a saturation of A.

        EXAMPLES::

            sage: A = matrix(ZZ, 3, 5, [-51, -1509, -71, -109, -593, -19, -341, 4, 86, 98, 0, -246, -11, 65, 217])
            sage: A.echelon_form()
            [      1       5    2262   20364   56576]
            [      0       6   35653  320873  891313]
            [      0       0   42993  386937 1074825]
            sage: S = A.saturation(); S
            [  -51 -1509   -71  -109  -593]
            [  -19  -341     4    86    98]
            [   35   994    43    51   347]

        Notice that the saturation spans a different module than A.

        ::

            sage: S.echelon_form()
            [ 1  2  0  8 32]
            [ 0  3  0 -2 -6]
            [ 0  0  1  9 25]
            sage: V = A.row_space(); W = S.row_space()
            sage: V.is_submodule(W)
            True
            sage: V.index_in(W)
            85986
            sage: V.index_in_saturation()
            85986

        We illustrate each option::

            sage: S = A.saturation(p=2)
            sage: S = A.saturation(proof=False)
            sage: S = A.saturation(max_dets=2)
        """
        proof = get_proof_flag(proof, "linear_algebra")
        from .matrix_integer_dense_saturation import saturation
        return saturation(self, p=p, proof=proof, max_dets=max_dets)

    def index_in_saturation(self, proof=None):
        """
        Return the index of self in its saturation.

        INPUT:


        -  ``proof`` - (default: use proof.linear_algebra());
           if False, the determinant calculations are done with proof=False.


        OUTPUT:


        -  ``positive integer`` - the index of the row span of
           this matrix in its saturation


        ALGORITHM: Use Hermite normal form twice to find an invertible
        matrix whose inverse transforms a matrix with the same row span as
        self to its saturation, then compute the determinant of that
        matrix.

        EXAMPLES::

            sage: A = matrix(ZZ, 2,3, [1..6]); A
            [1 2 3]
            [4 5 6]
            sage: A.index_in_saturation()
            3
            sage: A.saturation()
            [1 2 3]
            [1 1 1]
        """
        proof = get_proof_flag(proof, "linear_algebra")
        from .matrix_integer_dense_saturation import index_in_saturation
        return index_in_saturation(self, proof=proof)

    def pivots(self):
        """
        Return the pivot column positions of this matrix.

        OUTPUT: a tuple of Python integers: the position of the
        first nonzero entry in each row of the echelon form.

        EXAMPLES::

            sage: n = 3; A = matrix(ZZ,n,range(n^2)); A
            [0 1 2]
            [3 4 5]
            [6 7 8]
            sage: A.pivots()
            (0, 1)
            sage: A.echelon_form()
            [ 3  0 -3]
            [ 0  1  2]
            [ 0  0  0]
        """
        p = self.fetch('pivots')
        if not p is None: return tuple(p)

        cdef Matrix_integer_dense E
        E = self.echelon_form()

        # Now we determine the pivots from the matrix E as quickly as we can.
        # For each row, we find the first nonzero position in that row -- it is the pivot.
        cdef Py_ssize_t i, j, k
        p = []
        k = 0
        for i from 0 <= i < E._nrows:
            for j from k <= j < E._ncols:
                if fmpz_cmp_si(fmpz_mat_entry(E._matrix,i,j), 0) != 0:  # nonzero position
                    p.append(j)
                    k = j+1  # so start at next position next time
                    break
        p = tuple(p)
        self.cache('pivots', p)
        return p

    #### Elementary divisors

    def elementary_divisors(self, algorithm='pari'):
        """
        Return the elementary divisors of self, in order.

        .. warning::

           This is MUCH faster than the :meth:`smith_form` function.

        The elementary divisors are the invariants of the finite abelian
        group that is the cokernel of *left* multiplication of this matrix.
        They are ordered in reverse by divisibility.

        INPUT:


        -  ``self`` - matrix

        -  ``algorithm`` - (default: 'pari')

           - ``'pari'``: works robustly, but is slower.

           - ``'linbox'`` - use linbox (currently off, broken)


        OUTPUT: list of integers


        .. NOTE::

           These are the invariants of the cokernel of *left* multiplication::

               sage: M = Matrix([[3,0,1],[0,1,0]])
               sage: M
               [3 0 1]
               [0 1 0]
               sage: M.elementary_divisors()
               [1, 1]
               sage: M.transpose().elementary_divisors()
               [1, 1, 0]

        EXAMPLES::

            sage: matrix(3, range(9)).elementary_divisors()
            [1, 3, 0]
            sage: matrix(3, range(9)).elementary_divisors(algorithm='pari')
            [1, 3, 0]
            sage: C = MatrixSpace(ZZ,4)([3,4,5,6,7,3,8,10,14,5,6,7,2,2,10,9])
            sage: C.elementary_divisors()
            [1, 1, 1, 687]

        ::

            sage: M = matrix(ZZ, 3, [1,5,7, 3,6,9, 0,1,2])
            sage: M.elementary_divisors()
            [1, 1, 6]

        This returns a copy, which is safe to change::

            sage: edivs = M.elementary_divisors()
            sage: edivs.pop()
            6
            sage: M.elementary_divisors()
            [1, 1, 6]

        .. SEEALSO::

           :meth:`smith_form`
        """
        d = self.fetch('elementary_divisors')
        if d is not None:
            return d[:]
        if self._nrows == 0 or self._ncols == 0:
            d = []
        elif algorithm == 'linbox':
            raise ValueError("linbox too broken -- currently Linbox SNF is disabled.")
        elif algorithm == 'pari':
            d = self.__pari__().matsnf(0).sage()
            i = d.count(0)
            d.sort()
            if i > 0:
                d = d[i:] + [d[0]]*i
        else:
            raise ValueError("algorithm (='%s') unknown"%algorithm)

        self.cache('elementary_divisors', d)
        return d[:]

    def smith_form(self, transformation=True, integral=None):
        r"""
        Return the smith normal form of this matrix, that is the diagonal
        matrix `S` with diagonal entries the ordered elementary divisors of
        this matrix.

        INPUT:

        - ``transformation`` -- a boolean (default: ``True``); whether to
          return the transformation matrices `U` and `V` such that `S=U\cdot
          self\cdot V`.

        - ``integral`` -- a subring of the base ring or ``True`` (default:
          ``None``); ignored for matrices with integer entries.

        .. NOTE::

           The :meth:`elementary_divisors` function, which returns the diagonal
           entries of `S`, is VASTLY faster than this function.

        The elementary divisors are the invariants of the finite abelian
        group that is the cokernel of this matrix. They are ordered in
        reverse by divisibility.

        EXAMPLES::

            sage: A = MatrixSpace(IntegerRing(), 3)(range(9))
            sage: D, U, V = A.smith_form()
            sage: D
            [1 0 0]
            [0 3 0]
            [0 0 0]
            sage: U
            [ 0  1  0]
            [ 0 -1  1]
            [-1  2 -1]
            sage: V
            [-1  4  1]
            [ 1 -3 -2]
            [ 0  0  1]
            sage: U*A*V
            [1 0 0]
            [0 3 0]
            [0 0 0]

        It also makes sense for nonsquare matrices::

            sage: A = Matrix(ZZ,3,2,range(6))
            sage: D, U, V = A.smith_form()
            sage: D
            [1 0]
            [0 2]
            [0 0]
            sage: U
            [ 0  1  0]
            [ 0 -1  1]
            [-1  2 -1]
            sage: V
            [-1  3]
            [ 1 -2]
            sage: U * A * V
            [1 0]
            [0 2]
            [0 0]

        Empty matrices are handled sensibly (see :trac:`3068`)::

            sage: m = MatrixSpace(ZZ, 2,0)(0); d,u,v = m.smith_form(); u*m*v == d
            True
            sage: m = MatrixSpace(ZZ, 0,2)(0); d,u,v = m.smith_form(); u*m*v == d
            True
            sage: m = MatrixSpace(ZZ, 0,0)(0); d,u,v = m.smith_form(); u*m*v == d
            True

        .. SEEALSO::

           :meth:`elementary_divisors`
        """
        v = self.__pari__().matsnf(1).sage()
        # need to reverse order of rows of U, columns of V, and both of D.
        D = self.matrix_space()([v[2][i,j] for i in xrange(self._nrows-1,-1,-1) for j in xrange(self._ncols-1,-1,-1)])

        if not transformation:
            return D

        if self._ncols == 0: v[0] = self.matrix_space(ncols = self._nrows)(1)
        if self._nrows == 0: v[1] = self.matrix_space(nrows = self._ncols)(1)

        if self._ncols == 0:
            # silly special cases for matrices with 0 columns (PARI has a unique empty matrix)
            U = self.matrix_space(ncols = self._nrows)(1)
        else:
            U = self.matrix_space(ncols = self._nrows)([v[0][i,j] for i in xrange(self._nrows-1,-1,-1) for j in xrange(self._nrows)])

        if self._nrows == 0:
            # silly special cases for matrices with 0 rows (PARI has a unique empty matrix)
            V = self.matrix_space(nrows = self._ncols)(1)
        else:
            V = self.matrix_space(nrows = self._ncols)([v[1][i,j] for i in xrange(self._ncols) for j in xrange(self._ncols-1,-1,-1)])

        return D, U, V

    def frobenius(self, flag=0, var='x'):
        """
        Return the Frobenius form (rational canonical form) of this
        matrix.

        INPUT:

        -  ``flag`` -- 0 (default), 1 or 2 as follows:

            -  ``0`` -- (default) return the Frobenius form of this
               matrix.

            -  ``1`` -- return only the elementary divisor
               polynomials, as polynomials in var.

            -  ``2`` -- return a two-components vector [F,B] where F
               is the Frobenius form and B is the basis change so that
               `M=B^{-1}FB`.

        -  ``var`` -- a string (default: 'x')

        ALGORITHM: uses PARI's matfrobenius()

        EXAMPLES::

            sage: A = MatrixSpace(ZZ, 3)(range(9))
            sage: A.frobenius(0)
            [ 0  0  0]
            [ 1  0 18]
            [ 0  1 12]
            sage: A.frobenius(1)
            [x^3 - 12*x^2 - 18*x]
            sage: A.frobenius(1, var='y')
            [y^3 - 12*y^2 - 18*y]
            sage: F, B = A.frobenius(2)
            sage: A == B^(-1)*F*B
            True
            sage: a=matrix([])
            sage: a.frobenius(2)
            ([], [])
            sage: a.frobenius(0)
            []
            sage: a.frobenius(1)
            []
            sage: B = random_matrix(ZZ,2,3)
            sage: B.frobenius()
            Traceback (most recent call last):
            ...
            ArithmeticError: frobenius matrix of non-square matrix not defined.

        AUTHORS:

        - Martin Albrect (2006-04-02)

        TODO: - move this to work for more general matrices than just over
        Z. This will require fixing how PARI polynomials are coerced to
        Sage polynomials.
        """
        if not self.is_square():
            raise ArithmeticError("frobenius matrix of non-square matrix not defined.")

        v = self.__pari__().matfrobenius(flag)
        if flag==0:
            return self.matrix_space()(v.sage())
        elif flag==1:
            r = PolynomialRing(self.base_ring(), names=var)
            retr = []
            for f in v:
                retr.append(eval(str(f).replace("^","**"), {'x':r.gen()}, r.gens_dict()))
            return retr
        elif flag==2:
            F = matrix_space.MatrixSpace(QQ, self.nrows())(v[0].sage())
            B = matrix_space.MatrixSpace(QQ, self.nrows())(v[1].sage())
            return F, B

    def _right_kernel_matrix(self, **kwds):
        r"""
        Returns a pair that includes a matrix of basis vectors
        for the right kernel of ``self``.

        INPUT:

        - ``algorithm`` - determines which algorithm to use, options are:

          - 'flint' - use the algorithm from the FLINT library
          - 'pari' - use the :pari:`matkerint` function from the PARI library
          - 'padic' - use the p-adic algorithm from the IML library
          - 'default' - use a heuristic to decide which of the three above
            routines is fastest.  This is the default value.

        - ``proof`` - this is passed to the p-adic IML algorithm.
          If not specified, the global flag for linear algebra will be used.

        OUTPUT:

        Returns a pair.  First item is the string is either
        'computed-flint-int', 'computed-pari-int', 'computed-flint-int', which identifies
        the nature of the basis vectors.

        Second item is a matrix whose rows are a basis for the right kernel,
        over the integers, as computed by either the FLINT, IML or PARI libraries.

        EXAMPLES::

            sage: A = matrix(ZZ, [[4, 7, 9, 7, 5, 0],
            ....:                 [1, 0, 5, 8, 9, 1],
            ....:                 [0, 1, 0, 1, 9, 7],
            ....:                 [4, 7, 6, 5, 1, 4]])

            sage: result = A._right_kernel_matrix(algorithm='pari')
            sage: result[0]
            'computed-pari-int'
            sage: X = result[1]; X
            [ 26 -31  30 -21  -2  10]
            [-47 -13  48 -14 -11  18]
            sage: A*X.transpose() == zero_matrix(ZZ, 4, 2)
            True

            sage: result = A._right_kernel_matrix(algorithm='padic')
            sage: result[0]
            'computed-iml-int'
            sage: X = result[1]; X
            [-469  214  -30  119  -37    0]
            [ 370 -165   18  -91   30   -2]
            sage: A*X.transpose() == zero_matrix(ZZ, 4, 2)
            True

            sage: result = A._right_kernel_matrix(algorithm='default')
            sage: result[0]
            'computed-flint-int'
            sage: result[1]
            [ 469 -214   30 -119   37    0]
            [-370  165  -18   91  -30    2]

            sage: result = A._right_kernel_matrix(algorithm='flint')
            sage: result[0]
            'computed-flint-int'
            sage: result[1]
            [ 469 -214   30 -119   37    0]
            [-370  165  -18   91  -30    2]

        With the 'default' given as the algorithm, several heuristics are
        used to determine if FLINT, PARI or IML ('padic') is used.  The code has
        exact details, but roughly speaking, relevant factors are: the
        absolute size of the matrix, or the relative dimensions, or the
        magnitude of the entries. ::

            sage: A = random_matrix(ZZ, 18, 11)
            sage: A._right_kernel_matrix(algorithm='default')[0]
            'computed-pari-int'
            sage: A = random_matrix(ZZ, 18, 11, x = 10^200)
            sage: A._right_kernel_matrix(algorithm='default')[0]
            'computed-iml-int'
            sage: A = random_matrix(ZZ, 60, 60)
            sage: A._right_kernel_matrix(algorithm='default')[0]
            'computed-iml-int'
            sage: A = random_matrix(ZZ, 60, 55)
            sage: A._right_kernel_matrix(algorithm='default')[0]
            'computed-pari-int'

        TESTS:

        We test three trivial cases. FLINT is used for small matrices,
        but we let the heuristic decide that.  ::

            sage: A = matrix(ZZ, 0, 2)
            sage: A._right_kernel_matrix()[1]
            []
            sage: A = matrix(ZZ, 2, 0)
            sage: A._right_kernel_matrix()[1].parent()
            Full MatrixSpace of 0 by 0 dense matrices over Integer Ring
            sage: A = zero_matrix(ZZ, 4, 3)
            sage: A._right_kernel_matrix()[1]
            [1 0 0]
            [0 1 0]
            [0 0 1]
        """
        tm = verbose("computing right kernel matrix over the integers for %sx%s matrix" % (self.nrows(), self.ncols()),level=1)

        algorithm = kwds.pop('algorithm', None)
        if algorithm is None:
          algorithm = 'default'

        if algorithm == 'default':
            # The heuristic here could be auto-tuned, stored for
            # different architecture, etc.  What I've done below here
            # I just got by playing around with examples.  This is
            # *dramatically* better than doing absolutely nothing
            # (i.e., always choosing 'padic'), but is of course
            # far from optimal.   -- William Stein

            # I sometimes favor FLINT over PARI, but this should be better tuned. -- Marc Masdeu
            if max(self._nrows, self._ncols) <= 10:
                # Use FLINT for very small matrices, as long as entries aren't huge.
                algorithm = 'flint'
            elif max(self._nrows, self._ncols) <= 50:
                # when entries are huge, padic relatively good.
                h = self.height().ndigits()
                if h < 100:
                    algorithm = 'pari'
                else:
                    algorithm = 'padic'
            elif self._nrows <= self._ncols + 3:
                # the padic algorithm is much better for bigger
                # matrices if there are nearly more columns than rows
                # (that is its forte)
                algorithm = 'padic'
            else:
                algorithm = 'pari'

        if algorithm == 'flint':
            proof = kwds.pop('proof', None)
            proof = get_proof_flag(proof, "linear_algebra")
            K = self._rational_kernel_flint().transpose().saturation(proof=proof)
            format = 'computed-flint-int'
        elif algorithm == 'pari':
            K = self.__pari__().matkerint().mattranspose().sage()
            format = 'computed-pari-int'
        elif algorithm == 'padic':
            proof = kwds.pop('proof', None)
            proof = get_proof_flag(proof, "linear_algebra")
            K = self._rational_kernel_iml().transpose().saturation(proof=proof)
            format = 'computed-iml-int'
        else:
            raise ValueError('unknown algorithm: %s'%algorithm)
        tm = verbose("done computing right kernel matrix over the integers for %sx%s matrix" % (self.nrows(), self.ncols()),level=1, t=tm)
        return (format, K)

    # TODO: implement using flint function
    def _adjugate(self):
        """
        Return the adjugate (classical adjoint) of this matrix.

        Assumes ``self`` is a square matrix (checked in adjugate).

        EXAMPLES::

            sage: m = matrix(ZZ,3,[1..9])
            sage: m.adjugate()
            [ -3   6  -3]
            [  6 -12   6]
            [ -3   6  -3]
        """
        return self.parent()(self.__pari__().matadjoint().sage())

    def _ntl_(self):
        r"""
        ntl.mat_ZZ representation of self.

        EXAMPLES::

            sage: a = MatrixSpace(ZZ,200).random_element(x=-2, y=2)    # -2 to 2
            sage: A = a._ntl_()

        .. NOTE::

           NTL only knows dense matrices, so if you provide a sparse
           matrix NTL will allocate memory for every zero entry.
        """
        import sage.libs.ntl.ntl_mat_ZZ
        return sage.libs.ntl.ntl_mat_ZZ.ntl_mat_ZZ(self._nrows,self._ncols, self.list())


    ####################################################################################
    # LLL
    ####################################################################################
    def LLL_gram(self, flag = 0):
        """
        LLL reduction of the lattice whose gram matrix is ``self``,
        assuming that ``self`` is positive definite.

        .. WARNING::

            The algorithm does not check if ``self`` is positive definite.

        INPUT:

        - ``self`` -- a gram matrix of a positive definite quadratic form

        - ``flag`` -- an optional flag passed to ``qflllgram``.
                      According  to :pari:`qflllgram`'s documentation
                      the options are:

            - ``0`` -- (default), assume that ``self`` has either exact
                       (integral or rational) or real floating point entries.
                       The matrix is rescaled, converted to integers and the
                       behavior is then as in ``flag = 1``.

            - ``1`` -- assume that G is integral.
                       Computations involving Gram-Schmidt vectors are
                       approximate, with precision varying as needed.


        OUTPUT:

        A dense matrix ``U`` over the integers that represents a unimodular
        transformation matrix such that ``U.T * M * U``  is LLL-reduced.

        ALGORITHM:

        Calls PARI's :pari:`qflllgram`.

        EXAMPLES::

            sage: M = Matrix(ZZ, 2, 2, [5,3,3,2]) ; M
            [5 3]
            [3 2]
            sage: U = M.LLL_gram(); U
            [-1  1]
            [ 1 -2]
            sage: U.transpose() * M * U
            [1 0]
            [0 1]

        The algorithm might work for some semidefinite and indefinite forms::

            sage: Matrix(ZZ,2,2,[2,6,6,3]).LLL_gram()
            [-3 -1]
            [ 1  0]
            sage: Matrix(ZZ,2,2,[1,0,0,-1]).LLL_gram()
            [ 0 -1]
            [ 1  0]

        However, it might fail for others by raising a ``ValueError``::

            sage: Matrix(ZZ, 1,1,[0]).LLL_gram()
            Traceback (most recent call last):
            ...
            ValueError: qflllgram did not return a square matrix,
            perhaps the matrix is not positive definite

            sage: Matrix(ZZ, 2, 2, [0,1,1,0]).LLL_gram()
            Traceback (most recent call last):
            ...
            ValueError: qflllgram did not return a square matrix,
            perhaps the matrix is not positive definite

        or by running forever::

            sage: Matrix(ZZ, 2, 2, [-5, -1, -1, -5]).LLL_gram() # not tested
            Traceback (most recent call last):
            ...
            RuntimeError: infinite loop while calling qflllgram




        """
        if self._nrows != self._ncols:
            raise ArithmeticError("self must be a square matrix")

        n = self.nrows()
        # maybe should be /unimodular/ matrices ?
        P = self.__pari__()
        try:
            U = P.qflllgram(flag)
        except (RuntimeError, ArithmeticError) as msg:
            raise ValueError("qflllgram failed, "
                             "perhaps the matrix is not positive definite")
        if U.matsize() != [n, n]:
            raise ValueError("qflllgram did not return a square matrix, "
                             "perhaps the matrix is not positive definite");
        MS = matrix_space.MatrixSpace(ZZ,n)
        U = MS(U.sage())
        # Fix last column so that det = +1
        if U.det() == -1:
            for i in range(n):
                U[i,n-1] = - U[i,n-1]
        return U

    def BKZ(self, delta=None, algorithm="fpLLL", fp=None, block_size=10, prune=0,
            use_givens=False, precision=0, proof=None, **kwds):
        """
        Block Korkin-Zolotarev reduction.

        INPUT:

        - ``delta`` -- (default: ``0.99``) LLL parameter

        - ``algorithm`` -- (default: ``"fpLLL"``) ``"fpLLL"`` or ``"NTL"``

        - ``fp`` -- floating point number implementation

            - ``None`` -- NTL's exact reduction or fpLLL's wrapper (default)

            - ``'fp'`` -- double precision: NTL's FP or fpLLL's double

            - ``'ld'`` -- long doubles (fpLLL only)

            - ``'qd'`` -- NTL's QP

            -``'qd1'`` -- quad doubles: Uses ``quad_float`` precision
              to compute Gram-Schmidt, but uses double precision in
              the search phase of the block reduction algorithm. This
              seems adequate for most purposes, and is faster than
              ``'qd'``, which uses quad_float precision uniformly
              throughout (NTL only).

            - ``'xd'`` -- extended exponent: NTL's XD or fpLLL's dpe

            - ``'rr'`` -- arbitrary precision: NTL'RR or fpLLL's MPFR

        - ``block_size`` -- (default: ``10``) Specifies the size
          of the blocks in the reduction.  High values yield
          shorter vectors, but the running time increases double
          exponentially with ``block_size``.  ``block_size``
          should be between 2 and the number of rows of ``self``.

        - ``proof`` -- (default: same as ``proof.linear_algebra()``)
          Insist on full BKZ reduction. If disabled and fplll is
          called, reduction is much faster but the result is not fully
          BKZ reduced.

        NTL SPECIFIC INPUT:

        - ``prune`` -- (default: ``0``) The optional parameter
          ``prune`` can be set to any positive number to invoke the
          Volume Heuristic from [SH1995]_. This can significantly reduce
          the running time, and hence allow much bigger block size,
          but the quality of the reduction is of course not as good in
          general. Higher values of ``prune`` mean better quality, and
          slower running time. When ``prune`` is ``0``, pruning is
          disabled. Recommended usage: for ``block_size==30``, set
          ``10 <= prune <=15``.

        - ``use_givens`` -- Use Givens orthogonalization.  Only
          applies to approximate reduction using NTL.  This is a bit
          slower, but generally much more stable, and is really the
          preferred orthogonalization strategy.  For a nice
          description of this, see Chapter 5 of [GL1996]_.

        fpLLL SPECIFIC INPUT:

        - ``precision`` -- (default: ``0`` for automatic choice) bit
          precision to use if ``fp='rr'`` is set

        - ``**kwds`` -- keywords to be passed to :mod:`fpylll`.  See
          :class:`fpylll.BKZ.Param` for details.

        Also, if the verbose level is at least `2`, some output
        is printed during the computation.

        EXAMPLES::

            sage: A = Matrix(ZZ,3,3,range(1,10))
            sage: A.BKZ()
            [ 0  0  0]
            [ 2  1  0]
            [-1  1  3]

            sage: A = Matrix(ZZ,3,3,range(1,10))
            sage: A.BKZ(use_givens=True)
            [ 0  0  0]
            [ 2  1  0]
            [-1  1  3]

            sage: A = Matrix(ZZ,3,3,range(1,10))
            sage: A.BKZ(fp="fp")
            [ 0  0  0]
            [ 2  1  0]
            [-1  1  3]

        ALGORITHM:

        Calls either NTL or fpLLL.
        """
        if delta is None:
            delta = 0.99
        elif delta <= 0.25:
            raise TypeError("delta must be > 0.25")
        elif delta > 1:
            raise TypeError("delta must be <= 1")
        delta = float(delta)

        if prune < 0:
            raise TypeError("prune must be >= 0")
        prune = int(prune)

        verbose = get_verbose() >= 2

        block_size = int(block_size)

        if algorithm == "NTL":
            if fp is None:
                fp = "rr"

            if fp == "fp":
                algorithm = "BKZ_FP"
            elif fp == "qd":
                algorithm = "BKZ_QP"
            elif fp == "qd1":
                algorithm = "BKZ_QP1"
            elif fp == "xd":
                algorithm = "BKZ_XD"
            elif fp == "rr":
                algorithm = "BKZ_RR"
            else:
                raise TypeError("fp parameter not understood.")

            A = self._ntl_()

            if algorithm == "BKZ_FP":
                if not use_givens:
                    r = A.BKZ_FP(U=None, delta=delta, BlockSize=block_size,
                                 prune=prune, verbose=verbose)
                else:
                    r = A.G_BKZ_FP(U=None, delta=delta, BlockSize=block_size,
                                   prune=prune, verbose=verbose)

            elif algorithm == "BKZ_QP":
                if not use_givens:
                    r = A.BKZ_QP(U=None, delta=delta, BlockSize=block_size,
                                 prune=prune, verbose=verbose)
                else:
                    r = A.G_BKZ_QP(U=None, delta=delta, BlockSize=block_size,
                                   prune=prune, verbose=verbose)

            elif algorithm == "BKZ_QP1":
                if not use_givens:
                    r = A.BKZ_QP1(U=None, delta=delta, BlockSize=block_size,
                                  prune=prune, verbose=verbose)
                else:
                    r = A.G_BKZ_QP1(U=None, delta=delta, BlockSize=block_size,
                                    prune=prune, verbose=verbose)

            elif algorithm == "BKZ_XD":
                if not use_givens:
                    r = A.BKZ_XD(U=None, delta=delta, BlockSize=block_size,
                                 prune=prune, verbose=verbose)
                else:
                    r = A.G_BKZ_XD(U=None, delta=delta, BlockSize=block_size,
                                   prune=prune, verbose=verbose)

            elif algorithm == "BKZ_RR":
                if not use_givens:
                    r = A.BKZ_RR(U=None, delta=delta, BlockSize=block_size,
                                 prune=prune, verbose=verbose)
                else:
                    r = A.G_BKZ_RR(U=None, delta=delta, BlockSize=block_size,
                                   prune=prune, verbose=verbose)

            self.cache("rank",ZZ(r))
            R = <Matrix_integer_dense>self.new_matrix(
                    entries=[ZZ(z) for z in A.list()])

        elif algorithm == "fpLLL":
            from fpylll import BKZ, IntegerMatrix, load_strategies_json
            fp_ = fplll_fp_map[fp]
            if verbose:
                kwds["flags"] = kwds.get("flags", BKZ.DEFAULT) | BKZ.VERBOSE

            proof = get_proof_flag(proof, "linear_algebra")

            # enable performance improvements unless
            # 1. provable results are requested or
            # 2. the user has specified the relevant parameters already
            if "strategies" not in kwds:
                if proof is False:
                    kwds["strategies"] = load_strategies_json(BKZ.DEFAULT_STRATEGY)

            if "auto_abort" not in kwds:
                if proof is False:
                    kwds["flags"] = kwds.get("flags", BKZ.DEFAULT) | BKZ.AUTO_ABORT
                    kwds["auto_abort"] = True

            A = IntegerMatrix.from_matrix(self)
            BKZ.reduction(A, BKZ.Param(block_size=block_size, delta=delta, **kwds),
                          float_type=fp_,
                          precision=precision)

            R = A.to_matrix(self.new_matrix())
        return R

    def LLL(self, delta=None, eta=None, algorithm="fpLLL:wrapper", fp=None, prec=0, early_red=False, use_givens=False, use_siegel=False, **kwds):
        r"""
        Return LLL reduced or approximated LLL reduced lattice `R` for this
        matrix interpreted as a lattice.

        A lattice `(b_1, b_2, ..., b_d)` is `(\delta, \eta)`-LLL-reduced
        if the two following conditions hold:

        -  For any `i > j`, we have `\lvert \mu_{i,j} \rvert \leq \eta`.

        -  For any `i < d`, we have `\delta \lvert b_i^* \rvert^2 \leq
           \lvert b_{i + 1}^* + \mu_{i+1, i} b_i^* \rvert^2`,

        where `\mu_{i,j} = \langle b_i, b_j^* \rangle / \langle b_j^*, b_j^*
        \rangle` and `b_i^*` is the `i`-th vector of the Gram-Schmidt
        orthogonalisation of `(b_1, b_2, ..., b_d)`.

        The default reduction parameters are `\delta = 0.99` and `\eta = 0.501`.
        The parameters `\delta` and `\eta` must satisfy `0.25 < \delta
        \leq 1.0` and `0.5 \leq \eta < \sqrt{\delta}`. Polynomial time
        complexity is only guaranteed for `\delta < 1`. Not every algorithm
        admits the case `\delta = 1`.

        The lattice is returned as a matrix. Also the rank (and the
        determinant) of ``self`` are cached if those are computed during
        the reduction. Note that in general this only happens when
        ``self.rank() == self.ncols()`` and the exact algorithm is used.

        INPUT:

        - ``delta`` -- (default: ``0.99``) `\delta` parameter as described
          above

        - ``eta`` -- (default: ``0.501``) `\eta` parameter as described above,
          ignored by NTL

        - ``algorithm`` -- string; one of the algorithms listed below
          (default: ``"fpLLL:wrapper"``).

        - ``fp`` -- floating point number implementation:

          - ``None`` -- NTL's exact reduction or fpLLL's wrapper
          - ``'fp'`` -- double precision: NTL's FP or fpLLL's double
          - ``'ld'`` -- long doubles (fpLLL only)
          - ``'qd'`` -- NTL's QP
          - ``'xd'`` -- extended exponent: NTL's XD or fpLLL's dpe
          - ``'rr'`` -- arbitrary precision: NTL's RR or fpLLL's MPFR

        - ``prec`` -- (default: auto choose) precision, ignored by NTL

        - ``early_red`` -- (default: ``False``) perform early reduction,
          ignored by NTL

        - ``use_givens`` -- (default: ``False``) use Givens
          orthogonalization.  Only applies to approximate reduction
          using NTL.  This is slower but generally more stable.

        - ``use_siegel`` -- (default: ``False``) use Siegel's condition
          instead of Lovász's condition, ignored by NTL

        - ``**kwds`` -- keywords to be passed to :mod:`fpylll`.  See
          :meth:`fpylll.LLL.reduction` for details.

        Also, if the verbose level is at least `2`, some output
        is printed during the computation.

        AVAILABLE ALGORITHMS:

        - ``'NTL:LLL'`` - NTL's LLL + choice of ``fp``.

        - ``'fpLLL:heuristic'`` - fpLLL's heuristic + choice of ``fp``.

        - ``'fpLLL:fast'`` - fpLLL's fast + choice of ``fp``.

        - ``'fpLLL:proved'`` - fpLLL's proved + choice of ``fp``.

        - ``'fpLLL:wrapper'`` - fpLLL's automatic choice (default).

        OUTPUT:

        A matrix over the integers.

        EXAMPLES::

            sage: A = Matrix(ZZ,3,3,range(1,10))
            sage: A.LLL()
            [ 0  0  0]
            [ 2  1  0]
            [-1  1  3]

        We compute the extended GCD of a list of integers using LLL, this
        example is from the Magma handbook::

            sage: Q = [ 67015143, 248934363018, 109210, 25590011055, 74631449,
            ....:       10230248, 709487, 68965012139, 972065, 864972271 ]
            sage: n = len(Q)
            sage: S = 100
            sage: X = Matrix(ZZ, n, n + 1)
            sage: for i in range(n):
            ....:     X[i, i + 1] = 1
            sage: for i in range(n):
            ....:     X[i, 0] = S * Q[i]
            sage: L = X.LLL()
            sage: M = L.row(n-1).list()[1:]
            sage: M
            [-3, -1, 13, -1, -4, 2, 3, 4, 5, -1]
            sage: add(Q[i]*M[i] for i in range(n))
            -1

        The case `\delta = 1` is not always supported::

            sage: L = X.LLL(delta=2)
            Traceback (most recent call last):
            ...
            TypeError: delta must be <= 1
            sage: L = X.LLL(delta=1)    # not tested, will eat lots of ram
            Traceback (most recent call last):
            ...
            RuntimeError: infinite loop in LLL
            sage: L = X.LLL(delta=1, algorithm='NTL:LLL')
            sage: L[-1]
            (-100, -3, -1, 13, -1, -4, 2, 3, 4, 5, -1)

        TESTS::

            sage: matrix(ZZ, 0, 0).LLL()
            []
            sage: matrix(ZZ, 3, 0).LLL()
            []
            sage: matrix(ZZ, 0, 3).LLL()
            []

            sage: M = matrix(ZZ, [[1,2,3],[31,41,51],[101,201,301]])
            sage: A = M.LLL()
            sage: A
            [ 0  0  0]
            [-1  0  1]
            [ 1  1  1]
            sage: B = M.LLL(algorithm='NTL:LLL')
            sage: C = M.LLL(algorithm='NTL:LLL', fp=None)
            sage: D = M.LLL(algorithm='NTL:LLL', fp='fp')
            sage: F = M.LLL(algorithm='NTL:LLL', fp='xd')
            sage: G = M.LLL(algorithm='NTL:LLL', fp='rr')
            sage: A == B == C == D == F == G
            True
            sage: H = M.LLL(algorithm='NTL:LLL', fp='qd')
            Traceback (most recent call last):
            ...
            TypeError: algorithm NTL:LLL_QD not supported

        .. NOTE::

            See :mod:`sage.libs.ntl.ntl_mat_ZZ.ntl_mat_ZZ.LLL` and
            :mod:`fpylll.fplll.lll` for details on the algorithms used.

            Although LLL is a deterministic algorithm, the output for
            different implementations and CPUs (32-bit vs. 64-bit) may
            vary, while still being correct.
        """
        if self.ncols() == 0 or self.nrows() == 0:
            verbose("Trivial matrix, nothing to do")
            return self

        tm = verbose("LLL of %sx%s matrix (algorithm %s)"%(self.nrows(), self.ncols(), algorithm))
        import sage.libs.ntl.all
        ntl_ZZ = sage.libs.ntl.all.ZZ

        verb = get_verbose() >= 2

        if prec < 0:
            raise TypeError("precision prec must be >= 0")
        prec = int(prec)

        if algorithm == 'NTL:LLL':
            if fp is None:
                algorithm = 'NTL:LLL'
            elif fp == 'fp':
                algorithm = 'NTL:LLL_FP'
            elif fp == 'qd':
                algorithm = 'NTL:LLL_QD'
            elif fp == 'xd':
                algorithm = 'NTL:LLL_XD'
            elif fp == 'rr':
                algorithm = 'NTL:LLL_RR'

            if delta is None:
                delta = ZZ(99)/ZZ(100)
            elif delta <= ZZ(1)/ZZ(4):
                raise TypeError("delta must be > 1/4")
            elif delta > 1:
                raise TypeError("delta must be <= 1")
            delta = QQ(delta)
            a = delta.numer()
            b = delta.denom()

        else:
            fp = fplll_fp_map[fp]
            if delta is None:
                delta = 0.99
            elif delta <= 0.25:
                raise TypeError("delta must be > 0.25")
            elif delta > 1:
                raise TypeError("delta must be <= 1")
            delta = float(delta)

            if eta is None:
                eta = 0.501
            elif eta < 0.5:
                raise TypeError("eta must be >= 0.5")

        if algorithm.startswith('NTL:'):
            A = sage.libs.ntl.all.mat_ZZ(self.nrows(),self.ncols(),
                    [ntl_ZZ(z) for z in self.list()])

            if algorithm == "NTL:LLL":
                r, det2 = A.LLL(a,b, verbose=verb)
                det2 = ZZ(det2)
                try:
                    det = ZZ(det2.sqrt())
                    self.cache("det", det)
                except TypeError:
                    pass
            elif algorithm == "NTL:LLL_FP":
                if use_givens:
                    r = A.G_LLL_FP(delta, verbose=verb)
                else:
                    r = A.LLL_FP(delta, verbose=verb)
            elif algorithm == "NTL:LLL_QP":
                if use_givens:
                    r = A.G_LLL_QP(delta, verbose=verb)
                else:
                    r = A.LLL_QP(delta, verbose=verb)
            elif algorithm == "NTL:LLL_XD":
                if use_givens:
                    r = A.G_LLL_XD(delta, verbose=verb)
                else:
                    r = A.LLL_XD(delta, verbose=verb)
            elif algorithm == "NTL:LLL_RR":
                if use_givens:
                    r = A.G_LLL_RR(delta, verbose=verb)
                else:
                    r = A.LLL_XD(delta, verbose=verb)
            else:
                raise TypeError("algorithm %s not supported"%algorithm)

            r = ZZ(r)

            R = <Matrix_integer_dense>self.new_matrix(
                    entries=[ZZ(z) for z in A.list()])
            self.cache("rank",r)

        elif algorithm.startswith('fpLLL:'):
            from fpylll import LLL, IntegerMatrix
            A = IntegerMatrix.from_matrix(self)
            method = algorithm.replace("fpLLL:","")
            if verb:
                kwds["flags"] = kwds.get("flags", LLL.DEFAULT) | LLL.VERBOSE
            if use_siegel:
                kwds["flags"] = kwds.get("flags", LLL.DEFAULT) | LLL.SIEGEL
            if early_red:
                kwds["flags"] = kwds.get("flags", LLL.DEFAULT) | LLL.EARLY_RED

            LLL.reduction(A, delta=delta, eta=eta, method=method, float_type=fp, precision=prec)
            R = A.to_matrix(self.new_matrix())
        else:
            raise TypeError("algorithm %s not supported"%algorithm)

        verbose("LLL finished", tm)
        return R

    def is_LLL_reduced(self, delta=None, eta=None):
        r"""
        Return ``True`` if this lattice is `(\delta, \eta)`-LLL reduced.
        See ``self.LLL`` for a definition of LLL reduction.

        INPUT:

        - ``delta`` -- (default: `0.99`) parameter `\delta` as described above

        - ``eta`` -- (default: `0.501`) parameter `\eta` as described above

        EXAMPLES::

            sage: A = random_matrix(ZZ, 10, 10)
            sage: L = A.LLL()
            sage: A.is_LLL_reduced()
            False
            sage: L.is_LLL_reduced()
            True
        """
        if eta is None:
            eta = 0.501
        if delta is None:
            delta = ZZ(99) / ZZ(100)

        if delta <= ZZ(1) / ZZ(4):
            raise TypeError("delta must be > 1/4")
        elif delta > 1:
            raise TypeError("delta must be <= 1")

        if eta < 0.5:
            raise TypeError("eta must be >= 0.5")

        # this is pretty slow
        import sage.modules.misc
        G, mu = sage.modules.misc.gram_schmidt(self.rows())
        #For any $i>j$, we have $|mu_{i, j}| <= \eta$
        for e in mu.list():
            if e.abs() > eta:
                return False

        #For any $i<d$, we have $\delta |b_i^*|^2 <= |b_{i+1}^* + mu_{i+1, i} b_i^* |^2$
        norms = [G[i].norm()**2 for i in range(len(G))]
        for i in xrange(1,self.nrows()):
            if norms[i] < (delta - mu[i,i-1]**2) * norms[i-1]:
                return False
        return True

    def prod_of_row_sums(self, cols):
        """
        Return the product of the sums of the entries in the submatrix of
        ``self`` with given columns.

        INPUT:

        - ``cols`` -- a list (or set) of integers representing columns
          of ``self``

        OUTPUT: an integer

        EXAMPLES::

            sage: a = matrix(ZZ,2,3,[1..6]); a
            [1 2 3]
            [4 5 6]
            sage: a.prod_of_row_sums([0,2])
            40
            sage: (1+3)*(4+6)
            40
            sage: a.prod_of_row_sums(set([0,2]))
            40

        """
        cdef Py_ssize_t c, row
        cdef fmpz_t s,pr
        fmpz_init(s)
        fmpz_init_set_ui(pr, 1)

        for row from 0 <= row < self._nrows:
            fmpz_set_si(s, 0)
            for c in cols:
                if c<0 or c >= self._ncols:
                    fmpz_clear(s)
                    fmpz_clear(pr)
                    raise IndexError("matrix column index out of range")
                fmpz_add(s, s, fmpz_mat_entry(self._matrix,row,c))
            fmpz_mul(pr, pr, s)
        cdef Integer z = Integer.__new__(Integer)
        fmpz_get_mpz(z.value, pr)
        fmpz_clear(s)
        fmpz_clear(pr)
        return z

    def rational_reconstruction(self, N):
        """
        Use rational reconstruction to lift self to a matrix over the
        rational numbers (if possible), where we view self as a matrix
        modulo N.

        INPUT:


        -  ``N`` - an integer


        OUTPUT:


        -  ``matrix`` - over QQ or raise a ValueError


        EXAMPLES: We create a random 4x4 matrix over ZZ.

        ::

            sage: A = matrix(ZZ, 4, [4, -4, 7, 1, -1, 1, -1, -12, -1, -1, 1, -1, -3, 1, 5, -1])

        There isn't a unique rational reconstruction of it::

            sage: A.rational_reconstruction(11)
            Traceback (most recent call last):
            ...
            ValueError: rational reconstruction does not exist

        We throw in a denominator and reduce the matrix modulo 389 - it
        does rationally reconstruct.

        ::

            sage: B = (A/3 % 389).change_ring(ZZ)
            sage: B.rational_reconstruction(389) == A/3
            True

        TESTS:

        Check that :trac:`9345` is fixed::

            sage: A = random_matrix(ZZ, 3, 3)
            sage: A.rational_reconstruction(0)
            Traceback (most recent call last):
            ...
            ZeroDivisionError: The modulus cannot be zero
        """
        from .misc import matrix_integer_dense_rational_reconstruction
        return matrix_integer_dense_rational_reconstruction(self, N)

    def randomize(self, density=1, x=None, y=None, distribution=None, \
                  nonzero=False):
        """
        Randomize ``density`` proportion of the entries of this matrix,
        leaving the rest unchanged.

        The parameters are the same as the ones for the integer ring's
        ``random_element`` function.

        If ``x`` and ``y`` are given, randomized entries of this matrix have
        to be between ``x`` and ``y`` and have density 1.

        INPUT:

        -  ``self`` - a mutable matrix over ZZ

        -  ``density`` - a float between 0 and 1

        -  ``x, y`` - if not ``None``, these are passed to the
           ``ZZ.random_element`` function as the upper and lower endpoints in
           the  uniform distribution

        -  ``distribution`` - would also be passed into ``ZZ.random_element``
           if given

        -  ``nonzero`` - bool (default: ``False``); whether the new entries
           are guaranteed to be zero

        OUTPUT:

        -  None, the matrix is modified in-place

        EXAMPLES::

            sage: A = matrix(ZZ, 2,3, [1..6]); A
            [1 2 3]
            [4 5 6]
            sage: A.randomize()
            sage: A
            [-8  2  0]
            [ 0  1 -1]
            sage: A.randomize(x=-30,y=30)
            sage: A
            [  5 -19  24]
            [ 24  23  -9]
        """
        density = float(density)
        if density <= 0:
            return
        if density > 1:
            density = float(1)

        self.check_mutability()
        self.clear_cache()

        cdef randstate rstate = current_randstate()

        cdef mpz_t tmp
        mpz_init(tmp)
        cdef Py_ssize_t i, j, k, nc, num_per_row
        global state, ZZ

        cdef IntegerRing_class the_integer_ring = ZZ

        if not nonzero:
            # Original code, before adding the ``nonzero`` option.
            sig_on()
            if density == 1:
                for i from 0 <= i < self._nrows:
                    for j from 0 <= j < self._ncols:
                        the_integer_ring._randomize_mpz(tmp, x, y, \
                                                    distribution)
                        self.set_unsafe_mpz(i,j,tmp)
            else:
                nc = self._ncols
                num_per_row = int(density * nc)
                for i from 0 <= i < self._nrows:
                    for j from 0 <= j < num_per_row:
                        k = rstate.c_random()%nc
                        the_integer_ring._randomize_mpz(tmp, \
                                                        x, y, distribution)
                        self.set_unsafe_mpz(i,k,tmp)
            sig_off()
        else:
            # New code, to implement the ``nonzero`` option.  Note that this
            # code is almost the same as above, the only difference being that
            # each entry is set until it's non-zero.
            sig_on()
            if density == 1:
                for i from 0 <= i < self._nrows:
                    for j from 0 <= j < self._ncols:
                        while fmpz_sgn(fmpz_mat_entry(self._matrix,i,j)) == 0:
                            the_integer_ring._randomize_mpz(tmp, \
                                x, y, distribution)
                            self.set_unsafe_mpz(i,j,tmp)
            else:
                nc = self._ncols
                num_per_row = int(density * nc)
                for i from 0 <= i < self._nrows:
                    for j from 0 <= j < num_per_row:
                        k = rstate.c_random() % nc
                        while fmpz_sgn(fmpz_mat_entry(self._matrix,i,k)) == 0:
                            the_integer_ring._randomize_mpz(tmp,\
                                                            x, y, distribution)
                            self.set_unsafe_mpz(i,k,tmp)

            sig_off()
        mpz_clear(tmp)

    #### Rank

    def rank(self, algorithm='modp'):
        """
        Return the rank of this matrix.

        INPUT:

        - ``algorithm`` -- either ``'modp'`` (default) or ``'flint'``
          or ``'linbox'``

        OUTPUT:

        - a nonnegative integer -- the rank

        .. NOTE::

            The rank is cached.

        ALGORITHM:

        If set to ``'modp'``, first check if the matrix has maximum
        possible rank by working modulo one random prime. If not, call
        LinBox's rank function.

        EXAMPLES::

            sage: a = matrix(ZZ,2,3,[1..6]); a
            [1 2 3]
            [4 5 6]
            sage: a.rank()
            2
            sage: a = matrix(ZZ,3,3,[1..9]); a
            [1 2 3]
            [4 5 6]
            [7 8 9]
            sage: a.rank()
            2

        Here is a bigger example - the rank is of course still 2::

            sage: a = matrix(ZZ,100,[1..100^2]); a.rank()
            2

        TESTS::

            sage: a.rank(algorithm='funky')
            Traceback (most recent call last):
            ...
            ValueError: algorithm must be one of 'modp', 'flint' or 'linbox'
        """
        if algorithm not in ['modp', 'flint', 'linbox']:
            raise ValueError("algorithm must be one of 'modp', 'flint' "
                             "or 'linbox'")

        r = self.fetch('rank')
        if not r is None:
            return r

        if algorithm == 'flint' or (self._nrows <= 6 and self._ncols <= 6
                                    and self.height().ndigits() <= 100):
            r = fmpz_mat_rank(self._matrix)
            self.cache('rank', r)
            return r
        elif algorithm == 'modp':
            # Can very quickly detect full rank by working modulo p.
            r = self._rank_modp()
            if r == self._nrows or r == self._ncols:
                self.cache('rank', r)
                return r
        # Algorithm is 'linbox' or detecting full rank didn't work --
        # use LinBox's general algorithm.
        r = self._rank_linbox()
        self.cache('rank', r)
        return r

    def _rank_linbox(self):
        """
        Compute the rank of this matrix using Linbox.

        TESTS::

            sage: matrix(ZZ, 4, 6, 0)._rank_linbox()
            0
            sage: matrix(ZZ, 3, 4, range(12))._rank_linbox()
            2
            sage: matrix(ZZ, 5, 10, [1+i+i^2 for i in range(50)])._rank_linbox()
            3
        """
        sig_on()
        cdef unsigned long r = linbox_fmpz_mat_rank(self._matrix)
        sig_off()
        return Integer(r)

    def _rank_modp(self, p=46337):
        A = self._mod_int_c(p)
        return A.rank()

    #### Determinant

    def determinant(self, algorithm='default', proof=None, stabilize=2):
        r"""
        Return the determinant of this matrix.

        INPUT:

        - ``algorithm``

          - ``'default'`` -- use ``flint``

          - ``'flint'`` -- let flint do the determinant

          - ``'padic'`` -  uses a p-adic / multimodular
            algorithm that relies on code in IML and linbox

          - ``'linbox'`` - calls linbox det (you *must* set
            proof=False to use this!)

          - ``'ntl'`` - calls NTL's det function

          - ``'pari'`` - uses PARI

        -  ``proof`` - bool or None; if None use
           proof.linear_algebra(); only relevant for the padic algorithm.

           .. NOTE::

              It would be *VERY VERY* hard for det to fail even with
              proof=False.

        -  ``stabilize`` - if proof is False, require det to be
           the same for this many CRT primes in a row. Ignored if proof is
           True.


        ALGORITHM: The p-adic algorithm works by first finding a random
        vector v, then solving A\*x = v and taking the denominator
        `d`. This gives a divisor of the determinant. Then we
        compute `\det(A)/d` using a multimodular algorithm and the
        Hadamard bound, skipping primes that divide `d`.

        EXAMPLES::

            sage: A = matrix(ZZ,8,8,[3..66])
            sage: A.determinant()
            0

        ::

            sage: A = random_matrix(ZZ,20,20)
            sage: D1 = A.determinant()
            sage: A._clear_cache()
            sage: D2 = A.determinant(algorithm='ntl')
            sage: D1 == D2
            True

        We have a special-case algorithm for 4 x 4 determinants::

            sage: A = matrix(ZZ,4,[1,2,3,4,4,3,2,1,0,5,0,1,9,1,2,3])
            sage: A.determinant()
            270

        Next we try the Linbox det. Note that we must have proof=False.

        ::

            sage: A = matrix(ZZ,5,[1,2,3,4,5,4,6,3,2,1,7,9,7,5,2,1,4,6,7,8,3,2,4,6,7])
            sage: A.determinant(algorithm='linbox')
            Traceback (most recent call last):
            ...
            RuntimeError: you must pass the proof=False option to the determinant command to use LinBox's det algorithm
            sage: A.determinant(algorithm='linbox', proof=False)
            -21
            sage: A._clear_cache()
            sage: A.determinant()
            -21

        Try the other algorithms on the same example::

            sage: A._clear_cache(); A.determinant(algorithm='padic')
            -21
            sage: A._clear_cache(); A.determinant(algorithm='pari')
            -21
            sage: A._clear_cache(); A.determinant(algorithm='ntl')
            -21
            sage: A._clear_cache(); A.determinant(algorithm='padic')
            -21

        A bigger example::

            sage: A = random_matrix(ZZ,30)
            sage: d = A.determinant()
            sage: A._clear_cache()
            sage: A.determinant(algorithm='linbox',proof=False) == d
            True

        TESTS:

        This shows that we can compute determinants for all sizes up to
        80. The check that the determinant of a squared matrix is a
        square is a sanity check that the result is probably correct::

            sage: for s in [1..80]:  # long time
            ....:     M = random_matrix(ZZ, s)
            ....:     d = (M*M).determinant()
            ....:     assert d.is_square()

        Check consistency::

            sage: all(matrix(ZZ, 0).det(algorithm=algo).is_one() for algo in ['flint', 'padic', 'pari', 'ntl'])
            True
            sage: for _ in range(100):
            ....:     dim = randint(1, 10)
            ....:     m = random_matrix(ZZ, dim)
            ....:     det_flint = m.__copy__().det(algorithm='flint')
            ....:     det_padic = m.__copy__().det(algorithm='padic')
            ....:     det_pari = m.__copy__().det(algorithm='pari')
            ....:     det_ntl = m.__copy__().det(algorithm='ntl')
            ....:     if type(det_flint) is not Integer:
            ....:         raise RuntimeError("type(det_flint) = {}".format(type(det_flint)))
            ....:     if type(det_padic) is not Integer:
            ....:         raise RuntimeError("type(det_padic) = {}".format(type(det_padic)))
            ....:     if type(det_pari) is not Integer:
            ....:         raise RuntimeError("type(det_pari) = {}".format(type(det_pari)))
            ....:     if type(det_ntl) is not Integer:
            ....:         raise RuntimeError("type(det_ntl) = {}".format(type(det_ntl)))
            ....:     if det_flint != det_padic or det_flint != det_pari or det_flint != det_ntl:
            ....:         raise RuntimeError("ERROR\ndet_flint = {}\ndet_padic={}\ndet_pari={}\ndet_ntl={}\n{}".format(
            ....:                           det_flint, det_padic, det_pari, det_ntl, self.str()))
        """
        d = self.fetch('det')
        if d is not None:
            return d
        if not self.is_square():
            raise ValueError("self must be a square matrix")

        cdef Py_ssize_t n = self.nrows()
        cdef Integer det = Integer()
        cdef fmpz_t e

        proof = get_proof_flag(proof, "linear_algebra")

        if algorithm == 'default':
            algorithm = 'flint'

        if algorithm == 'flint':
            fmpz_init(e)
            fmpz_mat_det(e, self._matrix)
            fmpz_get_mpz(det.value, e)
            fmpz_clear(e)
            d = det
        elif algorithm == 'padic':
            from . import matrix_integer_dense_hnf
            d = matrix_integer_dense_hnf.det_padic(self, proof=proof, stabilize=stabilize)
        elif algorithm == 'linbox':
            if proof:
                raise RuntimeError("you must pass the proof=False option to the determinant command to use LinBox's det algorithm")
            d = self._det_linbox()
        elif algorithm == 'pari':
            d = self._det_pari()
        elif algorithm == 'ntl':
            d = self._det_ntl()
        else:
            raise TypeError("algorithm '%s' not known"%(algorithm))

        self.cache('det', d)
        return d


    def _det_linbox(self):
        """
        Compute the determinant of this matrix using Linbox.

        TESTS::

            sage: matrix(ZZ, 0)._det_linbox()
            1
        """
        if self._nrows != self._ncols:
            raise ArithmeticError("self must be a square matrix")
        if self._nrows == 0:
            return ZZ.one()

        cdef fmpz_t tmp
        fmpz_init(tmp)
        sig_on()
        linbox_fmpz_mat_det(tmp, self._matrix)
        sig_off()

        cdef Integer ans = PY_NEW(Integer)
        fmpz_get_mpz(ans.value, tmp)
        fmpz_clear(tmp)
        return ans

    def _det_pari(self, int flag=0):
        """
        Determinant of this matrix using Gauss-Bareiss. If (optional)
        flag is set to 1, use classical Gaussian elimination.

        For efficiency purposes, this det is computed entirely on the
        PARI stack then the PARI stack is cleared. This function is
        most useful for very small matrices.

        EXAMPLES::

            sage: matrix(ZZ, 0)._det_pari()
            1
            sage: matrix(ZZ, 0)._det_pari(1)
            1
            sage: matrix(ZZ, 3, [1..9])._det_pari()
            0
            sage: matrix(ZZ, 3, [1..9])._det_pari(1)
            0
        """
        sig_on()
        cdef GEN d = det0(pari_GEN(self), flag)
        # now convert d to a Sage integer e
        cdef Integer e = Integer.__new__(Integer)
        INT_to_mpz(e.value, d)
        clear_stack()
        return e

    def _det_ntl(self):
        """
        Compute the determinant of this matrix using NTL.

        EXAMPLES::

            sage: matrix(ZZ, 0)._det_ntl()
            1
            sage: matrix(ZZ, 3, [1..9])._det_ntl()
            0
            sage: matrix(ZZ, 3, [1,3,6,2,7,8,2,1,0])._det_ntl()
            -32
        """
        sig_on()
        d = self._ntl_().determinant()
        sig_off()
        return Integer(d)

    def _rational_kernel_iml(self):
        """
        Return the rational (left) kernel of this matrix

        OUTPUT:

        A matrix ``K`` such that ``self * K = 0``, and the number of columns of
        K equals the nullity of self.

        EXAMPLES::

            sage: m = matrix(ZZ, 5, 5, [1+i+i^2 for i in range(25)])
            sage: m._rational_kernel_iml()
            [ 1  3]
            [-3 -8]
            [ 3  6]
            [-1  0]
            [ 0 -1]

            sage: V1 = m._rational_kernel_iml().column_space().change_ring(QQ)
            sage: V2 = m._rational_kernel_flint().column_space().change_ring(QQ)
            sage: assert V1 == V2
        """
        if self._nrows == 0 or self._ncols == 0:
            return self.matrix_space(self._ncols, 0).zero_matrix()

        cdef long dim
        cdef unsigned long i,j,k
        cdef mpz_t *mp_N
        time = verbose('computing null space of %s x %s matrix using IML'%(self._nrows, self._ncols))
        cdef mpz_t * m = fmpz_mat_to_mpz_array(self._matrix)
        sig_on()
        dim = nullspaceMP(self._nrows, self._ncols, m, &mp_N)
        sig_off()
        # Now read the answer as a matrix.
        cdef Matrix_integer_dense M
        M = self._new(self._ncols, dim)
        k = 0
        for i in range(self._ncols):
            for j in range(dim):
                fmpz_set_mpz(fmpz_mat_entry(M._matrix, i, j), mp_N[k])
                k += 1
        mpz_array_clear(m, self._nrows * self._ncols)
        mpz_array_clear(mp_N, dim * self._ncols)
        verbose("finished computing null space", time)
        return M

    def _rational_kernel_flint(self):
        """
        Return the rational (left) kernel of this matrix

        OUTPUT:

        A matrix ``K`` such that ``self * K = 0``, and the number of columns of
        K equals the nullity of self.

        EXAMPLES::

            sage: m = matrix(ZZ, 4, 6, [i^2-2*i for i in range(24)])
            sage: m._rational_kernel_flint()
            [  1728   5184  10368]
            [ -5184 -13824 -25920]
            [  5184  10368  17280]
            [ -1728      0      0]
            [     0  -1728      0]
            [     0      0  -1728]

            sage: V1 = m._rational_kernel_iml().column_space().change_ring(QQ)
            sage: V2 = m._rational_kernel_flint().column_space().change_ring(QQ)
            sage: assert V1 == V2
        """
        if self._nrows == 0 or self._ncols == 0:
            return self.matrix_space(self._ncols, 0).zero_matrix()

        cdef long dim
        cdef fmpz_mat_t M0
        sig_on()
        fmpz_mat_init(M0, self._ncols, self._ncols)
        dim = fmpz_mat_nullspace(M0, self._matrix)
        sig_off()
        # Now read the answer as a matrix.
        cdef Matrix_integer_dense M = self._new(self._ncols, dim)
        cdef size_t i,j
        for i in range(self._ncols):
            for j in range(dim):
                fmpz_set(fmpz_mat_entry(M._matrix, i, j), fmpz_mat_entry(M0, i, j))
        fmpz_mat_clear(M0)
        return M

    def _invert_iml(self, use_nullspace=False, check_invertible=True):
        """
        Invert this matrix using IML. The output matrix is an integer
        matrix and a denominator.

        INPUT:


        -  ``self`` - an invertible matrix

        -  ``use_nullspace`` - (default: False): whether to
           use nullspace algorithm, which is slower, but doesn't require
           checking that the matrix is invertible as a precondition.

        -  ``check_invertible`` - (default: True) whether to
           check that the matrix is invertible.


        OUTPUT: A, d such that A\*self = d


        -  ``A`` - a matrix over ZZ

        -  ``d`` - an integer


        ALGORITHM: Uses IML's p-adic nullspace function.

        EXAMPLES::

            sage: a = matrix(ZZ,3,[1,2,5, 3,7,8, 2,2,1])
            sage: b, d = a._invert_iml(); b,d
            (
            [  9  -8  19]
            [-13   9  -7]
            [  8  -2  -1], 23
            )
            sage: a*b
            [23  0  0]
            [ 0 23  0]
            [ 0  0 23]

        AUTHORS:

        - William Stein
        """
        if self._nrows != self._ncols:
            raise TypeError("self must be a square matrix.")

        P = self.parent()
        time = verbose('computing inverse of %s x %s matrix using IML'%(self._nrows, self._ncols))
        if use_nullspace:
            A = self.augment(P.identity_matrix())
            K = A._rational_kernel_iml()
            d = -K[self._nrows,0]
            if K.ncols() != self._ncols or d == 0:
                raise ZeroDivisionError("input matrix must be nonsingular")
            B = K[:self._nrows]
            verbose("finished computing inverse using IML", time)
            return B, d
        else:
            if check_invertible and self.rank() != self._nrows:
                raise ZeroDivisionError("input matrix must be nonsingular")
            return self._solve_iml(P.identity_matrix(), right=True)

    def _invert_flint(self):
        """
        Invert this matrix using FLINT. The output matrix is an integer
        matrix and a denominator.

        INPUT:

        -  ``self`` - an invertible matrix

        OUTPUT: A, d such that A\*self = d


        -  ``A`` - a matrix over ZZ

        -  ``d`` - an integer


        EXAMPLES::

            sage: a = matrix(ZZ,3,[1,2,5, 3,7,8, 2,2,1])
            sage: b, d = a._invert_flint(); b,d
            (
            [  9  -8  19]
            [-13   9  -7]
            [  8  -2  -1], 23
            )
            sage: a*b
            [23  0  0]
            [ 0 23  0]
            [ 0  0 23]

        AUTHORS:

        - William Stein

        - Marc Masdeu -- (08/2014) Use FLINT
        """
        if self._nrows != self._ncols:
            raise ArithmeticError("self must be a square matrix.")

        cdef Matrix_integer_dense M
        cdef int res
        cdef Integer den = Integer(0)
        cdef fmpz_t fden
        fmpz_init(fden)
        M = self._new(self._nrows,self._ncols)
        verbose('computing inverse of %s x %s matrix using FLINT'%(self._nrows, self._ncols))
        sig_on()
        res = fmpz_mat_inv(M._matrix,fden,self._matrix)
        fmpz_get_mpz(den.value,fden)
        sig_off()
        fmpz_clear(fden)
        if res == 0:
            raise ZeroDivisionError('Matrix is singular')
        if den < 0:
            return -M, -den
        else:
            return M, den

    def __invert__(self):
        r"""
        Return the inverse of self.

        EXAMPLES::

            sage: M = MatrixSpace(ZZ,3)
            sage: m = M([1,2,3,3,4,5,1,2,-3])
            sage: ~m
            [-11/6     1  -1/6]
            [  7/6  -1/2   1/3]
            [  1/6     0  -1/6]
            sage: ~m * m == m * ~m == M.identity_matrix()
            True

        Note that inverse of determinant one integer matrices do not belong to
        the same parent::

            sage: (~M.identity_matrix()).parent()
            Full MatrixSpace of 3 by 3 dense matrices over Rational Field

        This is consistent with::

            sage: (~1).parent()
            Rational Field

        TESTS::

            sage: ~M.zero_matrix()
            Traceback (most recent call last):
            ...
            ZeroDivisionError: Matrix is singular
        """
        A, d = self._invert_flint()
        return A / d

    def _invert_unit(self):
        r"""
        Deprecated method

        TESTS::

            sage: m = matrix(ZZ, [1])._invert_unit()
            doctest:warning
            ...
            DeprecationWarning: _invert_unit() is deprecated, use inverse_of_unit() instead
            See https://trac.sagemath.org/25084 for details.
            sage: m
            [1]
        """
        from sage.misc.superseded import deprecation
        deprecation(25084, "_invert_unit() is deprecated, use inverse_of_unit() instead")
        return self.inverse_of_unit()

    def inverse_of_unit(self):
        r"""
        If self is a matrix with determinant `1` or `-1` return the inverse of
        ``self`` as a matrix over `ZZ`.

        EXAMPLES::

            sage: m = matrix(ZZ, 2, [2,1,1,1]).inverse_of_unit()
            sage: m
            [ 1 -1]
            [-1  2]
            sage: parent(m)
            Full MatrixSpace of 2 by 2 dense matrices over Integer Ring

            sage: matrix(2, [2,1,0,1]).inverse_of_unit()
            Traceback (most recent call last):
            ...
            ArithmeticError: non-invertible matrix
        """
<<<<<<< HEAD
        A,d = self._invert_flint()
=======
        A, d = self._invert_flint()
>>>>>>> 9db4320e
        if not d.is_one():
            raise ArithmeticError("non-invertible matrix")
        return A

    def _solve_right_nonsingular_square(self, B, check_rank=True, algorithm = 'iml'):
        r"""
        If self is a matrix `A` of full rank, then this function
        returns a vector or matrix `X` such that `A X = B`.
        If `B` is a vector then `X` is a vector and if
        `B` is a matrix, then `X` is a matrix. The base
        ring of `X` is the integers unless a denominator is needed
        in which case the base ring is the rational numbers.

        .. NOTE::

           In Sage one can also write ``A  B`` for
           ``A.solve_right(B)``, i.e., Sage implements the "the
           MATLAB/Octave backslash operator".

        .. NOTE::

           This is currently only implemented when A is square.

        INPUT:


        -  ``B`` - a matrix or vector

        -  ``check_rank`` - bool (default: True); if True
           verify that in fact the rank is full.

        - ``algorithm`` - ``'iml'`` (default) or ``'flint'``

        OUTPUT: a matrix or vector over `\QQ`

        EXAMPLES::

            sage: a = matrix(ZZ, 2, [0, -1, 1, 0])
            sage: v = vector(ZZ, [2, 3])
            sage: a \ v
            (3, -2)

        Note that the output vector or matrix is always over
        `\QQ`.

        ::

            sage: parent(a\v)
            Vector space of dimension 2 over Rational Field

        We solve a bigger system where the answer is over the rationals.

        ::

            sage: a = matrix(ZZ, 3, 3, [1,2,3,4, 5, 6, 8, -2, 3])
            sage: v = vector(ZZ, [1,2,3])
            sage: w = a \ v; w
            (2/15, -4/15, 7/15)
            sage: parent(w)
            Vector space of dimension 3 over Rational Field
            sage: a * w
            (1, 2, 3)

        We solve a system where the right hand matrix has multiple
        columns.

        ::

            sage: a = matrix(ZZ, 3, 3, [1,2,3,4, 5, 6, 8, -2, 3])
            sage: b = matrix(ZZ, 3, 2, [1,5, 2, -3, 3, 0])
            sage: w = a \ b; w
            [ 2/15 -19/5]
            [-4/15 -27/5]
            [ 7/15 98/15]
            sage: a * w
            [ 1  5]
            [ 2 -3]
            [ 3  0]

        TESTS:

        We create a random 100x100 matrix and solve the
        corresponding system, then verify that the result is correct.
        (Note that this test is very risky without having a seeded
        random number generator!)

        ::

            sage: n = 100
            sage: a = random_matrix(ZZ,n)
            sage: v = vector(ZZ,n,range(n))
            sage: x = a \ v
            sage: a * x == v
            True

            sage: n = 100
            sage: a = random_matrix(ZZ,n)
            sage: v = vector(ZZ,n,range(n))
            sage: x = a._solve_right_nonsingular_square(v,algorithm = 'flint')
            sage: a * x == v
            True

        """
        t = verbose('starting %s solve_right...' % algorithm)

        # It would probably be much better to rewrite linbox so it
        # throws an error instead of ** going into an infinite loop **
        # in the non-full rank case.  In any case, we do this for now,
        # since rank is very fast and infinite loops are evil.
        if check_rank and self.rank() < self.nrows():
            raise ValueError("self must be of full rank.")

        if not self.is_square():
            raise NotImplementedError("the input matrix must be square.")

        if is_Vector(B):
            if self.nrows() != B.degree():
                raise ValueError("number of rows of self must equal degree of B.")
        elif self.nrows() != B.nrows():
                raise ValueError("number of rows of self must equal number of rows of B.")

        if self.nrows() == 0:
            return B

        matrix = True
        C = B
        if not isinstance(B, Matrix_integer_dense):
            if is_Vector(B):
                matrix = False
                C = self.matrix_space(self.nrows(), 1)(B.list())
            else:
                raise NotImplementedError

        if C.ncols() >= 2*self.ncols():
            # likely much better to just invert then multiply
            X = self**(-1)*C
            verbose('finished solve_right (via inverse)', t)
            return X

        if algorithm == 'flint':
            X, d = self._solve_flint(C, right=True)
        elif algorithm == 'iml': # iml
            X, d = self._solve_iml(C, right = True)
        else:
            raise ValueError("Unknown algorithm '%s'"%algorithm)
        if d != 1:
            X = (1/d) * X
        if not matrix:
            # Convert back to a vector
            X = (X.base_ring() ** X.nrows())(X.list())
        verbose('finished solve_right via %s'%algorithm, t)
        return X

    def _solve_iml(self, Matrix_integer_dense B, right=True):
        """
        Let A equal self be a square matrix. Given B return an integer
        matrix C and an integer d such that self C\*A == d\*B if right is
        False or A\*C == d\*B if right is True.

        OUTPUT:


        -  ``C`` - integer matrix

        -  ``d`` - integer denominator


        EXAMPLES::

            sage: A = matrix(ZZ,4,4,[0, 1, -2, -1, -1, 1, 0, 2, 2, 2, 2, -1, 0, 2, 2, 1])
            sage: B = matrix(ZZ,3,4, [-1, 1, 1, 0, 2, 0, -2, -1, 0, -2, -2, -2])
            sage: C,d = A._solve_iml(B,right=False); C
            [  6 -18 -15  27]
            [  0  24  24 -36]
            [  4 -12  -6  -2]

        ::

            sage: d
            12

        ::

            sage: C*A == d*B
            True

        ::

            sage: A = matrix(ZZ,4,4,[0, 1, -2, -1, -1, 1, 0, 2, 2, 2, 2, -1, 0, 2, 2, 1])
            sage: B = matrix(ZZ,4,3, [-1, 1, 1, 0, 2, 0, -2, -1, 0, -2, -2, -2])
            sage: C,d = A._solve_iml(B)
            sage: C
            [ 12  40  28]
            [-12  -4  -4]
            [ -6 -25 -16]
            [ 12  34  16]

        ::

            sage: d
            12

        ::

            sage: A*C == d*B
            True

        Test wrong dimensions::

            sage: A = random_matrix(ZZ, 4, 4)
            sage: B = random_matrix(ZZ, 2, 3)
            sage: B._solve_iml(A)
            Traceback (most recent call last):
            ...
            ValueError: self must be a square matrix
            sage: A._solve_iml(B, right=False)
            Traceback (most recent call last):
            ...
            ArithmeticError: B's number of columns must match self's number of rows
            sage: A._solve_iml(B, right=True)
            Traceback (most recent call last):
            ...
            ArithmeticError: B's number of rows must match self's number of columns

        Check that this can be interrupted properly (:trac:`15453`)::

            sage: A = random_matrix(ZZ, 2000, 2000)
            sage: B = random_matrix(ZZ, 2000, 2000)
            sage: t0 = walltime()
            sage: alarm(2); A._solve_iml(B)  # long time
            Traceback (most recent call last):
            ...
            AlarmInterrupt
            sage: t = walltime(t0)
            sage: t < 10 or t
            True

        ALGORITHM: Uses IML.

        AUTHORS:

        - Martin Albrecht
        """
        cdef unsigned long i, j, k
        cdef mpz_t *mp_N
        cdef mpz_t mp_D
        cdef Matrix_integer_dense M
        cdef Integer D

        if self._nrows != self._ncols:
            # This is *required* by the IML function we call below.
            raise ValueError("self must be a square matrix")

        if self._nrows == 1:
            return B, self[0,0]

        cdef SOLU_POS solu_pos

        if right:
            if self._ncols != B._nrows:
                raise ArithmeticError("B's number of rows must match self's number of columns")

            n = self._ncols
            m = B._ncols

            P = self.matrix_space(n, m)
            if self._nrows == 0 or self._ncols == 0:
                return P.zero_matrix(), Integer(1)

            if m == 0 or n == 0:
                return self.new_matrix(nrows = n, ncols = m), Integer(1)

            solu_pos = RightSolu

        else: # left
            if self._nrows != B._ncols:
                raise ArithmeticError("B's number of columns must match self's number of rows")

            n = self._ncols
            m = B._nrows

            P = self.matrix_space(m, n)
            if self._nrows == 0 or self._ncols == 0:
                return P.zero_matrix(), Integer(1)

            if m == 0 or n == 0:
                return self.new_matrix(nrows = m, ncols = n), Integer(1)

            solu_pos = LeftSolu

        sig_check()
        verbose("Initializing mp_N and mp_D")
        mp_N = <mpz_t *> sig_malloc( n * m * sizeof(mpz_t) )
        for i in range(n * m):
            mpz_init(mp_N[i])
        mpz_init(mp_D)
        verbose("Done with initializing mp_N and mp_D")
        cdef mpz_t * mself = fmpz_mat_to_mpz_array(self._matrix)
        cdef mpz_t * mB = fmpz_mat_to_mpz_array(B._matrix)
        try:
            verbose('Calling solver n = %s, m = %s'%(n,m))
            sig_on()
            nonsingSolvLlhsMM(solu_pos, n, m, mself, mB, mp_N, mp_D)
            sig_off()
            M = self._new(P.nrows(), P.ncols())
            k = 0
            for i from 0 <= i < M._nrows:
                for j from 0 <= j < M._ncols:
                    fmpz_set_mpz(fmpz_mat_entry(M._matrix,i,j), mp_N[k])
                    k += 1
            D = Integer.__new__(Integer)
            mpz_set(D.value, mp_D)
            return M, D
        finally:
            mpz_clear(mp_D)
            mpz_array_clear(mself, self.nrows() * self.ncols())
            mpz_array_clear(mB, B.nrows() * B.ncols())
            mpz_array_clear(mp_N, n*m)

    def _solve_flint(self, Matrix_integer_dense B, right=True):
        """
        Let A equal self be a square matrix. Given B return an integer
        matrix C and an integer d such that self C\*A == d\*B if right is
        False or A\*C == d\*B if right is True.

        OUTPUT:


        -  ``C`` - integer matrix

        -  ``d`` - integer denominator


        EXAMPLES::

            sage: A = matrix(ZZ,4,4,[0, 1, -2, -1, -1, 1, 0, 2, 2, 2, 2, -1, 0, 2, 2, 1])
            sage: B = matrix(ZZ,3,4, [-1, 1, 1, 0, 2, 0, -2, -1, 0, -2, -2, -2])
            sage: C,d = A._solve_flint(B,right=False); C
            [  6 -18 -15  27]
            [  0  24  24 -36]
            [  4 -12  -6  -2]

        ::

            sage: d
            12

        ::

            sage: C*A == d*B
            True

        ::

            sage: A = matrix(ZZ,4,4,[0, 1, -2, -1, -1, 1, 0, 2, 2, 2, 2, -1, 0, 2, 2, 1])
            sage: B = matrix(ZZ,4,3, [-1, 1, 1, 0, 2, 0, -2, -1, 0, -2, -2, -2])
            sage: C,d = A._solve_flint(B)
            sage: C
            [ 12  40  28]
            [-12  -4  -4]
            [ -6 -25 -16]
            [ 12  34  16]

        ::

            sage: d
            12

        ::

            sage: A*C == d*B
            True

        Test wrong dimensions::

            sage: A = random_matrix(ZZ, 4, 4)
            sage: B = random_matrix(ZZ, 2, 3)
            sage: B._solve_flint(A)
            Traceback (most recent call last):
            ...
            ValueError: self must be a square matrix
            sage: A._solve_flint(B, right=False)
            Traceback (most recent call last):
            ...
            ArithmeticError: B's number of columns must match self's number of rows
            sage: A._solve_flint(B, right=True)
            Traceback (most recent call last):
            ...
            ArithmeticError: B's number of rows must match self's number of columns

        Check that this can be interrupted properly (:trac:`15453`)::

            sage: A = random_matrix(ZZ, 2000, 2000)
            sage: B = random_matrix(ZZ, 2000, 2000)
            sage: t0 = walltime()
            sage: alarm(2); A._solve_flint(B)  # long time
            Traceback (most recent call last):
            ...
            AlarmInterrupt
            sage: t = walltime(t0)
            sage: t < 10 or t
            True

        AUTHORS:

        - Marc Masdeu (08/2014) following _solve_iml implementation of Martin Albrecht
        """
        cdef Matrix_integer_dense M
        cdef fmpz_t tmp
        cdef Integer den = Integer(0)
        if self._nrows != self._ncols:
            # This is *required* by the FLINT function we call below.
            raise ValueError("self must be a square matrix")

        if self.nrows() == 1:
            return B, self[0,0]

        if right:
            fmpz_init(tmp)
            if self._ncols != B._nrows:
                raise ArithmeticError("B's number of rows must match self's number of columns")

            n = self._ncols
            m = B._ncols

            if m == 0 or n == 0:
                return self.new_matrix(nrows = n, ncols = m), Integer(1)
            M = self._new(self._ncols,B._ncols)
            sig_on()
            fmpz_mat_solve(M._matrix,tmp,self._matrix,B._matrix)
            fmpz_get_mpz(den.value,tmp)
            fmpz_clear(tmp)
            if mpz_cmp_si(den.value,0) < 0:
                mpz_neg(den.value,den.value)
                fmpz_mat_neg(M._matrix,M._matrix)
            sig_off()
            return M,den

        else: # left
            if self._nrows != B._ncols:
                raise ArithmeticError("B's number of columns must match self's number of rows")

            n = self._nrows
            m = B._nrows

            if m == 0 or n == 0:
                return self.new_matrix(nrows = n, ncols = m), Integer(1)

            M,d = self.transpose()._solve_flint(B.transpose(), right=True)
            return M.transpose(),d

    def _rational_echelon_via_solve(self, solver = 'iml'):
        r"""
        Computes information that gives the reduced row echelon form (over
        QQ!) of a matrix with integer entries.

        INPUT:


        -  ``self`` - a matrix over the integers.

        - ``solver`` - either ``'iml'`` (default) or ``'flint'``

        OUTPUT:


        -  ``pivots`` - ordered list of integers that give the
           pivot column positions

        -  ``nonpivots`` - ordered list of the nonpivot column
           positions

        -  ``X`` - matrix with integer entries

        -  ``d`` - integer


        If you put standard basis vectors in order at the pivot columns,
        and put the matrix (1/d)\*X everywhere else, then you get the
        reduced row echelon form of self, without zero rows at the bottom.

        .. NOTE::

           IML is the actual underlying `p`-adic solver that we
           use.

        AUTHORS:

        - William Stein

        ALGORITHM: I came up with this algorithm from scratch. As far as I
        know it is new. It's pretty simple, but it is ... (fast?!).

        Let A be the input matrix.


        #. Compute r = rank(A).

        #. Compute the pivot columns of the transpose `A^t` of
           `A`. One way to do this is to choose a random prime
           `p` and compute the row echelon form of `A^t`
           modulo `p` (if the number of pivot columns is not equal to
           `r`, pick another prime).

        #. Let `B` be the submatrix of `A` consisting of
           the rows corresponding to the pivot columns found in the previous
           step. Note that, aside from zero rows at the bottom, `B`
           and `A` have the same reduced row echelon form.

        #. Compute the pivot columns of `B`, again possibly by
           choosing a random prime `p` as in [2] and computing the
           Echelon form modulo `p`. If the number of pivot columns is
           not `r`, repeat with a different prime. Note - in this step
           it is possible that we mistakenly choose a bad prime `p`
           such that there are the right number of pivot columns modulo
           `p`, but they are at the wrong positions - e.g., imagine
           the augmented matrix `[pI|I]` - modulo `p` we would
           miss all the pivot columns. This is OK, since in the next step we
           would detect this, as the matrix we would obtain would not be in
           echelon form.

        #. Let `C` be the submatrix of `B` of pivot
           columns. Let `D` be the complementary submatrix of
           `B` of all all non-pivot columns. Use a `p`-adic
           solver to find the matrix `X` and integer `d` such
           that `C (1/d) X=D`. I.e., solve a bunch of linear systems
           of the form `Cx = v`, where the columns of `X` are
           the solutions.

        #. Verify that we had chosen the correct pivot columns. Inspect the
           matrix `X` obtained in step 5. If when used to construct
           the echelon form of `B`, `X` indeed gives a matrix
           in reduced row echelon form, then we are done - output the pivot
           columns, `X`, and `d`. To tell if `X` is
           correct, do the following: For each column of `X`
           (corresponding to non-pivot column `i` of `B`),
           read up the column of `X` until finding the first nonzero
           position `j`; then verify that `j` is strictly less
           than the number of pivot columns of `B` that are strictly
           less than `i`. Otherwise, we got the pivots of `B`
           wrong - try again starting at step 4, but with a different random
           prime.
        """
        if self._nrows == 0:
            pivots = []
            nonpivots = list(xrange(self._ncols))
            X = self.__copy__()
            d = Integer(1)
            return pivots, nonpivots, X, d
        elif self._ncols == 0:
            pivots = []
            nonpivots = []
            X = self.__copy__()
            d = Integer(1)
            return pivots, nonpivots, X, d

        from .matrix_modn_dense_double import MAX_MODULUS
        A = self
        # Step 1: Compute the rank

        t = verbose('computing rank', level=2, caller_name='p-adic echelon')
        r = A.rank()
        verbose('done computing rank', level=2, t=t, caller_name='p-adic echelon')

        cdef randstate rstate = current_randstate()

        if r == self._nrows:
            # The input matrix already has full rank.
            B = A
        else:
            # Steps 2 and 3: Extract out a submatrix of full rank.
            i = 0
            while True:
                p = previous_prime(rstate.c_random() % (MAX_MODULUS-15000) + 10000)
                P = A._mod_int(p).transpose().pivots()
                if len(P) == r:
                    B = A.matrix_from_rows(P)
                    break
                else:
                    i += 1
                    if i == 50:
                        raise RuntimeError("Bug in _rational_echelon_via_solve in finding linearly independent rows.")

        _i = 0
        while True:
            _i += 1
            if _i == 50:
                raise RuntimeError("Bug in _rational_echelon_via_solve -- pivot columns keep being wrong.")

            # Step 4: Now we instead worry about computing the reduced row echelon form of B.
            i = 0
            while True:
                p = previous_prime(rstate.c_random() % (MAX_MODULUS-15000) + 10000)
                pivots = B._mod_int(p).pivots()
                if len(pivots) == r:
                    break
                else:
                    i += 1
                    if i == 50:
                        raise RuntimeError("Bug in _rational_echelon_via_solve in finding pivot columns.")

            # Step 5: Apply p-adic solver
            C = B.matrix_from_columns(pivots)
            pivots_ = set(pivots)
            non_pivots = [i for i in range(B.ncols()) if not i in pivots_]
            D = B.matrix_from_columns(non_pivots)
            t = verbose('calling %s solver'%solver, level=2, caller_name='p-adic echelon')
            if solver == 'iml':
                X, d = C._solve_iml(D, right=True)
            else:
                X, d = C._solve_flint(D, right=True)
            t = verbose('finished %s solver'%solver, level=2, caller_name='p-adic echelon', t=t)

            # Step 6: Verify that we had chosen the correct pivot columns.
            pivots_are_right = True
            for z in range(X.ncols()):
                if not pivots_are_right:
                    break
                i = non_pivots[z]
                np = len([k for k in pivots if k < i])
                for j in reversed(range(X.nrows())):
                    if X[j,z] != 0:
                        if j < np:
                            break # we're good -- go on to next column of X
                        else:
                            pivots_are_right = False
                            break
            if pivots_are_right:
                break

        #end while


        # Finally, return the answer.
        return pivots, non_pivots, X, d

    def decomposition(self, **kwds):
        """
        Returns the decomposition of the free module on which this matrix A
        acts from the right (i.e., the action is x goes to x A), along with
        whether this matrix acts irreducibly on each factor. The factors
        are guaranteed to be sorted in the same way as the corresponding
        factors of the characteristic polynomial, and are saturated as ZZ
        modules.

        INPUT:


        -  ``self`` - a matrix over the integers

        -  ``**kwds`` - these are passed onto to the
           decomposition over QQ command.


        EXAMPLES::

            sage: t = ModularSymbols(11,sign=1).hecke_matrix(2)
            sage: w = t.change_ring(ZZ)
            sage: w
            [ 3 -2]
            [ 0 -2]
            sage: w.charpoly().factor()
            (x - 3) * (x + 2)
            sage: w.decomposition()
            [
            (Free module of degree 2 and rank 1 over Integer Ring
            Echelon basis matrix:
            [ 5 -2], True),
            (Free module of degree 2 and rank 1 over Integer Ring
            Echelon basis matrix:
            [0 1], True)
            ]
        """
        F = self.charpoly().factor()
        if len(F) == 1:
            V = self.base_ring()**self.nrows()
            return decomp_seq([(V, F[0][1]==1)])

        A = self.change_ring(QQ)
        X = A.decomposition(**kwds)
        V = ZZ**self.nrows()
        if isinstance(X, tuple):
            D, E = X
            D = [(W.intersection(V), t) for W, t in D]
            E = [(W.intersection(V), t) for W, t in E]
            return decomp_seq(D), decomp_seq(E)
        else:
            return decomp_seq([(W.intersection(V), t) for W, t in X])

    def _add_row_and_maintain_echelon_form(self, row, pivots):
        """
        Assuming self is a full rank n x m matrix in reduced row Echelon
        form over ZZ and row is a vector of degree m, this function creates
        a new matrix that is the echelon form of self with row appended to
        the bottom.

        .. warning::

           It is assumed that self is in echelon form.

        INPUT:


        -  ``row`` - a vector of degree m over ZZ

        -  ``pivots`` - a list of integers that are the pivot
           columns of self.


        OUTPUT:


        -  ``matrix`` - a matrix of in reduced row echelon form
           over ZZ

        -  ``pivots`` - list of integers


        ALGORITHM: For each pivot column of self, we use the extended
        Euclidean algorithm to clear the column. The result is a new matrix
        B whose row span is the same as self.stack(row), and whose last row
        is 0 if and only if row is in the QQ-span of the rows of self. If
        row is not in the QQ-span of the rows of self, then row is nonzero
        and suitable to be inserted into the top n rows of A to form a new
        matrix that is in reduced row echelon form. We then clear that
        corresponding new pivot column.

        EXAMPLES::

            sage: a = matrix(ZZ, 3, [1, 0, 110, 0, 3, 112, 0, 0, 221]); a
            [  1   0 110]
            [  0   3 112]
            [  0   0 221]
            sage: a._add_row_and_maintain_echelon_form(vector(ZZ,[1,2,3]),[0,1,2])
            (
            [1 0 0]
            [0 1 0]
            [0 0 1], [0, 1, 2]
            )
            sage: a._add_row_and_maintain_echelon_form(vector(ZZ,[0,0,0]),[0,1,2])
            (
            [  1   0 110]
            [  0   3 112]
            [  0   0 221], [0, 1, 2]
            )
            sage: a = matrix(ZZ, 2, [1, 0, 110, 0, 3, 112])
            sage: a._add_row_and_maintain_echelon_form(vector(ZZ,[1,2,3]),[0,1])
            (
            [  1   0 110]
            [  0   1 219]
            [  0   0 545], [0, 1, 2]
            )
        """
        from sage.misc.getusage import get_memory_usage
        cdef Py_ssize_t i, j, piv, n = self._nrows, m = self._ncols

        from .constructor import matrix

        # 0. Base case
        if self.nrows() == 0:
            pos = row.nonzero_positions()
            if pos:
                pivots = [pos[0]]
                if row[pivots[0]] < 0:
                    row *= -1
            else:
                pivots = []
            return matrix([row]), pivots

        if row == 0:
            return self, pivots
        # 1. Create a new matrix that has row as the last row.
        row_mat = matrix(row)
        A = self.stack(row_mat)
        # 2. Working from the left, clear each column to put
        #    the resulting matrix back in echelon form.
        for i, p in enumerate(pivots):
            # p is the i-th pivot
            b = A[n,p]
            if not b:
                continue

            # (a). Take xgcd of pivot positions in last row and in ith
            # row.

            # TODO (optimize) -- change to use direct call to gmp and
            # no bounds checking!
            a = A[i,p]
            if not a:
                raise ZeroDivisionError("claimed pivot is not a pivot")
            if b % a == 0:
                # (b) Subtract a multiple of row i from row n.
                c = b // a
                if c:
                    for j in range(m):
                        A[n,j] -= c * A[i,j]
            else:
                # (b). More elaborate.
                #  Replace the ith row by s*A[i] + t*A[n], which will
                # have g in the i,p position, and replace the last row by
                # (b//g)*A[i] - (a//g)*A[n], which will have 0 in the i,p
                # position.
                g, s, t = a.xgcd(b)
                if not g:
                    raise ZeroDivisionError("claimed pivot is not a pivot (got a 0 gcd)")

                row_i = A.row(i)
                row_n = A.row(n)

                ag = a//g; bg = b//g

                new_top = s*row_i  +  t*row_n
                new_bot = bg*row_i - ag*row_n


                # OK -- now we have to make sure the top part of the matrix
                # but with row i replaced by
                #     r = s*row_i[j]  +  t*row_n[j]
                # is put in rref.  We do this by recursively calling this
                # function with the top part of A (all but last row) and the
                # row r.

                zz = list(xrange(A.nrows() - 1))
                del zz[i]
                top_mat = A.matrix_from_rows(zz)
                new_pivots = list(pivots)
                del new_pivots[i]

                top_mat, pivots = top_mat._add_row_and_maintain_echelon_form(new_top, new_pivots)
                w = top_mat._add_row_and_maintain_echelon_form(new_bot, pivots)
                return w
        # 3. If it turns out that the last row is nonzero,
        #    insert last row in A sliding other rows down.
        v = A.row(n)
        new_pivots = list(pivots)
        if v != 0:
            i = v.nonzero_positions()[0]
            assert not (i in pivots), 'WARNING: bug in add_row -- i (=%s) should not be a pivot'%i

            # If pivot entry is negative negate this row.
            if v[i] < 0:
                v = -v

            # Determine where the last row should be inserted.
            new_pivots.append(i)
            new_pivots.sort()
            import bisect
            j = bisect.bisect(pivots, i)
            # The new row should go *before* row j, so it becomes row j
            A = A.insert_row(j, v)
        try:
            _clear_columns(A, new_pivots, A.nrows())
        except RuntimeError:
            raise ZeroDivisionError("mistake in claimed pivots")
        if A.row(A.nrows() - 1) == 0:
            A = A.matrix_from_rows(range(A.nrows()-1))
        return A, new_pivots

    #####################################################################################
    # Hermite form modulo D
    # This code below is by E. Burcin.  Thanks!
    #####################################################################################
    def _hnf_mod(self, D):
        """
        INPUT:


        -  ``D`` - a small integer that is assumed to be a
           multiple of 2\*det(self)


        OUTPUT:


        -  ``matrix`` - the Hermite normal form of self.
        """
        t = verbose('hermite mod %s'%D, caller_name='matrix_integer_dense')
        cdef Matrix_integer_dense res = self._new(self._nrows,self._ncols)
        self._hnf_modn(res, D)
        verbose('finished hnf mod', t, caller_name='matrix_integer_dense')
        return res

    cdef int _hnf_modn(Matrix_integer_dense self, Matrix_integer_dense res,
            unsigned int det) except -1:
        """
        Puts self into HNF form modulo det. Changes self in place.
        """
        cdef int* res_l
        cdef Py_ssize_t i,j,k
        res_l = self._hnf_modn_impl(det, self._nrows, self._ncols)
        k = 0
        for i from 0 <= i < self._nrows:
            for j from 0 <= j < self._ncols:
                res.set_unsafe_si(i,j,res_l[k])
                k += 1
        sig_free(res_l)


    cdef int* _hnf_modn_impl(Matrix_integer_dense self, unsigned int det,
            Py_ssize_t nrows, Py_ssize_t ncols) except NULL:
        # NOTE: det should be at most 2^31-1, such that anything modulo
        # det fits in a 32-bit signed integer. To avoid overflow, we
        # need 64-bit arithmetic for some intermediate computations.
        cdef int* res
        cdef int* T_ent
        cdef int* *res_rows
        cdef int** T_rows
        cdef int* B
        cdef Py_ssize_t i, j, k
        cdef int R = det
        cdef int T_i_i, T_j_i, c1, c2, q, t
        cdef int u, v, d

        # allocate memory for result matrix
        res = <int*> sig_malloc(sizeof(int)*ncols*nrows)
        if res == NULL:
            raise MemoryError("out of memory allocating a matrix")
        res_rows = <int**> sig_malloc(sizeof(int*)*nrows)
        if res_rows == NULL:
            sig_free(res)
            raise MemoryError("out of memory allocating a matrix")

        # allocate memory for temporary matrix
        T_ent = <int*> sig_malloc(sizeof(int)*ncols*nrows)
        if T_ent == NULL:
            sig_free(res)
            sig_free(res_rows)
            raise MemoryError("out of memory allocating a matrix")
        T_rows = <int**> sig_malloc(sizeof(int*)*nrows)
        if T_rows == NULL:
            sig_free(res)
            sig_free(res_rows)
            sig_free(T_ent)
            raise MemoryError("out of memory allocating a matrix")

        # allocate memory for temporary row vector
        B = <int*>sig_malloc(sizeof(int)*nrows)
        if B == NULL:
            sig_free(res)
            sig_free(res_rows)
            sig_free(T_ent)
            sig_free(T_rows)
            raise MemoryError("out of memory allocating a matrix")

        # initialize the row pointers
        k = 0
        for i in range(nrows):
            res_rows[i] = res + k
            T_rows[i] = T_ent + k
            k += nrows

        cdef mpz_t tmp
        mpz_init(tmp)
        # copy entries from self to temporary matrix
        k = 0
        for i in range(nrows):
            for j in range(ncols):
                self.get_unsafe_mpz(i,j,tmp)
                mpz_mod_ui(tmp, tmp, det)
                T_ent[k] = mpz_get_si(tmp)
                k += 1
        mpz_clear(tmp)

        # initialize variables
        i = 0
        j = 0

        while True:
            if j == nrows-1:
                T_i_i = T_rows[i][i]
                d = ai.c_xgcd_int(T_i_i, R, &u, &v)
                for k from 0 <= k < i:
                    res_rows[i][k] = 0
                for k from i <= k < ncols:
                    t = ((<int64_t>u)*T_rows[i][k])%R
                    if t < 0:
                        t += R
                    res_rows[i][k] = t
                if res_rows[i][i] == 0:
                    res_rows[i][i] = R
                d = res_rows[i][i]
                for j from 0 <= j < i:
                    q = res_rows[j][i]/d
                    for k from i <= k < ncols:
                        u = (res_rows[j][k] - (<int64_t>q)*res_rows[i][k])%R
                        if u < 0:
                            u += R
                        res_rows[j][k] = u

                R = R/d
                i += 1
                j = i
                if i == nrows :
                    break # return res
                if T_rows[i][i] == 0:
                    T_rows[i][i] = R
                continue


            j += 1
            if T_rows[j][i] == 0:
                continue

            T_i_i = T_rows[i][i]
            T_j_i = T_rows[j][i]
            d = ai.c_xgcd_int(T_i_i , T_j_i, &u, &v)
            if d != T_i_i:
                for k from i <= k < ncols:
                    B[k] = ((<int64_t>u)*T_rows[i][k] + (<int64_t>v)*T_rows[j][k])%R
            c1 = T_i_i/d
            c2 = -T_j_i/d
            for k from i <= k < ncols:
                T_rows[j][k] = ((<int64_t>c1)*T_rows[j][k] + (<int64_t>c2)*T_rows[i][k])%R
            if d != T_i_i:
                for k from i <= k < ncols:
                    T_rows[i][k] = B[k]

        sig_free(B)
        sig_free(res_rows)
        sig_free(T_ent)
        sig_free(T_rows)
        return res


    #################################################################
    # operations with matrices
    #################################################################
    cdef _stack_impl(self, bottom):
        r"""
        Return the matrix ``self`` on top of ``bottom``::

            [  self  ]
            [ bottom ]

        EXAMPLES::

            sage: M = Matrix(ZZ, 2, 3, range(6))
            sage: N = Matrix(ZZ, 1, 3, [10,11,12])
            sage: M.stack(N)
            [ 0  1  2]
            [ 3  4  5]
            [10 11 12]

        A vector may be stacked below a matrix. ::

            sage: A = matrix(ZZ, 2, 4, range(8))
            sage: v = vector(ZZ, 4, range(4))
            sage: A.stack(v)
            [0 1 2 3]
            [4 5 6 7]
            [0 1 2 3]

        The ``subdivide`` option will add a natural subdivision between
        ``self`` and ``bottom``.  For more details about how subdivisions
        are managed when stacking, see
        :meth:`sage.matrix.matrix1.Matrix.stack`.  ::

            sage: A = matrix(ZZ, 3, 4, range(12))
            sage: B = matrix(ZZ, 2, 4, range(8))
            sage: A.stack(B, subdivide=True)
            [ 0  1  2  3]
            [ 4  5  6  7]
            [ 8  9 10 11]
            [-----------]
            [ 0  1  2  3]
            [ 4  5  6  7]
        """
        cdef Matrix_integer_dense other = <Matrix_integer_dense>bottom
        cdef Matrix_integer_dense Z
        Z = self.new_matrix(nrows=self._nrows + other._nrows, ncols=self._ncols)

        cdef Py_ssize_t r, c
        cdef Py_ssize_t nr = self._nrows
        for r in range(self._nrows):
            for c in range(self._ncols):
                fmpz_set(fmpz_mat_entry(Z._matrix, r, c),fmpz_mat_entry(self._matrix, r, c))
        for r in range(other._nrows):
            for c in range(other._ncols):
                fmpz_set(fmpz_mat_entry(Z._matrix, r+nr, c),fmpz_mat_entry(other._matrix, r, c))

        return Z

    def augment(self, right, subdivide=False):
        r"""
        Returns a new matrix formed by appending the matrix
        (or vector) ``right`` on the right side of ``self``.

        INPUT:

        - ``right`` - a matrix, vector or free module element, whose
          dimensions are compatible with ``self``.

        - ``subdivide`` - default: ``False`` - request the resulting
          matrix to have a new subdivision, separating ``self`` from ``right``.

        OUTPUT:

        A new matrix formed by appending ``right`` onto the right side of ``self``.
        If ``right`` is a vector (or free module element) then in this context
        it is appropriate to consider it as a column vector.  (The code first
        converts a vector to a 1-column matrix.)

        EXAMPLES::

            sage: A = matrix(ZZ, 4, 5, range(20))
            sage: B = matrix(ZZ, 4, 3, range(12))
            sage: A.augment(B)
            [ 0  1  2  3  4  0  1  2]
            [ 5  6  7  8  9  3  4  5]
            [10 11 12 13 14  6  7  8]
            [15 16 17 18 19  9 10 11]

        A vector may be augmented to a matrix. ::

            sage: A = matrix(ZZ, 3, 5, range(15))
            sage: v = vector(ZZ, 3, range(3))
            sage: A.augment(v)
            [ 0  1  2  3  4  0]
            [ 5  6  7  8  9  1]
            [10 11 12 13 14  2]

        The ``subdivide`` option will add a natural subdivision between
        ``self`` and ``right``.  For more details about how subdivisions
        are managed when augmenting, see
        :meth:`sage.matrix.matrix1.Matrix.augment`.  ::

            sage: A = matrix(ZZ, 3, 5, range(15))
            sage: B = matrix(ZZ, 3, 3, range(9))
            sage: A.augment(B, subdivide=True)
            [ 0  1  2  3  4| 0  1  2]
            [ 5  6  7  8  9| 3  4  5]
            [10 11 12 13 14| 6  7  8]

        Errors are raised if the sizes are incompatible. ::

            sage: A = matrix(ZZ, [[1, 2],[3, 4]])
            sage: B = matrix(ZZ, [[10, 20], [30, 40], [50, 60]])
            sage: A.augment(B)
            Traceback (most recent call last):
            ...
            TypeError: number of rows must be the same, not 2 != 3
        """
        if not isinstance(right, Matrix) and hasattr(right, '_vector_'):
            right = right.column()
        if self._nrows != right.nrows():
            raise TypeError('number of rows must be the same, not {0} != {1}'.format(self._nrows, right.nrows()))
        if not (self._base_ring is right.base_ring()):
            right = right.change_ring(self._base_ring)

        cdef Matrix_integer_dense other = right.dense_matrix()
        m = self._nrows
        ns, na = self._ncols, other._ncols
        n = ns + na

        cdef Matrix_integer_dense Z
        Z = self.new_matrix(nrows = m, ncols = n)
        cdef Py_ssize_t i, j, p, qs, qa
        p, qs, qa = 0, 0, 0
        for i from 0 <= i < m:
          for j from 0 <= j < ns:
            fmpz_set(fmpz_mat_entry(Z._matrix,i,j),fmpz_mat_entry(self._matrix,i,j))
          for j from 0 <= j < na:
            fmpz_set(fmpz_mat_entry(Z._matrix,i,j + ns),fmpz_mat_entry(other._matrix,i,j))
        if subdivide:
          Z._subdivide_on_augment(self, other)
        return Z

    def insert_row(self, Py_ssize_t index, row):
        """
        Create a new matrix from self with.

        INPUT:

        - ``index`` - integer

        - ``row`` - a vector

        EXAMPLES::

            sage: X = matrix(ZZ,3,range(9)); X
            [0 1 2]
            [3 4 5]
            [6 7 8]
            sage: X.insert_row(1, [1,5,-10])
            [  0   1   2]
            [  1   5 -10]
            [  3   4   5]
            [  6   7   8]
            sage: X.insert_row(0, [1,5,-10])
            [  1   5 -10]
            [  0   1   2]
            [  3   4   5]
            [  6   7   8]
            sage: X.insert_row(3, [1,5,-10])
            [  0   1   2]
            [  3   4   5]
            [  6   7   8]
            [  1   5 -10]
        """
        cdef Matrix_integer_dense res = self._new(self._nrows + 1, self._ncols)
        cdef Py_ssize_t j
        cdef Integer z
        cdef fmpz_t zflint
        if index < 0:
            raise ValueError("index must be nonnegative")
        if index > self._nrows:
            raise ValueError("index must be less than number of rows")
        fmpz_init(zflint)

        for j from 0 <= j < self._ncols:
            for i from 0 <= i < index:
                fmpz_init_set(fmpz_mat_entry(res._matrix,i,j), fmpz_mat_entry(self._matrix,i,j))

            z = row[j]
            fmpz_set_mpz(zflint,z.value)
            fmpz_init_set(fmpz_mat_entry(res._matrix,index,j), zflint)

            for i from index <= i < self._nrows:
                fmpz_init_set(fmpz_mat_entry(res._matrix,i+1,j), fmpz_mat_entry(self._matrix,i,j))

        fmpz_clear(zflint)
        return res

    def _delete_zero_columns(self):
        """
        Return matrix obtained from self by deleting all zero columns along
        with the positions of those columns.

        OUTPUT: matrix list of integers

        EXAMPLES::

            sage: a = matrix(ZZ, 2,3, [1,0,3,-1,0,5]); a
            [ 1  0  3]
            [-1  0  5]
            sage: a._delete_zero_columns()
            (
            [ 1  3]
            [-1  5], [1]
            )
        """
        C = self.columns()
        zero_cols = [i for i,v in enumerate(self.columns()) if v.is_zero()]
        s = set(zero_cols)
        nonzero_cols = [i for i in range(self.ncols()) if not (i in s)]
        return self.matrix_from_columns(nonzero_cols), zero_cols

    def _insert_zero_columns(self, cols):
        """
        Return matrix obtained by self by inserting zero columns so that
        the columns with positions specified in cols are all 0.

        INPUT:

        -  ``cols`` - list of nonnegative integers

        OUTPUT: matrix

        EXAMPLES::

            sage: a = matrix(ZZ, 2,3, [1,0,3,-1,0,5]); a
            [ 1  0  3]
            [-1  0  5]
            sage: b, cols = a._delete_zero_columns()
            sage: b
            [ 1  3]
            [-1  5]
            sage: cols
            [1]
            sage: b._insert_zero_columns(cols)
            [ 1  0  3]
            [-1  0  5]
        """
        if len(cols) == 0:
            return self
        cdef Py_ssize_t i, c, r, nc = max(self._ncols + len(cols), max(cols)+1)
        cdef Matrix_integer_dense A = self.new_matrix(self._nrows, nc)
        # Now fill in the entries of A that come from self.
        cols_set = set(cols)
        cols_ins = [j for j in range(nc) if j not in cols_set]
        for r from 0 <= r < self._nrows:
            i = 0
            for c in cols_ins:
                # The following does this quickly: A[r,c] = self[r,i]
                fmpz_set(fmpz_mat_entry(A._matrix,r,c),fmpz_mat_entry(self._matrix,r,i))
                i += 1
        return A

    def _factor_out_common_factors_from_each_row(self):
        """
        Very very quickly modifies self so that the gcd of the entries in
        each row is 1 by dividing each row by the common gcd.

        EXAMPLES::

            sage: a = matrix(ZZ, 3, [-9, 3, -3, -36, 18, -5, -40, -5, -5, -20, -45, 15, 30, -15, 180])
            sage: a
            [ -9   3  -3 -36  18]
            [ -5 -40  -5  -5 -20]
            [-45  15  30 -15 180]
            sage: a._factor_out_common_factors_from_each_row()
            sage: a
            [ -3   1  -1 -12   6]
            [ -1  -8  -1  -1  -4]
            [ -3   1   2  -1  12]
        """
        self.check_mutability()

        cdef fmpz_t g
        cdef fmpz_t tmp
        fmpz_init(g)
        fmpz_init(tmp)
        cdef long i, j

        for i from 0 <= i < self._nrows:
            fmpz_set_ui(g, 0)
            for j from 0 <= j < self._ncols:
                fmpz_gcd(g, g, fmpz_mat_entry(self._matrix,i,j))
                if fmpz_cmp_ui(g, 1) == 0:
                    break
            if fmpz_cmp_ui(g, 1) != 0:
                # divide through row
                for j from 0 <= j < self._ncols:
                    fmpz_set(tmp,fmpz_mat_entry(self._matrix,i,j))
                    fmpz_divexact(tmp, tmp, g)
                    fmpz_set(fmpz_mat_entry(self._matrix,i,j),tmp)
        fmpz_clear(g)
        fmpz_clear(tmp)

    def gcd(self):
        """
        Return the gcd of all entries of self; very fast.

        EXAMPLES::

            sage: a = matrix(ZZ,2, [6,15,-6,150])
            sage: a.gcd()
            3
        """
        cdef Integer g = Integer(0)
        cdef Py_ssize_t i, j
        cdef fmpz_t tmpgcd
        fmpz_init(tmpgcd)
        for i from 0 <= i < self._nrows:
            for j from 0 <= j < self._ncols:
                fmpz_gcd(tmpgcd,tmpgcd,fmpz_mat_entry(self._matrix,i,j))
                if fmpz_cmp_ui(tmpgcd, 1) == 0:
                    fmpz_get_mpz(g.value,tmpgcd)
                    return g
        fmpz_get_mpz(g.value,tmpgcd)
        fmpz_clear(tmpgcd)
        return g

    def _change_ring(self, ring):
        """
        Return the matrix obtained by coercing the entries of this matrix
        into the given ring.

        EXAMPLES::

            sage: a = matrix(ZZ,2,[1,-7,3,5])
            sage: a._change_ring(RDF)
            [ 1.0 -7.0]
            [ 3.0  5.0]
        """
        if ring == RDF:
            from .change_ring import integer_to_real_double_dense
            return integer_to_real_double_dense(self)
        else:
            raise NotImplementedError

    def _singular_(self, singular=None):
        r"""
        Return Singular representation of this integer matrix.

        INPUT:


        -  ``singular`` - Singular interface instance (default:
           None)


        EXAMPLES::

            sage: A = random_matrix(ZZ,3,3)
            sage: As = singular(A); As
            -8     2     0
            0     1    -1
            2     1   -95
            sage: As.type()
            'intmat'
        """
        if singular is None:
            from sage.interfaces.singular import singular as singular_default
            singular = singular_default

        name = singular._next_var_name()
        values = str(self.list())[1:-1]
        singular.eval("intmat %s[%d][%d] = %s"%(name, self.nrows(), self.ncols(), values))

        from sage.interfaces.singular import SingularElement
        return SingularElement(singular, 'foobar', name, True)

    def transpose(self):
        """
        Returns the transpose of self, without changing self.

        EXAMPLES:

        We create a matrix, compute its transpose, and note that the
        original matrix is not changed.

        ::

            sage: A = matrix(ZZ, 2, 3, range(6))
            sage: type(A)
            <type 'sage.matrix.matrix_integer_dense.Matrix_integer_dense'>
            sage: B = A.transpose()
            sage: print(B)
            [0 3]
            [1 4]
            [2 5]
            sage: print(A)
            [0 1 2]
            [3 4 5]

        ``.T`` is a convenient shortcut for the transpose::

            sage: A.T
            [0 3]
            [1 4]
            [2 5]

        ::

            sage: A.subdivide(None, 1); A
            [0|1 2]
            [3|4 5]
            sage: A.transpose()
            [0 3]
            [---]
            [1 4]
            [2 5]
        """
        cdef Matrix_integer_dense A
        A = self._new(self._ncols,self._nrows)
        sig_on()
        fmpz_mat_transpose(A._matrix,self._matrix)
        sig_off()
        if self._subdivisions is not None:
            row_divs, col_divs = self.subdivisions()
            A.subdivide(col_divs, row_divs)
        return A

    def antitranspose(self):
        """
        Returns the antitranspose of self, without changing self.

        EXAMPLES::

            sage: A = matrix(2,3,range(6))
            sage: type(A)
            <type 'sage.matrix.matrix_integer_dense.Matrix_integer_dense'>
            sage: A.antitranspose()
            [5 2]
            [4 1]
            [3 0]
            sage: A
            [0 1 2]
            [3 4 5]

            sage: A.subdivide(1,2); A
            [0 1|2]
            [---+-]
            [3 4|5]
            sage: A.antitranspose()
            [5|2]
            [-+-]
            [4|1]
            [3|0]
        """
        nr , nc = (self._nrows, self._ncols)

        cdef Matrix_integer_dense A
        A = self._new(nc,nr)
        cdef Py_ssize_t i,j
        cdef Py_ssize_t ri,rj # reversed i and j
        sig_on()
        ri = nr
        for i from 0 <= i < nr:
            rj = nc
            ri =  ri-1
            for j from 0 <= j < nc:
                rj = rj-1
                fmpz_init_set(fmpz_mat_entry(A._matrix,rj,ri),fmpz_mat_entry(self._matrix,i,j))
        sig_off()

        if self._subdivisions is not None:
            row_divs, col_divs = self.subdivisions()
            A.subdivide([nc - t for t in reversed(col_divs)],
                        [nr - t for t in reversed(row_divs)])
        return A

    def __pari__(self):
        """
        Return PARI C-library version of this matrix.

        EXAMPLES::

            sage: a = matrix(ZZ,2,2,[1,2,3,4])
            sage: a.__pari__()
            [1, 2; 3, 4]
            sage: pari(a)
            [1, 2; 3, 4]
            sage: type(pari(a))
            <type 'cypari2.gen.Gen'>
        """
        return integer_matrix(self._matrix, 0)

    def _rank_pari(self):
        """
        Rank of this matrix, computed using PARI.  The computation is
        done entirely on the PARI stack, then the PARI stack is
        cleared.  This function is most useful for very small
        matrices.

        EXAMPLES::

            sage: matrix(ZZ,3,[1..9])._rank_pari()
            2
        """
        sig_on()
        cdef long r = rank(pari_GEN(self))
        clear_stack()
        return r

    def _hnf_pari(self, int flag=0, bint include_zero_rows=True):
        """
        Hermite normal form of this matrix, computed using PARI.

        INPUT:

        - ``flag`` -- 0 (default), 1, 3 or 4 (see docstring for
          ``pari.mathnf``).

        - ``include_zero_rows`` -- boolean. if False, do not include
          any of the zero rows at the bottom of the matrix in the
          output.

        .. NOTE::

            In no cases is the transformation matrix returned by this
            function.

        EXAMPLES::

            sage: matrix(ZZ,3,[1..9])._hnf_pari()
            [1 2 3]
            [0 3 6]
            [0 0 0]
            sage: matrix(ZZ,3,[1..9])._hnf_pari(1)
            [1 2 3]
            [0 3 6]
            [0 0 0]
            sage: matrix(ZZ,3,[1..9])._hnf_pari(3)
            [1 2 3]
            [0 3 6]
            [0 0 0]
            sage: matrix(ZZ,3,[1..9])._hnf_pari(4)
            [1 2 3]
            [0 3 6]
            [0 0 0]

        Check that ``include_zero_rows=False`` works correctly::

            sage: matrix(ZZ,3,[1..9])._hnf_pari(0, include_zero_rows=False)
            [1 2 3]
            [0 3 6]
            sage: matrix(ZZ,3,[1..9])._hnf_pari(1, include_zero_rows=False)
            [1 2 3]
            [0 3 6]
            sage: matrix(ZZ,3,[1..9])._hnf_pari(3, include_zero_rows=False)
            [1 2 3]
            [0 3 6]
            sage: matrix(ZZ,3,[1..9])._hnf_pari(4, include_zero_rows=False)
            [1 2 3]
            [0 3 6]

        Check that :trac:`12346` is fixed::

            sage: pari('mathnf(Mat([0,1]), 4)')
            [Mat(1), [1, 0; 0, 1]]
        """
        sig_on()
        A = _new_GEN_from_fmpz_mat_t_rotate90(self._matrix)
        H = mathnf0(A, flag)
        if typ(H) == t_VEC:
            H = gel(H, 1)
        GenH = new_gen(H)
        return extract_hnf_from_pari_matrix(self, GenH, include_zero_rows)

    def p_minimal_polynomials(self, p, s_max=None):
        r"""
        Compute `(p^s)`-minimal polynomials `\nu_s` of this matrix.

        For `s  \ge 0`, a `(p^s)`-minimal polynomial of
        a matrix `B` is a monic polynomial `f \in \ZZ[X]` of
        minimal degree such that all entries of `f(B)` are divisible
        by `p^s`.

        Compute a finite subset `\mathcal{S}` of the positive
        integers and `(p^s)`-minimal polynomials
        `\nu_s` for `s \in \mathcal{S}`.

        For `0 < t \le \max \mathcal{S}`, a `(p^t)`-minimal polynomial is
        given by `\nu_s` where
        `s = \min\{ r \in \mathcal{S} \mid r\ge t \}`.
        For `t > \max\mathcal{S}`, the minimal polynomial of `B` is
        also a `(p^t)`-minimal polynomial.

        INPUT:

        - ``p`` -- a prime in `\ZZ`

        - ``s_max`` -- a positive integer (default: ``None``); if set, only
          `(p^s)`-minimal polynomials for ``s <= s_max`` are computed
          (see below for details)

        OUTPUT:

        A dictionary. Keys are the finite set `\mathcal{S}`, the
        values are the associated `(p^s)`-minimal polynomials `\nu_s`,
        `s\in\mathcal{S}`.

        Setting ``s_max`` only affects the output if ``s_max`` is at
        most `\max\mathcal{S}` where `\mathcal{S}` denotes the full
        set. In that case, only those `\nu_s` with ``s <= s_max`` are
        returned where ``s_max`` is always included even if it is not
        included in the full set `\mathcal{S}`.

        EXAMPLES::

            sage: B = matrix(ZZ, [[1, 0, 1], [1, -2, -1], [10, 0, 0]])
            sage: B.p_minimal_polynomials(2)
            {2: x^2 + 3*x + 2}

        .. SEEALSO::

            :mod:`~sage.matrix.compute_J_ideal`,
            :meth:`~sage.matrix.compute_J_ideal.ComputeMinimalPolynomials.p_minimal_polynomials`
        """
        from sage.matrix.compute_J_ideal import ComputeMinimalPolynomials
        return ComputeMinimalPolynomials(self).p_minimal_polynomials(p, s_max)


    def null_ideal(self, b=0):
        r"""
        Return the `(b)`-ideal of this matrix.

        Let `B` be a `n \times n` matrix. The *null ideal* modulo `b`,
        or `(b)`-ideal, is

        .. MATH::

            N_{(b)}(B) = \{f \in \ZZ[X] \mid f(B) \in M_n(b\ZZ)\}.

        INPUT:

        - ``b`` -- an element of `\ZZ` (default: 0)

        OUTPUT:

        An ideal in `\ZZ[X]`.

        EXAMPLES::

            sage: B = matrix(ZZ, [[1, 0, 1], [1, -2, -1], [10, 0, 0]])
            sage: B.null_ideal()
            Principal ideal (x^3 + x^2 - 12*x - 20) of
                Univariate Polynomial Ring in x over Integer Ring
            sage: B.null_ideal(8)
            Ideal (8, x^3 + x^2 - 12*x - 20, 2*x^2 + 6*x + 4) of
                Univariate Polynomial Ring in x over Integer Ring
            sage: B.null_ideal(6)
            Ideal (6, 2*x^3 + 2*x^2 - 24*x - 40, 3*x^2 + 3*x) of
                Univariate Polynomial Ring in x over Integer Ring

        .. SEEALSO::

            :mod:`~sage.matrix.compute_J_ideal`,
            :meth:`~sage.matrix.compute_J_ideal.ComputeMinimalPolynomials.null_ideal`
        """
        from sage.matrix.compute_J_ideal import ComputeMinimalPolynomials
        return ComputeMinimalPolynomials(self).null_ideal(b)


    def integer_valued_polynomials_generators(self):
        r"""
        Determine the generators of the ring of integer valued polynomials on this
        matrix.

        OUTPUT:

        A pair ``(mu_B, P)`` where ``P`` is a list of polynomials in `\QQ[X]`
        such that

        .. MATH::

           \{f \in \QQ[X] \mid f(B) \in M_n(\ZZ)\}
               = \mu_B \QQ[X] + \sum_{g\in P} g \ZZ[X]

        where `B` is this matrix.

        EXAMPLES::

            sage: B = matrix(ZZ, [[1, 0, 1], [1, -2, -1], [10, 0, 0]])
            sage: B.integer_valued_polynomials_generators()
            (x^3 + x^2 - 12*x - 20, [1, 1/4*x^2 + 3/4*x + 1/2])

        .. SEEALSO::

            :mod:`~sage.matrix.compute_J_ideal`,
            :meth:`~sage.matrix.compute_J_ideal.ComputeMinimalPolynomials.integer_valued_polynomials_generators`
        """
        from sage.matrix.compute_J_ideal import ComputeMinimalPolynomials
        return ComputeMinimalPolynomials(self).integer_valued_polynomials_generators()


cdef inline GEN pari_GEN(Matrix_integer_dense B):
    r"""
    Create the PARI GEN object on the stack defined by the integer
    matrix B. This is used internally by the function for conversion
    of matrices to PARI.

    For internal use only; this directly uses the PARI stack.
    One should call ``sig_on()`` before and ``sig_off()`` after.
    """
    cdef GEN A = _new_GEN_from_fmpz_mat_t(B._matrix)
    return A


cdef extract_hnf_from_pari_matrix(Matrix_integer_dense self, Gen H, bint include_zero_rows):
    cdef mpz_t tmp
    mpz_init(tmp)

    # Figure out how many columns we got back.
    cdef long H_nc = glength(H.g)  # number of columns
    # Now get the resulting Hermite form matrix back to Sage, suitably re-arranged.
    cdef Matrix_integer_dense B
    if include_zero_rows:
        B = self.new_matrix()
    else:
        B = self.new_matrix(nrows=H_nc)
    cdef long i, j
    for i in range(self._ncols):
        for j in range(H_nc):
            sig_check()
            INT_to_mpz(tmp, gcoeff(H.g, i+1, H_nc-j))
            fmpz_set_mpz(fmpz_mat_entry(B._matrix,j,self._ncols-i-1),tmp)
    mpz_clear(tmp)
    return B


cdef _clear_columns(Matrix_integer_dense A, pivots, Py_ssize_t n):
    # Clear all columns
    cdef Py_ssize_t i, k, p, l, m = A._ncols
    cdef fmpz_t c,t
    sig_on()
    fmpz_init(c)
    fmpz_init(t)
    for i from 0 <= i < len(pivots):
        p = pivots[i]
        for k from 0 <= k < n:
            if k != i:
                if fmpz_cmp_si(fmpz_mat_entry(A._matrix,k,p),0):
                    fmpz_fdiv_q(c, fmpz_mat_entry(A._matrix,k,p), fmpz_mat_entry(A._matrix,i,p))
                    # subtract off c*v from row k; resulting A[k,i] entry will be < b, hence in Echelon form.
                    for l from 0 <= l < m:
                        fmpz_mul(t, c, fmpz_mat_entry(A._matrix,i,l))
                        fmpz_sub(fmpz_mat_entry(A._matrix,k,l), fmpz_mat_entry(A._matrix,k,l), t)

    fmpz_clear(c)
    fmpz_clear(t)
    sig_off()


cpdef _lift_crt(Matrix_integer_dense M, residues, moduli=None):
    """
    INPUT:

    - ``M`` -- A ``Matrix_integer_dense``. Will be modified to hold
      the output.

    - ``residues`` -- a list of ``Matrix_modn_dense_template``. The
      matrix to reconstruct modulo primes.

    OUTPUT:

    The matrix whose reductions modulo primes are the input
    ``residues``.

    TESTS::

        sage: from sage.matrix.matrix_integer_dense import _lift_crt
        sage: T1 = Matrix(Zmod(5), 4, 4, [1, 4, 4, 0, 2, 0, 1, 4, 2, 0, 4, 1, 1, 4, 0, 3])
        sage: T2 = Matrix(Zmod(7), 4, 4, [1, 4, 6, 0, 2, 0, 1, 2, 4, 0, 6, 6, 1, 6, 0, 5])
        sage: T3 = Matrix(Zmod(11), 4, 4, [1, 4, 10, 0, 2, 0, 1, 9, 8, 0, 10, 6, 1, 10, 0, 9])
        sage: _lift_crt(Matrix(ZZ, 4, 4), [T1, T2, T3])
        [ 1  4 -1  0]
        [ 2  0  1  9]
        [-3  0 -1  6]
        [ 1 -1  0 -2]

        sage: from sage.arith.multi_modular import MultiModularBasis
        sage: mm = MultiModularBasis([5,7,11])
        sage: _lift_crt(Matrix(ZZ, 4, 4), [T1, T2, T3], mm)
        [ 1  4 -1  0]
        [ 2  0  1  9]
        [-3  0 -1  6]
        [ 1 -1  0 -2]

    The modulus must be smaller than the maximum for the multi-modular
    reconstruction (using ``mod_int``) and also smaller than the limit
    for ``Matrix_modn_dense_double`` to be able to represent the
    ``residues`` ::

        sage: from sage.arith.multi_modular import MAX_MODULUS as MAX_multi_modular
        sage: from sage.matrix.matrix_modn_dense_double import MAX_MODULUS as MAX_modn_dense_double
        sage: MAX_MODULUS = min(MAX_multi_modular, MAX_modn_dense_double)
        sage: p0 = previous_prime(MAX_MODULUS)
        sage: p1 = previous_prime(p0)
        sage: mmod = [matrix(GF(p0), [[-1, 0, 1, 0, 0, 1, 1, 0, 0, 0, p0-1, p0-2]]),
        ....:         matrix(GF(p1), [[-1, 0, 1, 0, 0, 1, 1, 0, 0, 0, p1-1, p1-2]])]
        sage: _lift_crt(Matrix(ZZ, 1, 12), mmod)
        [-1  0  1  0  0  1  1  0  0  0 -1 -2]
    """

    cdef size_t i, j, k
    cdef Py_ssize_t nr, n
    cdef mpz_t *tmp = <mpz_t *>sig_malloc(sizeof(mpz_t) * M._ncols)
    n = len(residues)
    if n == 0:   # special case: obviously residues[0] wouldn't make sense here.
        return M
    nr = residues[0].nrows()
    nc = residues[0].ncols()

    if moduli is None:
        moduli = MultiModularBasis([m.base_ring().order() for m in residues])
    else:
        if len(residues) != len(moduli):
            raise IndexError("Number of residues (%s) does not match number of moduli (%s)"%(len(residues), len(moduli)))

    cdef MultiModularBasis mm
    mm = moduli

    for b in residues:
        if not (isinstance(b, Matrix_modn_dense_float) or
                isinstance(b, Matrix_modn_dense_double)):
            raise TypeError("Can only perform CRT on list of matrices mod n.")

    cdef mod_int **row_list
    row_list = <mod_int**>sig_malloc(sizeof(mod_int*) * n)
    if row_list == NULL:
        raise MemoryError("out of memory allocating multi-modular coefficient list")

    sig_on()
    for k in range(n):
        row_list[k] = <mod_int *>sig_malloc(sizeof(mod_int) * nc)
        if row_list[k] == NULL:
            raise MemoryError("out of memory allocating multi-modular coefficient list")

    for j in range(M._ncols):
        mpz_init(tmp[j])

    for i in range(nr):
        for k in range(n):
            (<Matrix_modn_dense_template>residues[k])._copy_row_to_mod_int_array(row_list[k],i)
        mm.mpz_crt_vec(tmp, row_list, nc)
        for j in range(nc):
            M.set_unsafe_mpz(i,j,tmp[j])

    for k in range(n):
        sig_free(row_list[k])
    for j in range(M._ncols):
        mpz_clear(tmp[j])
    sig_free(row_list)
    sig_free(tmp)
    sig_off()
    return M<|MERGE_RESOLUTION|>--- conflicted
+++ resolved
@@ -4147,11 +4147,7 @@
             ...
             ArithmeticError: non-invertible matrix
         """
-<<<<<<< HEAD
-        A,d = self._invert_flint()
-=======
         A, d = self._invert_flint()
->>>>>>> 9db4320e
         if not d.is_one():
             raise ArithmeticError("non-invertible matrix")
         return A
