--- conflicted
+++ resolved
@@ -20,16 +20,10 @@
 
     sage: from sage.env import SAGE_DOC
     sage: docfilename = os.path.join(SAGE_DOC, 'html', 'en', 'reference', 'calculus', 'sage', 'symbolic', 'expression.html')
-<<<<<<< HEAD
-    sage: for line in open(docfilename): # requires a built documentation, optional: doc
-    ....:     if "#sage.symbolic.expression.Expression.numerical_approx" in line:
-    ....:         print(line)
-=======
-    sage: with open(docfilename) as fobj:
+    sage: with open(docfilename) as fobj: # requires a built documentation, optional: doc
     ....:     for line in fobj:
     ....:         if "#sage.symbolic.expression.Expression.numerical_approx" in line:
     ....:             print(line)
->>>>>>> 9bf9f05f
     <code class="descname">numerical_approx</code><span class="sig-paren">(</span><em>prec=None</em>, <em>digits=None</em>, <em>algorithm=None</em><span class="sig-paren">)</span>...
 
 Check that sphinx is not imported at Sage start-up::
