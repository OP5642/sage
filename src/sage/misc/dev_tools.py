r"""
Some tools for developers

AUTHORS:

- Nicolas M. Thiery: initial version

- Vincent Delecroix (2012 and 2013): improve import_statements
"""
#*****************************************************************************
#  Copyright (C) 2011 Nicolas M. Thiery <nthiery at users.sf.net>
#
#  Distributed under the terms of the GNU General Public License (GPL)
#                  http://www.gnu.org/licenses/
#******************************************************************************
from __future__ import absolute_import

import os
import re
import sys

from collections import defaultdict

from six import iteritems, string_types


def runsnake(command):
    """
    Graphical profiling with ``runsnake``

    INPUT:

    - ``command`` -- the command to be run as a string.

    EXAMPLES::

        sage: runsnake("list(SymmetricGroup(3))")        # optional - runsnake

    ``command`` is first preparsed (see :func:`preparse`)::

        sage: runsnake('for x in range(1,4): print(x^2)') # optional - runsnake
        1
        4
        9

    :func:`runsnake` requires the program ``runsnake``. Due to non
    trivial dependencies (python-wxgtk, ...), installing it within the
    Sage distribution is unpractical. Hence, we recommend installing
    it with the system wide Python. On Ubuntu 10.10, this can be done
    with::

        > sudo apt-get install python-profiler python-wxgtk2.8 python-setuptools
        > sudo easy_install RunSnakeRun

    See the ``runsnake`` website for instructions for other platforms.

    :func:`runsnake` further assumes that the system wide Python is
    installed in ``/usr/bin/python``.

    .. SEEALSO::

        - `The runsnake website <http://www.vrplumber.com/programming/runsnakerun/>`_
        - ``%prun``
        - :class:`Profiler`

    """
    import cProfile
    from sage.misc.temporary_file import tmp_filename
    from sage.misc.misc import get_main_globals
    from sage.repl.preparse import preparse
    tmpfile = tmp_filename()
    cProfile.runctx(preparse(command.lstrip().rstrip()), get_main_globals(),
                    locals(), filename=tmpfile)
    os.system("/usr/bin/python -E `which runsnake` %s &" % tmpfile)


def import_statement_string(module, names, lazy):
    r"""
    Return a (lazy) import statement for ``names`` from ``module``.

    INPUT:

    - ``module`` -- the name of a module

    - ``names`` -- a list of 2-tuples containing names and alias to
      import

    - ``lazy`` -- a boolean: whether to return a lazy import statement

    EXAMPLES::

        sage: import sage.misc.dev_tools as dt
        sage: modname = 'sage.misc.dev_tools'
        sage: names_and_aliases = [('import_statement_string', 'iss')]
        sage: dt.import_statement_string(modname, names_and_aliases, False)
        'from sage.misc.dev_tools import import_statement_string as iss'
        sage: dt.import_statement_string(modname, names_and_aliases, True)
        "lazy_import('sage.misc.dev_tools', 'import_statement_string', 'iss')"
        sage: dt.import_statement_string(modname, [('a','b'),('c','c'),('d','e')], False)
        'from sage.misc.dev_tools import a as b, c, d as e'
        sage: dt.import_statement_string(modname, [(None,None)], False)
        'import sage.misc.dev_tools'
    """
    if lazy:
        if len(names) == 1:
            name, alias = names[0]
            if name == alias:
                if name is None:
                    raise ValueError("can not lazy import modules")
                return "lazy_import('%s', '%s')" % (module, name)
            else:
                return "lazy_import('%s', '%s', '%s')" % (module, name, alias)
        obj_names = "[" + ", ".join("'" + name[0] + "'" for name in names) + "]"
        obj_aliases = "[" + ", ".join("'" + name[1] + "'" for name in names) + "]"
        return "lazy_import('%s', %s, %s)" % (module, obj_names, obj_aliases)
    else:
        import_module = False
        name_list = []
        for name, alias in names:
            if name == alias:
                if name is None:
                    import_module = True
                    continue
                name_list.append(name)
            else:
                name_list.append("%s as %s" % (name, alias))
        res = []
        if import_module:
            res.append("import %s" % module)
        if name_list:
            res.append("from %s import %s" % (module, ', '.join(name_list)))
        return "\n".join(res)


def load_submodules(module=None, exclude_pattern=None):
    r"""
    Load all submodules of a given modules.

    This method is intended to be used by developers and especially the one
    who uses :func:`import_statements`. By default it load the sage library and
    it takes around a minute.

    INPUT:

    - ``module`` - an optional module

    - ``exclude_pattern`` - an optional regular expression pattern of module
      names that have to be excluded.

    EXAMPLES::

        sage: sage.misc.dev_tools.load_submodules(sage.combinat)
        load sage.combinat.algebraic_combinatorics... succeeded
        ...
        load sage.combinat.words.suffix_trees... succeeded

    Calling a second time has no effect (since the function does not import
    modules already imported)::

        sage: sage.misc.dev_tools.load_submodules(sage.combinat)

    The second argument allows to exclude a pattern::

        sage: sage.misc.dev_tools.load_submodules(sage.geometry, "database$|lattice")
        load sage.geometry.fan_isomorphism... succeeded
        load sage.geometry.hyperplane_arrangement.affine_subspace... succeeded
        ...
        load sage.geometry.riemannian_manifolds.surface3d_generators... succeeded

        sage: sage.misc.dev_tools.load_submodules(sage.geometry)
        load sage.geometry.polyhedron.lattice_euclidean_group_element... succeeded
        load sage.geometry.polyhedron.palp_database... succeeded
        load sage.geometry.polyhedron.ppl_lattice_polygon... succeeded
    """
    import pkgutil

    if module is None:
        import sage
        module = sage
        exclude_pattern = r"^sage\.libs|^sage\.tests|tests$|^sage\.all_|all$|sage\.interacts$|^sage\.misc\.benchmark$"

    if exclude_pattern:
        import re
        exclude = re.compile(exclude_pattern)
    else:
        exclude = None

    for importer, module_name, ispkg in pkgutil.walk_packages(module.__path__, module.__name__ + '.'):
        if ispkg or module_name in sys.modules:
            continue

        # we exclude several sage components because loading them is much of a
        # problem...
        if exclude and exclude.search(module_name):
            continue

        try:
            sys.stdout.write("load %s..." % module_name)
            sys.stdout.flush()
            loader = importer.find_module(module_name)
            loader.load_module(module_name)
            sys.stdout.write(" succeeded\n")
        except (ValueError, AttributeError, TypeError, ImportError):
            # we might get error because of cython code that has been
            # compiled but with source removed
            sys.stdout.write("failed\n")


def find_objects_from_name(name, module_name=None):
    r"""
    Return the list of objects from ``module_name`` whose name is ``name``.

    If ``module_name`` is ``None``, the function runs through all
    loaded modules and returns the list of objects whose name matches ``name``.

    If ``module_name`` is not ``None``, then search only in submodules of
    ``module_name``.

    In order to search through more modules you might use the function
    :func:`load_submodules`.

    EXAMPLES::

        sage: import sage.misc.dev_tools as dt
        sage: dt.find_objects_from_name('FareySymbol')
        [<type 'sage.modular.arithgroup.farey_symbol.Farey'>]

        sage: import sympy
        sage: dt.find_objects_from_name('RR')
        [Real Field with 53 bits of precision, RR]
        sage: dt.find_objects_from_name('RR', 'sage')
        [Real Field with 53 bits of precision]
        sage: dt.find_objects_from_name('RR', 'sympy')
        [RR]

    Examples that do not belong to the global namespace but in a loaded module::

        sage: 'find_objects_from_name' in globals()
        False
        sage: objs = dt.find_objects_from_name('find_objects_from_name')
        sage: len(objs)
        1
        sage: dt.find_objects_from_name is dt.find_objects_from_name
        True

    .. NOTE::

        It might be a good idea to move this function into
        :mod:`sage.misc.sageinspect`.
    """

    obj = []
    for smodule_name, smodule in iteritems(sys.modules):
        if module_name and not smodule_name.startswith(module_name):
            continue
        if hasattr(smodule, '__dict__') and name in smodule.__dict__:
            u = smodule.__dict__[name]
            if all(v is not u for v in obj):
                obj.append(u)

    return obj


def find_object_modules(obj):
    r"""
    Return a dictionary whose keys are the names of the modules where ``obj``
    appear and the value at a given module name is the list of names that
    ``obj`` have in that module.

    It is very unlikely that the output dictionary has several keys except when
    ``obj`` is an instance of a class.

    EXAMPLES::

        sage: from sage.misc.dev_tools import find_object_modules
        sage: find_object_modules(RR)
        {'sage.rings.real_mpfr': ['RR']}
        sage: find_object_modules(ZZ)
        {'sage.rings.integer_ring': ['Z', 'ZZ']}

    .. NOTE::

        It might be a good idea to move this function in
        :mod:`sage.misc.sageinspect`.
    """
    from sage.misc import sageinspect

    # see if the object is defined in its own module
    # might be wrong for class instances as the instanciation might appear
    # outside of the module !!
    module_name = None
    if sageinspect.isclassinstance(obj):
        module_name = obj.__class__.__module__
    elif hasattr(obj, '__module__') and obj.__module__:
        module_name = obj.__module__

    if module_name:
        if module_name not in sys.modules:
            raise ValueError("This should not happen!")
        d = sys.modules[module_name].__dict__
        matching = sorted(key for key in d if d[key] is obj)
        if matching:
            return {module_name: matching}

    # otherwise, we parse all (already loaded) modules and hope to find
    # something
    module_to_obj = {}
    for module_name, module in iteritems(sys.modules):
        if module_name != '__main__' and hasattr(module, '__dict__'):
            d = module.__dict__
            names = [key for key in d if d[key] is obj]
            if names:
                module_to_obj[module_name] = names

    # if the object is an instance, we try to guess where it is defined
    if sageinspect.isclassinstance(obj):
<<<<<<< HEAD
        dec_pattern = re.compile("^(\w[\w0-9\_]*)\s*=", re.MULTILINE)
=======
        dec_pattern = re.compile(r"^(\w[\w0-9\_]*)\s*=", re.MULTILINE)
>>>>>>> 5abf9ffd
        module_to_obj2 = {}
        for module_name, obj_names in iteritems(module_to_obj):
            module_to_obj2[module_name] = []
            src = sageinspect.sage_getsource(sys.modules[module_name])
            m = dec_pattern.search(src)
            while m:
                if m.group(1) in obj_names:
                    module_to_obj2[module_name].append(m.group(1))
                m = dec_pattern.search(src, m.end())

            if not module_to_obj2[module_name]:
                del module_to_obj2[module_name]

        if module_to_obj2:
            return module_to_obj2

    return module_to_obj


def import_statements(*objects, **kwds):
    r"""
    Print import statements for the given objects.

    INPUT:

    - ``*objects`` -- a sequence of objects or names.

    - ``lazy`` -- a boolean (default: ``False``)
      Whether to print a lazy import statement.

    - ``verbose`` -- a boolean (default: ``True``)
      Whether to print information in case of ambiguity.

    - ``answer_as_str`` -- a boolean (default: ``False``)
      If ``True`` return a string instead of printing the statement.

    EXAMPLES::

        sage: import_statements(WeylGroup, lazy_attribute)
        from sage.combinat.root_system.weyl_group import WeylGroup
        from sage.misc.lazy_attribute import lazy_attribute

        sage: import_statements(IntegerRing)
        from sage.rings.integer_ring import IntegerRing

    If ``lazy`` is True, then :func:`lazy_import` statements are
    displayed instead::

        sage: import_statements(WeylGroup, lazy_attribute, lazy=True)
        from sage.misc.lazy_import import lazy_import
        lazy_import('sage.combinat.root_system.weyl_group', 'WeylGroup')
        lazy_import('sage.misc.lazy_attribute', 'lazy_attribute')

    In principle, the function should also work on object which are instances.
    In case of ambiguity, one or two warning lines are printed::

        sage: import_statements(RDF)
        from sage.rings.real_double import RDF

        sage: import_statements(ZZ)
        # ** Warning **: several names for that object: Z, ZZ
        from sage.rings.integer_ring import Z

        sage: import_statements(euler_phi)
        from sage.arith.misc import euler_phi

        sage: import_statements(x)
        from sage.calculus.predefined import x

    If you don't like the warning you can disable them with the option ``verbose``::

        sage: import_statements(ZZ, verbose=False)
        from sage.rings.integer_ring import Z

        sage: import_statements(x, verbose=False)
        from sage.calculus.predefined import x

    If the object has several names, an other way to get the import
    statement you expect is to use a string instead of the object::

        sage: import_statements(matrix)
        # ** Warning **: several names for that object: Matrix, matrix
        from sage.matrix.constructor import Matrix

        sage: import_statements('cached_function')
        from sage.misc.cachefunc import cached_function
        sage: import_statements('Z')
        # **Warning**: distinct objects with name 'Z' in:
        #   - sage.calculus.predefined
        #   - sage.rings.integer_ring
        from sage.rings.integer_ring import Z

    Specifying a string is also useful for objects that are not
    imported in the Sage interpreter namespace by default. In this
    case, an object with that name is looked up in all the modules
    that have been imported in this session::

        sage: import_statement_string
        Traceback (most recent call last):
        ...
        NameError: name 'import_statement_string' is not defined

        sage: import_statements("import_statement_string")
        from sage.misc.dev_tools import import_statement_string

    Sometimes objects are imported as an alias (from XXX import YYY as ZZZ) or
    are affected (XXX = YYY) and the function might detect it::

        sage: import_statements('FareySymbol')
        from sage.modular.arithgroup.farey_symbol import Farey as FareySymbol

        sage: import_statements('power')
        from sage.arith.power import generic_power as power

    In order to be able to detect functions that belong to a non-loaded module,
    you might call the helper :func:`load_submodules` as in the following::

        sage: import_statements('HeckeMonoid')
        Traceback (most recent call last):
        ...
        LookupError: no object named 'HeckeMonoid'
        sage: from sage.misc.dev_tools import load_submodules
        sage: load_submodules(sage.monoids)
        load sage.monoids.automatic_semigroup... succeeded
        load sage.monoids.hecke_monoid... succeeded
        load sage.monoids.indexed_free_monoid... succeeded
        sage: import_statements('HeckeMonoid')
        from sage.monoids.hecke_monoid import HeckeMonoid

    We test different objects which have no appropriate answer::

        sage: import_statements('my_tailor_is_rich')
        Traceback (most recent call last):
        ...
        LookupError: no object named 'my_tailor_is_rich'
        sage: import_statements(5)
        Traceback (most recent call last):
        ...
        ValueError: no import statement found for '5'.

    We test that it behaves well with lazy imported objects (:trac:`14767`)::

        sage: import_statements(NN)
        from sage.rings.semirings.non_negative_integer_semiring import NN
        sage: import_statements('NN')
        from sage.rings.semirings.non_negative_integer_semiring import NN

    Deprecated lazy imports are ignored (see :trac:`17458`)::

        sage: lazy_import('sage.all', 'RR', 'deprecated_RR', namespace=sage.__dict__, deprecation=17458)
        sage: import_statements('deprecated_RR')
        Traceback (most recent call last):
        ...
        LookupError: object named 'deprecated_RR' is deprecated (see trac ticket 17458)
        sage: lazy_import('sage.all', 'RR', namespace=sage.__dict__, deprecation=17458)
        sage: import_statements('RR')
        from sage.rings.real_mpfr import RR

    The following were fixed with :trac:`15351`::

        sage: import_statements('Rationals')
        from sage.rings.rational_field import RationalField as Rationals
        sage: import_statements(sage.combinat.partition_algebra.SetPartitionsAk)
        from sage.combinat.partition_algebra import SetPartitionsAk
        sage: import_statements(CIF)
        from sage.rings.all import CIF
        sage: import_statements(NaN)
        from sage.symbolic.constants import NaN
        sage: import_statements(pi)
        from sage.symbolic.constants import pi
        sage: import_statements('SAGE_ENV')
        from sage.env import SAGE_ENV
        sage: import_statements('graph_decompositions')
        import sage.graphs.graph_decompositions

    Check that a name from the global namespace is properly found (see
    :trac:`23779`)::

        sage: import_statements('log')
        from sage.functions.log import log

    .. NOTE::

        The programmers try to made this function as smart as possible.
        Nevertheless it is far from being perfect (for example it does not
        detect deprecated stuff). So, if you use it, double check the answer and
        report weird behaviors.
    """
    import inspect
    from sage.misc.lazy_import import LazyImport

    answer = defaultdict(list)
    module_name = None
    # a dictionary module -> [(name1,alias1), (name2,alias2) ...]
    # where "nameX" is an object in "module" that has to be
    # imported with the alias "aliasX"

    lazy = kwds.pop("lazy", False)
    verbose = kwds.pop("verbose", True)
    answer_as_str = kwds.pop("answer_as_str", False)

    if kwds:
        raise TypeError("Unexpected '{}' argument".format(next(iter(kwds))))

    for obj in objects:
        name = None    # the name of the object

        # 1. if obj is a string, we look for an object that has that name
        if isinstance(obj, string_types):
            from sage.all import sage_globals
            G = sage_globals()
            name = obj
            if name in G:
                # 1.a. object in the sage namespace
                obj = [G[name]]
            else:
                # 1.b. object inside a submodule of sage
                obj = find_objects_from_name(name, 'sage')
                if not obj:
                    # 1.c. object from something already imported
                    obj = find_objects_from_name(name)

            # remove lazy imported objects from list obj
            i = 0
            deprecation = None
            while i < len(obj):
                if isinstance(obj[i], LazyImport):
                    tmp = obj.pop(i)
                    # Ignore deprecated lazy imports
                    tmp_deprecation = tmp._get_deprecation_ticket()
                    if tmp_deprecation:
                        deprecation = tmp_deprecation
                    else:
                        tmp = tmp._get_object()
                        if all(u is not tmp for u in obj):
                            obj.append(tmp)
                else:
                    i += 1

            if verbose and len(obj) > 1:
                modules = set()
                for o in obj:
                    modules.update(find_object_modules(o))
                print("# **Warning**: distinct objects with name '{}' "
                      "in:".format(name))
                for mod in sorted(modules):
                    print("#   - {}".format(mod))

            # choose a random object among the potentially enormous list of
            # objects we get from "name"
            try:
                obj = obj[0]
            except IndexError:
                if deprecation:
                    raise LookupError(
                        "object named {!r} is deprecated (see trac ticket "
                        "{})".format(name, deprecation))
                else:
                    raise LookupError("no object named {!r}".format(name))

        # 1'. if obj is a LazyImport we recover the real object
        if isinstance(obj, LazyImport):
            obj = obj._get_object()

        # 2. Find out in which modules obj lives
        # and update answer with a couple of strings "(name,alias)" where "name" is
        # the name of the object in the module and "alias" is the name of the
        # object

        # easy case: the object is itself a module
        if inspect.ismodule(obj):
            module_name = obj.__name__
            answer[module_name].append((None, None))
            continue

        modules = find_object_modules(obj)
        if '__main__' in modules:
            del modules['__main__']

        if not modules:
            raise ValueError("no import statement found for '{}'.".format(obj))

        if len(modules) == 1:  # the module is well defined
            (module_name, obj_names), = modules.items()
            if name is None:
                if verbose and len(obj_names) > 1:
                    print("# ** Warning **: several names for that object: "
                          "{}".format(', '.join(sorted(obj_names))))
                name = alias = obj_names[0]
            elif name in modules[module_name]:
                alias = name
            else:
                alias = name
                name = obj_names[0]

            answer[module_name].append((name, alias))
            continue

        # here modules contain several answers and we first try to see if there
        # is a best one (i.e. the object "obj" is contained in the module and
        # has name "name")
        if name is not None:
            good_modules = []
            for mod in modules:
                if name in modules[mod]:
                    good_modules.append(mod)

            if len(good_modules) == 1:
                answer[good_modules[0]].append((name, name))
                continue

        # if the object is a class instance, it is likely that it is defined in
        # some XYZ.all module
        from .sageinspect import isclassinstance
        if isclassinstance(obj):
            module_name = type(obj).__module__
            i = module_name.rfind('.')
            all_module_name = module_name[:i] + '.all'
            if all_module_name in modules:
                module_name = all_module_name
                modules[module_name][0]
            else:
                module_name = None

        if module_name is None:
            # here, either "obj" is a class instance but there is no natural
            # candidate for its module or "obj" is not a class instance.
            all_re = re.compile(r'.+\.all(?:_\w+)?$')
            not_all_modules = [mod for mod in modules
                               if not all_re.match(mod)]
            if not not_all_modules:
                print("# ** Warning **: the object {} is only defined in "
                      ".all modules".format(obj))
                module_name = next(iter(modules))
            else:
                if len(not_all_modules) > 1:
                    print("# ** Warning **: several modules for the object "
                          "{}: {}".format(obj, ', '.join(sorted(modules))))
                module_name = not_all_modules[0]

        # 3. Now that we found the module, we fix the problem of the alias
        if name is None:
            alias = name = modules[module_name][0]
        else:
            alias = name
            name = modules[module_name][0]

        answer[module_name].append((name, alias))

    res = []

    if lazy:
        res.append("from sage.misc.lazy_import import lazy_import")

    for module_name in sorted(answer):
        res.append(import_statement_string(module_name, answer[module_name],
                                           lazy))

    if answer_as_str:
        return '\n'.join(res)
    else:
        print('\n'.join(res))<|MERGE_RESOLUTION|>--- conflicted
+++ resolved
@@ -314,11 +314,7 @@
 
     # if the object is an instance, we try to guess where it is defined
     if sageinspect.isclassinstance(obj):
-<<<<<<< HEAD
-        dec_pattern = re.compile("^(\w[\w0-9\_]*)\s*=", re.MULTILINE)
-=======
         dec_pattern = re.compile(r"^(\w[\w0-9\_]*)\s*=", re.MULTILINE)
->>>>>>> 5abf9ffd
         module_to_obj2 = {}
         for module_name, obj_names in iteritems(module_to_obj):
             module_to_obj2[module_name] = []
