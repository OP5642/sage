--- conflicted
+++ resolved
@@ -57,11 +57,7 @@
 #  The full text of the GPL is available at:
 #                  http://www.gnu.org/licenses/
 #############################################################################
-<<<<<<< HEAD
-from __future__ import print_function
-=======
 from __future__ import print_function, absolute_import
->>>>>>> 715566f4
 
 # Standard python imports
 import cPickle
