--- conflicted
+++ resolved
@@ -428,23 +428,12 @@
 
     def __truediv__(self, I):
         """
-<<<<<<< HEAD
-        Dividing one ring by another is not supported because there is no good
-        way to specify generator names.
-=======
         Form the quotient by an integral ideal.
->>>>>>> a2e82e15
 
         EXAMPLES::
 
             sage: QQ / ZZ
-<<<<<<< HEAD
-            Traceback (most recent call last):
-            ...
-            TypeError: Use self.quo(I) or self.quotient(I) to construct the quotient ring.
-=======
             Q/Z
->>>>>>> a2e82e15
         """
         from sage.rings.ideal import Ideal_generic
         from sage.groups.additive_abelian.qmodnz import QmodnZ
