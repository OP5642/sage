--- conflicted
+++ resolved
@@ -1296,7 +1296,6 @@
         else:
             raise NotImplementedError("Computation of genus over this rational function field not implemented yet")
 
-<<<<<<< HEAD
     def _simple_model(self, name='v'):
         r"""
         Helper method for :meth:`simple_model` which, for a tower of extensions
@@ -1695,7 +1694,7 @@
         f = ret.hom( [k.gen() for k in self._intermediate_fields(self.rational_function_field())] )
         t = self.hom( [k.gen() for k in ret._intermediate_fields(ret.rational_function_field())] )
         return ret, f, t
-=======
+
     @cached_method
     def derivation(self):
         r"""
@@ -1752,7 +1751,6 @@
             return FunctionFieldDerivation_separable(self, self.base_ring().derivation())
         else:
             raise NotImplementedError("construction of separable models not implemented")
->>>>>>> d9e145d4
 
 def is_RationalFunctionField(x):
     """
