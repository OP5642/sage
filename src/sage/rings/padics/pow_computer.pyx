"""
PowComputer

A class for computing and caching powers of the same integer.

This class is designed to be used as a field of p-adic rings and
fields.  Since elements of p-adic rings and fields need to use powers
of p over and over, this class precomputes and stores powers of p.
There is no reason that the base has to be prime however.

EXAMPLES::

    sage: X = PowComputer(3, 4, 10)
    sage: X(3)
    27
    sage: X(10) == 3^10
    True

AUTHORS:

- David Roe
"""

#*****************************************************************************
#       Copyright (C) 2007-2013 David Roe <roed.math@gmail.com>
#                               William Stein <wstein@gmail.com>
#
#  Distributed under the terms of the GNU General Public License (GPL)
#  as published by the Free Software Foundation; either version 2 of
#  the License, or (at your option) any later version.
#
#                  http://www.gnu.org/licenses/
#*****************************************************************************

import weakref
from sage.rings.infinity import infinity
from sage.libs.gmp.mpz cimport *

include "sage/ext/interrupt.pxi"
include "sage/ext/stdsage.pxi"

cdef long maxpreccap = (1L << (sizeof(long) * 8 - 2)) - 1

cdef class PowComputer_class(SageObject):
    def __cinit__(self, Integer prime, long cache_limit, long prec_cap, long ram_prec_cap, bint in_field, poly=None, shift_seed=None):
        """
        Memory allocation.

        EXAMPLES::

            sage: PC = PowComputer(3, 5, 10)
            sage: PC.pow_Integer_Integer(2)
            9
        """
        sig_on()
        mpz_init(self.temp_m)
        sig_off()
        self.__allocated = 1

    def __init__(self, Integer prime, long cache_limit, long prec_cap, long ram_prec_cap, bint in_field, poly=None, shift_seed=None):
        """
        Initializes self.

        INPUT:

            * prime -- the prime that is the base of the exponentials
              stored in this pow_computer.

            * cache_limit -- how high to cache powers of prime.

            * prec_cap -- data stored for p-adic elements using this
              pow_computer (so they have C-level access to fields
              common to all elements of the same parent).

            * ram_prec_cap -- prec_cap * e

            * in_field -- same idea as prec_cap

            * poly -- same idea as prec_cap

            * shift_seed -- same idea as prec_cap

        EXAMPLES::

            sage: PC = PowComputer(3, 5, 10)
            sage: PC.pow_Integer_Integer(2)
            9
        """
        self.prime = prime
        self.in_field = in_field
        self.cache_limit = cache_limit
        self.prec_cap = prec_cap
        self.ram_prec_cap = ram_prec_cap

    def __cmp__(self, other):
        """
        Compares self to other

        EXAMPLES::

            sage: P = PowComputer(3, 4, 9)
            sage: P == 7
            False
            sage: Q = PowComputer(3, 6, 9)
            sage: P == Q
            False
            sage: Q = PowComputer(3, 4, 9)
            sage: P == Q
            True
            sage: P is Q
            True
        """
        a = cmp(type(self), type(other))
        cdef PowComputer_class o
        if a == 0:
            o = <PowComputer_class>other
            if self.prime < o.prime:
                return -1
            elif self.prime > o.prime:
                return 1
            elif self.prec_cap < o.prec_cap:
                return -1
            elif self.prec_cap > o.prec_cap:
                return 1
            elif self.cache_limit < o.cache_limit:
                return -1
            elif self.cache_limit > o.cache_limit:
                return 1
            elif self.in_field < o.in_field:
                return -1
            elif self.in_field > o.in_field:
                return 1
            else:
                return 0
        else:
            return cmp(type(self), type(other))

    cdef Integer pow_Integer(self, long n):
        """
        Returns self.prime^n

        EXAMPLES::

            sage: PC = PowComputer(3, 5, 10)
            sage: PC.pow_Integer_Integer(2) #indirect doctest
            9
        """
        cdef Integer ans = PY_NEW(Integer)
        mpz_set(ans.value, self.pow_mpz_t_tmp(n))
        return ans

    def pow_Integer_Integer(self, n):
        """
        Tests the pow_Integer function.

        EXAMPLES::

            sage: PC = PowComputer(3, 5, 10)
            sage: PC.pow_Integer_Integer(4)
            81
            sage: PC.pow_Integer_Integer(6)
            729
            sage: PC.pow_Integer_Integer(0)
            1
            sage: PC.pow_Integer_Integer(10)
            59049
            sage: PC = PowComputer_ext_maker(3, 5, 10, 20, False, ntl.ZZ_pX([-3,0,1], 3^10), 'big','e',ntl.ZZ_pX([1],3^10))
            sage: PC.pow_Integer_Integer(4)
            81
            sage: PC.pow_Integer_Integer(6)
            729
            sage: PC.pow_Integer_Integer(0)
            1
            sage: PC.pow_Integer_Integer(10)
            59049
        """
        cdef Integer _n = Integer(n)
        cdef Integer ans
        if _n < 0:
            if mpz_fits_ulong_p((<Integer>-_n).value) == 0:
                raise ValueError, "result too big"
            return ~self.pow_Integer(mpz_get_ui((<Integer>-_n).value))
        else:
            if mpz_fits_ulong_p(_n.value) == 0:
                raise ValueError, "result too big"
            return self.pow_Integer(mpz_get_ui(_n.value))

<<<<<<< HEAD
    cdef mpz_t* pow_mpz_t_tmp(self, unsigned long n):
=======
    cdef mpz_srcptr pow_mpz_t_tmp(self, long n):
>>>>>>> 698579c2
        """
        Provides fast access to an ``mpz_srcptr`` pointing to self.prime^n.

        The location pointed to depends on the underlying
        representation.  In no circumstances should you mpz_clear the
        result.  The value pointed to may be an internal temporary
        variable for the class.  In particular, you should not try to
        refer to the results of two pow_mpz_t_tmp calls at the same
        time, because the second call may overwrite the memory pointed
        to by the first.

        See pow_mpz_t_tmp_demo for an example of this phenomenon.
        """
        ## READ THE DOCSTRING
        raise NotImplementedError

    def _pow_mpz_t_tmp_demo(self, m, n):
        """
        This function demonstrates a danger in using pow_mpz_t_tmp.

        EXAMPLES::

            sage: PC = PowComputer(5, 5, 10)

            When you cal pow_mpz_t_tmp with an input that is not stored
            (ie n > self.cache_limit and n != self.prec_cap),
            it stores the result in self.temp_m and returns a pointer
            to that mpz_t.  So if you try to use the results of two
            calls at once, things will break.
            sage: PC._pow_mpz_t_tmp_demo(6, 8) # 244140625 on some architectures and 152587890625 on others: random
            244140625
            sage: 5^6*5^8
            6103515625
            sage: 5^6*5^6
            244140625

            Note that this does not occur if you try a stored value,
            because the result of one of the calls points to that
            stored value.
            sage: PC._pow_mpz_t_tmp_demo(6, 10)
            152587890625
            sage: 5^6*5^10
            152587890625
        """
        m = Integer(m)
        n = Integer(n)
        if m < 0 or n < 0:
            raise ValueError, "m, n must be non-negative"
        cdef Integer ans = PY_NEW(Integer)
        mpz_mul(ans.value, self.pow_mpz_t_tmp(mpz_get_ui((<Integer>m).value)), self.pow_mpz_t_tmp(mpz_get_ui((<Integer>n).value)))
        return ans

    def _pow_mpz_t_tmp_test(self, n):
        """
        Tests the pow_mpz_t_tmp function.

        EXAMPLES::

            sage: PC = PowComputer(3, 5, 10)
            sage: PC._pow_mpz_t_tmp_test(4)
            81
            sage: PC._pow_mpz_t_tmp_test(6)
            729
            sage: PC._pow_mpz_t_tmp_test(0)
            1
            sage: PC._pow_mpz_t_tmp_test(10)
            59049
            sage: PC = PowComputer_ext_maker(3, 5, 10, 20, False, ntl.ZZ_pX([-3,0,1], 3^10), 'big','e',ntl.ZZ_pX([1],3^10))
            sage: PC._pow_mpz_t_tmp_test(4)
            81
            sage: PC._pow_mpz_t_tmp_test(6)
            729
            sage: PC._pow_mpz_t_tmp_test(0)
            1
            sage: PC._pow_mpz_t_tmp_test(10)
            59049
        """
        cdef Integer _n = Integer(n)
        cdef Integer ans = PY_NEW(Integer)
        mpz_set(ans.value, self.pow_mpz_t_tmp(mpz_get_ui(_n.value)))
        return ans

    cdef mpz_srcptr pow_mpz_t_top(self):
        """
        Returns a pointer to self.prime^self.prec_cap as an ``mpz_srcptr``.

        EXAMPLES::

            sage: PC = PowComputer(3, 5, 10)
            sage: PC._pow_mpz_t_top_test() #indirect doctest
            59049
        """
        raise NotImplementedError

    def _pow_mpz_t_top_test(self):
        """
        Tests the pow_mpz_t_top function.

        EXAMPLES::

            sage: PC = PowComputer(3, 5, 10)
            sage: PC._pow_mpz_t_top_test()
            59049
            sage: PC = PowComputer_ext_maker(3, 5, 10, 20, False, ntl.ZZ_pX([-3,0,1], 3^10), 'big','e',ntl.ZZ_pX([1],3^10))
            sage: PC._pow_mpz_t_top_test()
            59049
        """
        cdef Integer ans = PY_NEW(Integer)
        mpz_set(ans.value, self.pow_mpz_t_top())
        return ans

    def _repr_(self):
        """
        Returns a string representation of self.

        EXAMPLES::

            sage: PC = PowComputer(3, 5, 10); PC
            PowComputer for 3
        """
        return "PowComputer for %s"%(self.prime)

    def _prime(self):
        """
        Returns the base that the PowComputer is exponentiating.

        EXAMPLES::

            sage: P = PowComputer(6, 10, 15)
            sage: P._prime()
            6
        """
        return self.prime

    def _in_field(self):
        """
        Returns whether or not self is attached to a field.

        EXAMPLES::

            sage: P = PowComputer(3, 5, 10)
            sage: P._in_field()
            False
        """
        return self.in_field

    def _cache_limit(self):
        """
        Returns the limit to which powers of prime are computed.

        EXAMPLES::

            sage: P = PowComputer(3, 5, 10)
            sage: P._cache_limit()
            5
        """
        cdef Integer ans
        ans = PY_NEW(Integer)
        mpz_set_ui(ans.value, self.cache_limit)
        return ans

    def _prec_cap(self):
        """
        Returns prec_cap, a single value that for which
        ``self._prime()^prec_cap`` is stored

        EXAMPLES::

            sage: P = PowComputer(3, 5, 10)
            sage: P._prec_cap()
            10
        """
        cdef Integer ans
        ans = PY_NEW(Integer)
        mpz_set_ui(ans.value, self.prec_cap)
        return ans

    def _top_power(self):
        """
        Returns ``self._prime()^self._prec_cap()``

        EXAMPLES::

            sage: P = PowComputer(3, 4, 6)
            sage: P._top_power()
            729
        """
        cdef Integer ans
        ans = PY_NEW(Integer)
        mpz_set(ans.value, self.pow_mpz_t_top())
        return ans

    def __call__(self, n):
        """
        Returns ``self.prime^n``.

        EXAMPLES::

            sage: P = PowComputer(3, 4, 6)
            sage: P(3)
            27
            sage: P(6)
            729
            sage: P(5)
            243
            sage: P(7)
            2187
            sage: P(0)
            1
            sage: P(-2)
            1/9
        """
        cdef Integer z, _n
        cdef mpz_t tmp
        if n is infinity:
            return Integer(0)
        if not isinstance(n, Integer):
            _n = Integer(n)
        else:
            _n = <Integer>n
        if mpz_fits_slong_p(_n.value) == 0:
            raise ValueError, "n too big"
        if _n < 0:
            return ~self.pow_Integer(-mpz_get_si(_n.value))
        else:
            return self.pow_Integer(mpz_get_ui(_n.value))

cdef class PowComputer_base(PowComputer_class):
    def __cinit__(self, Integer prime, long cache_limit, long prec_cap, long ram_prec_cap, bint in_field, poly=None, shift_seed=None):
        """
        Allocates a PowComputer_base.

        EXAMPLES::

            sage: PC = PowComputer(5, 7, 10)
            sage: PC(3)
            125

        """
        cdef Py_ssize_t i

        sig_on()
        try:
            self.small_powers = <mpz_t *>sage_malloc(sizeof(mpz_t) * (cache_limit + 1))
            if self.small_powers == NULL:
                raise MemoryError, "out of memory allocating power storing"
            try:
                mpz_init(self.top_power)
                try:
                    for i in range(cache_limit + 1):
                        try:
                            mpz_init(self.small_powers[i])
                        except BaseException:
                            while i:
                                i-=1
                                mpz_clear(self.small_powers[i])
                            raise
                except BaseException:
                    mpz_clear(self.top_power)
                    raise
            except BaseException:
                sage_free(self.small_powers)
                raise
        finally:
            sig_off()

        self.__allocated = 2

    def __init__(self, Integer prime, long cache_limit, long prec_cap, long ram_prec_cap, bint in_field, poly=None, shift_seed=None):
        """
        Initialization.

        TESTS::

            sage: PC = PowComputer(5, 7, 10)
            sage: PC(3)
            125

        """
        PowComputer_class.__init__(self, prime, cache_limit, prec_cap, ram_prec_cap, in_field, poly, shift_seed)

        cdef Py_ssize_t i
        cdef Integer x

        mpz_set_ui(self.small_powers[0], 1)
        if cache_limit > 0:
            mpz_set(self.small_powers[1], prime.value)
        for i in range(2, cache_limit + 1):
            mpz_mul(self.small_powers[i], self.small_powers[i - 1], prime.value)
        mpz_pow_ui(self.top_power, prime.value, prec_cap)
        self.deg = 1
        self.e = 1
        self.f = 1
        self.ram_prec_cap = prec_cap

    def __dealloc__(self):
        """
        Deletion.

        EXAMPLES::

            sage: P = PowComputer(5, 7, 10)
            sage: del P
            sage: PowComputer(5, 7, 10)
            PowComputer for 5
        """
        cdef Py_ssize_t i

        if self.__allocated >= 2:
            for i in range(self.cache_limit + 1):
                mpz_clear(self.small_powers[i])
            mpz_clear(self.top_power)
            mpz_clear(self.temp_m)
            sage_free(self.small_powers)

    def __reduce__(self):
        """
        Pickling.

        EXAMPLES::

            sage: P = PowComputer(5, 7, 10)
            sage: R = loads(dumps(P))
            sage: P == R
            True
        """
        return PowComputer, (self.prime, self.cache_limit, self.prec_cap, self.in_field)

    cdef mpz_srcptr pow_mpz_t_top(self):
        """
        Returns a pointer to self.prime^self.prec_cap as an ``mpz_srcptr``.

        EXAMPLES::

            sage: PC = PowComputer(3, 5, 10)
            sage: PC._pow_mpz_t_top_test() #indirect doctest
            59049
        """
        return self.top_power

<<<<<<< HEAD
    cdef mpz_t* pow_mpz_t_tmp(self, unsigned long n):
=======
    cdef mpz_srcptr pow_mpz_t_tmp(self, long n):
>>>>>>> 698579c2
        """
        Computes self.prime^n.

        EXAMPLES::

            sage: PC = PowComputer(3, 5, 10)
            sage: PC._pow_mpz_t_tmp_test(4)
            81
        """
        if n <= self.cache_limit:
            return self.small_powers[n]
        if n == self.prec_cap:
            return self.top_power
        mpz_pow_ui(self.temp_m, self.prime.value, n)
        return self.temp_m

pow_comp_cache = {}
cdef PowComputer_base PowComputer_c(Integer m, Integer cache_limit, Integer prec_cap, in_field, prec_type=None):
    """
    Returns a PowComputer.

    EXAMPLES::

        sage: PC = PowComputer(3, 5, 10) # indirect doctest
        sage: PC(4)
        81
    """
    if cache_limit < 0:
        raise ValueError, "cache_limit must be non-negative."
    if prec_cap < 0:
        raise ValueError, "prec_cap must be non-negative."
    if mpz_cmp_si((<Integer>prec_cap).value, maxpreccap) >= 0:
        raise ValueError, "cannot create p-adic parents with precision cap larger than (1 << (sizeof(long)*8 - 2))"

    key = (m, cache_limit, prec_cap, in_field, prec_type)
    if key in pow_comp_cache:
        PC = pow_comp_cache[key]()
        if PC is not None:
            return PC
    if prec_type == 'capped-rel':
        from padic_capped_relative_element import PowComputer_ as PC_class
    elif prec_type == 'capped-abs':
        from padic_capped_absolute_element import PowComputer_ as PC_class
    elif prec_type == 'fixed-mod':
        from padic_fixed_mod_element import PowComputer_ as PC_class
    else:
        PC_class = PowComputer_base
    PC = PC_class(m, mpz_get_ui(cache_limit.value), mpz_get_ui(prec_cap.value), mpz_get_ui(prec_cap.value), in_field)
    pow_comp_cache[key] = weakref.ref(PC)
    return PC

# To speed up the creation of PowComputers with the same m, we might eventually want to copy over data from an existing PowComputer.

def PowComputer(m, cache_limit, prec_cap, in_field = False, prec_type=None):
    r"""
    Returns a PowComputer that caches the values `1, m, m^2, \ldots, m^{C}`,
    where `C` is ``cache_limit``.

    Once you create a PowComputer, merely call it to get values out.

    You can input any integer, even if it's outside of the precomputed
    range.

    INPUT:

        * m -- An integer, the base that you want to exponentiate.
        * cache_limit -- A positive integer that you want to cache powers up to.

    EXAMPLES::

        sage: PC = PowComputer(3, 5, 10)
        sage: PC
        PowComputer for 3
        sage: PC(4)
        81
        sage: PC(6)
        729
        sage: PC(-1)
        1/3
    """
    if not isinstance(m, Integer):
        m = Integer(m)
    if not isinstance(cache_limit, Integer):
        cache_limit = Integer(cache_limit)
    if not isinstance(prec_cap, Integer):
        prec_cap = Integer(prec_cap)
    return PowComputer_c(m, cache_limit, prec_cap, in_field, prec_type)<|MERGE_RESOLUTION|>--- conflicted
+++ resolved
@@ -185,11 +185,7 @@
                 raise ValueError, "result too big"
             return self.pow_Integer(mpz_get_ui(_n.value))
 
-<<<<<<< HEAD
-    cdef mpz_t* pow_mpz_t_tmp(self, unsigned long n):
-=======
-    cdef mpz_srcptr pow_mpz_t_tmp(self, long n):
->>>>>>> 698579c2
+    cdef mpz_srcptr pow_mpz_t_tmp(self, unsigned long n):
         """
         Provides fast access to an ``mpz_srcptr`` pointing to self.prime^n.
 
@@ -530,11 +526,7 @@
         """
         return self.top_power
 
-<<<<<<< HEAD
-    cdef mpz_t* pow_mpz_t_tmp(self, unsigned long n):
-=======
-    cdef mpz_srcptr pow_mpz_t_tmp(self, long n):
->>>>>>> 698579c2
+    cdef mpz_srcptr pow_mpz_t_tmp(self, unsigned long n):
         """
         Computes self.prime^n.
 
