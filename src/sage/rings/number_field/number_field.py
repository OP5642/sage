# -*- coding: utf-8 -*-
r"""
Number Fields

AUTHORS:

- William Stein (2004, 2005): initial version

- Steven Sivek (2006-05-12): added support for relative extensions

- William Stein (2007-09-04): major rewrite and documentation

- Robert Bradshaw (2008-10): specified embeddings into ambient fields

- Simon King (2010-05): Improve coercion from GAP

- Jeroen Demeyer (2010-07, 2011-04): Upgrade PARI (:trac:`9343`, :trac:`10430`, :trac:`11130`)

- Robert Harron (2012-08): added is_CM(), complex_conjugation(), and
  maximal_totally_real_subfield()

- Christian Stump (2012-11): added conversion to universal cyclotomic field

- Julian Rueth (2014-04-03): absolute number fields are unique parents

- Vincent Delecroix (2015-02): comparisons/floor/ceil using embeddings

- Kiran Kedlaya (2016-05): relative number fields hash based on relative polynomials

- Peter Bruin (2016-06): make number fields fully satisfy unique representation

- John Jones (2017-07): improve check for is_galois(), add is_abelian(), building on work in patch by Chris Wuthrich


.. note::

   Unlike in PARI/GP, class group computations *in Sage* do *not* by default
   assume the Generalized Riemann Hypothesis. To do class groups computations
   not provably correctly you must often pass the flag ``proof=False`` to
   functions or call the function ``proof.number_field(False)``. It can easily
   take 1000's of times longer to do computations with ``proof=True`` (the
   default).

This example follows one in the Magma reference manual::

    sage: K.<y> = NumberField(x^4 - 420*x^2 + 40000)
    sage: z = y^5/11; z
    420/11*y^3 - 40000/11*y
    sage: R.<y> = PolynomialRing(K)
    sage: f = y^2 + y + 1
    sage: L.<a> = K.extension(f); L
    Number Field in a with defining polynomial y^2 + y + 1 over its base field
    sage: KL.<b> = NumberField([x^4 - 420*x^2 + 40000, x^2 + x + 1]); KL
    Number Field in b0 with defining polynomial x^4 - 420*x^2 + 40000 over its base field

We do some arithmetic in a tower of relative number fields::

    sage: K.<cuberoot2> = NumberField(x^3 - 2)
    sage: L.<cuberoot3> = K.extension(x^3 - 3)
    sage: S.<sqrt2> = L.extension(x^2 - 2)
    sage: S
    Number Field in sqrt2 with defining polynomial x^2 - 2 over its base field
    sage: sqrt2 * cuberoot3
    cuberoot3*sqrt2
    sage: (sqrt2 + cuberoot3)^5
    (20*cuberoot3^2 + 15*cuberoot3 + 4)*sqrt2 + 3*cuberoot3^2 + 20*cuberoot3 + 60
    sage: cuberoot2 + cuberoot3
    cuberoot3 + cuberoot2
    sage: cuberoot2 + cuberoot3 + sqrt2
    sqrt2 + cuberoot3 + cuberoot2
    sage: (cuberoot2 + cuberoot3 + sqrt2)^2
    (2*cuberoot3 + 2*cuberoot2)*sqrt2 + cuberoot3^2 + 2*cuberoot2*cuberoot3 + cuberoot2^2 + 2
    sage: cuberoot2 + sqrt2
    sqrt2 + cuberoot2
    sage: a = S(cuberoot2); a
    cuberoot2
    sage: a.parent()
    Number Field in sqrt2 with defining polynomial x^2 - 2 over its base field

.. warning::

   Doing arithmetic in towers of relative fields that depends on
   canonical coercions is currently VERY SLOW. It is much better to
   explicitly coerce all elements into a common field, then do
   arithmetic with them there (which is quite fast).
"""
#*****************************************************************************
#       Copyright (C) 2004, 2005, 2006, 2007 William Stein <wstein@gmail.com>
#                     2014 Julian Rueth <julian.rueth@fsfe.org>
#
#  Distributed under the terms of the GNU General Public License (GPL)
#  as published by the Free Software Foundation; either version 2 of
#  the License, or (at your option) any later version.
#                  http://www.gnu.org/licenses/
#*****************************************************************************

from __future__ import absolute_import, print_function
from six.moves import range
from six import integer_types

from sage.structure.parent_gens import localvars
from sage.misc.cachefunc import cached_method

import sage.libs.ntl.all as ntl
import sage.interfaces.gap

import sage.rings.complex_field
from sage.rings.polynomial.polynomial_element import is_Polynomial
import sage.rings.real_mpfr
import sage.rings.real_mpfi
import sage.rings.complex_double
import sage.rings.real_double
import sage.rings.real_lazy

from sage.rings.finite_rings.integer_mod import mod

from sage.misc.fast_methods import WithEqualityById
from sage.misc.functional import is_odd, lift

from sage.misc.misc_c import prod
from sage.categories.homset import End
from sage.rings.all import Infinity

import sage.rings.ring
from sage.misc.latex import latex_variable_name
from sage.misc.misc import union

from .unit_group import UnitGroup
from .class_group import ClassGroup
from .class_group import SClassGroup

from sage.structure.element import is_Element
from sage.structure.sequence import Sequence

from sage.structure.category_object import normalize_names
import sage.structure.parent_gens

from sage.structure.proof.proof import get_flag
from . import maps
from . import structure
from . import number_field_morphisms
from itertools import count
from builtins import zip


def is_NumberFieldHomsetCodomain(codomain):
    """
    Returns whether ``codomain`` is a valid codomain for a number
    field homset. This is used by NumberField._Hom_ to determine
    whether the created homsets should be a
    :class:`sage.rings.number_field.morphism.NumberFieldHomset`.

    EXAMPLES:

    This currently accepts any parent (CC, RR, ...) in :class:`Fields`::

        sage: from sage.rings.number_field.number_field import is_NumberFieldHomsetCodomain
        sage: is_NumberFieldHomsetCodomain(QQ)
        True
        sage: is_NumberFieldHomsetCodomain(NumberField(x^2 + 1, 'x'))
        True
        sage: is_NumberFieldHomsetCodomain(ZZ)
        False
        sage: is_NumberFieldHomsetCodomain(3)
        False
        sage: is_NumberFieldHomsetCodomain(MatrixSpace(QQ, 2))
        False
        sage: is_NumberFieldHomsetCodomain(InfinityRing)
        False

    Question: should, for example, QQ-algebras be accepted as well?

    Caveat: Gap objects are not (yet) in :class:`Fields`, and therefore
    not accepted as number field homset codomains::

        sage: is_NumberFieldHomsetCodomain(gap.Rationals)
        False
    """
    from sage.categories.fields import Fields
    return codomain in Fields()

from sage.rings.number_field.morphism import RelativeNumberFieldHomomorphism_from_abs

def proof_flag(t):
    """
    Used for easily determining the correct proof flag to use.

    Returns t if t is not None, otherwise returns the system-wide
    proof-flag for number fields (default: True).

    EXAMPLES::

        sage: from sage.rings.number_field.number_field import proof_flag
        sage: proof_flag(True)
        True
        sage: proof_flag(False)
        False
        sage: proof_flag(None)
        True
        sage: proof_flag("banana")
        'banana'
    """
    return get_flag(t, "number_field")


import weakref

from sage.misc.latex import latex

import sage.arith.all as arith
import sage.rings.rational_field as rational_field
import sage.rings.integer_ring as integer_ring
import sage.rings.infinity as infinity
from sage.rings.rational import Rational
from sage.rings.integer import Integer
import sage.rings.polynomial.polynomial_element as polynomial_element
import sage.rings.complex_field
import sage.groups.abelian_gps.abelian_group
import sage.rings.complex_interval_field

from sage.structure.parent_gens import ParentWithGens
from sage.structure.factory import UniqueFactory
from . import number_field_element
from . import number_field_element_quadratic
from .number_field_ideal import is_NumberFieldIdeal, NumberFieldFractionalIdeal
from sage.libs.pari.all import pari, pari_gen

from sage.rings.rational_field import QQ
from sage.rings.integer_ring import ZZ
RIF = sage.rings.real_mpfi.RealIntervalField()
CIF = sage.rings.complex_interval_field.ComplexIntervalField()
from sage.rings.real_double import RDF
from sage.rings.complex_double import CDF
from sage.rings.real_lazy import RLF, CLF

def NumberField(polynomial, name=None, check=True, names=None, embedding=None, latex_name=None, assume_disc_small=False, maximize_at_primes=None, structure=None):
    r"""
    Return *the* number field (or tower of number fields) defined by the
    irreducible ``polynomial``.

    INPUT:

        - ``polynomial`` - a polynomial over `\QQ` or a number field, or a list
          of such polynomials.
        - ``name`` - a string or a list of strings, the names of the generators
        - ``check`` - a boolean (default: ``True``); do type checking and
          irreducibility checking.
        - ``embedding`` - ``None``, an element, or a list of elements, the
          images of the generators in an ambient field (default: ``None``)
        - ``latex_name`` - ``None``, a string, or a list of strings (default:
          ``None``), how the generators are printed for latex output
        - ``assume_disc_small`` -- a boolean (default: ``False``); if ``True``,
          assume that no square of a prime greater than PARI's primelimit
          (which should be 500000); only applies for absolute fields at
          present.
        - ``maximize_at_primes`` -- ``None`` or a list of primes (default:
          ``None``); if not ``None``, then the maximal order is computed by
          maximizing only at the primes in this list, which completely avoids
          having to factor the discriminant, but of course can lead to wrong
          results; only applies for absolute fields at present.
        - ``structure`` -- ``None``, a list or an instance of
          :class:`structure.NumberFieldStructure` (default: ``None``),
          internally used to pass in additional structural information, e.g.,
          about the field from which this field is created as a subfield.

    EXAMPLES::

        sage: z = QQ['z'].0
        sage: K = NumberField(z^2 - 2,'s'); K
        Number Field in s with defining polynomial z^2 - 2
        sage: s = K.0; s
        s
        sage: s*s
        2
        sage: s^2
        2

    Constructing a relative number field::

        sage: K.<a> = NumberField(x^2 - 2)
        sage: R.<t> = K[]
        sage: L.<b> = K.extension(t^3+t+a); L
        Number Field in b with defining polynomial t^3 + t + a over its base field
        sage: L.absolute_field('c')
        Number Field in c with defining polynomial x^6 + 2*x^4 + x^2 - 2
        sage: a*b
        a*b
        sage: L(a)
        a
        sage: L.lift_to_base(b^3 + b)
        -a

    Constructing another number field::

        sage: k.<i> = NumberField(x^2 + 1)
        sage: R.<z> = k[]
        sage: m.<j> = NumberField(z^3 + i*z + 3)
        sage: m
        Number Field in j with defining polynomial z^3 + i*z + 3 over its base field

    Number fields are globally unique::

        sage: K.<a> = NumberField(x^3 - 5)
        sage: a^3
        5
        sage: L.<a> = NumberField(x^3 - 5)
        sage: K is L
        True

    Equality of number fields depends on the variable name of the
    defining polynomial::

        sage: x = polygen(QQ, 'x'); y = polygen(QQ, 'y')
        sage: k.<a> = NumberField(x^2 + 3)
        sage: m.<a> = NumberField(y^2 + 3)
        sage: k
        Number Field in a with defining polynomial x^2 + 3
        sage: m
        Number Field in a with defining polynomial y^2 + 3
        sage: k == m
        False

    In case of conflict of the generator name with the name given by the preparser, the name given by the preparser takes precedence::

        sage: K.<b> = NumberField(x^2 + 5, 'a'); K
        Number Field in b with defining polynomial x^2 + 5

    One can also define number fields with specified embeddings, may be used
    for arithmetic and deduce relations with other number fields which would
    not be valid for an abstract number field. ::

        sage: K.<a> = NumberField(x^3-2, embedding=1.2)
        sage: RR.coerce_map_from(K)
        Composite map:
          From: Number Field in a with defining polynomial x^3 - 2
          To:   Real Field with 53 bits of precision
          Defn:   Generic morphism:
                  From: Number Field in a with defining polynomial x^3 - 2
                  To:   Real Lazy Field
                  Defn: a -> 1.259921049894873?
                then
                  Conversion via _mpfr_ method map:
                  From: Real Lazy Field
                  To:   Real Field with 53 bits of precision
        sage: RR(a)
        1.25992104989487
        sage: 1.1 + a
        2.35992104989487
        sage: b = 1/(a+1); b
        1/3*a^2 - 1/3*a + 1/3
        sage: RR(b)
        0.442493334024442
        sage: L.<b> = NumberField(x^6-2, embedding=1.1)
        sage: L(a)
        b^2
        sage: a + b
        b^2 + b

    Note that the image only needs to be specified to enough precision
    to distinguish roots, and is exactly computed to any needed
    precision::

        sage: RealField(200)(a)
        1.2599210498948731647672106072782283505702514647015079800820

    One can embed into any other field::

        sage: K.<a> = NumberField(x^3-2, embedding=CC.gen()-0.6)
        sage: CC(a)
        -0.629960524947436 + 1.09112363597172*I
        sage: L = Qp(5)
        sage: f = polygen(L)^3 - 2
        sage: K.<a> = NumberField(x^3-2, embedding=f.roots()[0][0])
        sage: a + L(1)
        4 + 2*5^2 + 2*5^3 + 3*5^4 + 5^5 + 4*5^6 + 2*5^8 + 3*5^9 + 4*5^12 + 4*5^14 + 4*5^15 + 3*5^16 + 5^17 + 5^18 + 2*5^19 + O(5^20)
        sage: L.<b> = NumberField(x^6-x^2+1/10, embedding=1)
        sage: K.<a> = NumberField(x^3-x+1/10, embedding=b^2)
        sage: a+b
        b^2 + b
        sage: CC(a) == CC(b)^2
        True
        sage: K.coerce_embedding()
        Generic morphism:
          From: Number Field in a with defining polynomial x^3 - x + 1/10
          To:   Number Field in b with defining polynomial x^6 - x^2 + 1/10
          Defn: a -> b^2

    The ``QuadraticField`` and ``CyclotomicField`` constructors
    create an embedding by default unless otherwise specified::

        sage: K.<zeta> = CyclotomicField(15)
        sage: CC(zeta)
        0.913545457642601 + 0.406736643075800*I
        sage: L.<sqrtn3> = QuadraticField(-3)
        sage: K(sqrtn3)
        2*zeta^5 + 1
        sage: sqrtn3 + zeta
        2*zeta^5 + zeta + 1

    Comparison depends on the (real) embedding specified (or the one selected by default).
    Note that the codomain of the embedding must be `QQbar` or `AA` for this to work
    (see :trac:`20184`)::

        sage: N.<g> = NumberField(x^3+2,embedding=1)
        sage: 1 < g
        False
        sage: g > 1
        False
        sage: RR(g)
        -1.25992104989487

    If no embedding is specified or is complex, the comparison is not returning something
    meaningful.::

        sage: N.<g> = NumberField(x^3+2)
        sage: 1 < g
        False
        sage: g > 1
        True

    Since SageMath 6.9, number fields may be defined by polynomials
    that are not necessarily integral or monic.  The only notable
    practical point is that in the PARI interface, a monic integral
    polynomial defining the same number field is computed and used::

        sage: K.<a> = NumberField(2*x^3 + x + 1)
        sage: K.pari_polynomial()
        x^3 - x^2 - 2

    Elements and ideals may be converted to and from PARI as follows::

        sage: pari(a)
        Mod(-1/2*y^2 + 1/2*y, y^3 - y^2 - 2)
        sage: K(pari(a))
        a
        sage: I = K.ideal(a); I
        Fractional ideal (a)
        sage: I.pari_hnf()
        [1, 0, 0; 0, 1, 0; 0, 0, 1/2]
        sage: K.ideal(I.pari_hnf())
        Fractional ideal (a)

    Here is an example where the field has non-trivial class group::

        sage: L.<b> = NumberField(3*x^2 - 1/5)
        sage: L.pari_polynomial()
        x^2 - 15
        sage: J = L.primes_above(2)[0]; J
        Fractional ideal (2, 15*b + 1)
        sage: J.pari_hnf()
        [2, 1; 0, 1]
        sage: L.ideal(J.pari_hnf())
        Fractional ideal (2, 15*b + 1)

    An example involving a variable name that defines a function in
    PARI::

        sage: theta = polygen(QQ, 'theta')
        sage: M.<z> = NumberField([theta^3 + 4, theta^2 + 3]); M
        Number Field in z0 with defining polynomial theta^3 + 4 over its base field

    TESTS::

        sage: x = QQ['x'].gen()
        sage: y = ZZ['y'].gen()
        sage: K = NumberField(x^3 + x + 3, 'a'); K
        Number Field in a with defining polynomial x^3 + x + 3
        sage: K.defining_polynomial().parent()
        Univariate Polynomial Ring in x over Rational Field

    ::

        sage: L = NumberField(y^3 + y + 3, 'a'); L
        Number Field in a with defining polynomial y^3 + y + 3
        sage: L.defining_polynomial().parent()
        Univariate Polynomial Ring in y over Rational Field

    ::

        sage: W1 = NumberField(x^2+1,'a')
        sage: K.<x> = CyclotomicField(5)[]
        sage: W.<a> = NumberField(x^2 + 1); W
        Number Field in a with defining polynomial x^2 + 1 over its base field

    The following has been fixed in :trac:`8800`::

        sage: P.<x> = QQ[]
        sage: K.<a> = NumberField(x^3-5,embedding=0)
        sage: L.<b> = K.extension(x^2+a)
        sage: F, R = L.construction()
        sage: F(R) == L    # indirect doctest
        True

    Check that :trac:`11670` has been fixed::

        sage: K.<a> = NumberField(x^2 - x - 1)
        sage: loads(dumps(K)) is K
        True
        sage: K.<a> = NumberField(x^3 - x - 1)
        sage: loads(dumps(K)) is K
        True
        sage: K.<a> = CyclotomicField(7)
        sage: loads(dumps(K)) is K
        True

    Another problem that was found while working on :trac:`11670`,
    ``maximize_at_primes`` and ``assume_disc_small`` were lost when pickling::

        sage: K.<a> = NumberField(x^3-2, assume_disc_small=True, maximize_at_primes=[2], latex_name='\\alpha', embedding=2^(1/3))
        sage: L = loads(dumps(K))
        sage: L._assume_disc_small
        True
        sage: L._maximize_at_primes
        (2,)

    It is an error not to specify the generator::

        sage: K = NumberField(x^2-2)
        Traceback (most recent call last):
        ...
        TypeError: You must specify the name of the generator.

    """
    if names is not None:
        name = names
    if isinstance(polynomial, (list,tuple)):
        return NumberFieldTower(polynomial, names=name, check=check, embeddings=embedding, latex_names=latex_name, assume_disc_small=assume_disc_small, maximize_at_primes=maximize_at_primes, structures=structure)

    return NumberField_version2(polynomial=polynomial, name=name, check=check, embedding=embedding, latex_name=latex_name, assume_disc_small=assume_disc_small, maximize_at_primes=maximize_at_primes, structure=structure)

class NumberFieldFactory(UniqueFactory):
    r"""
    Factory for number fields.

    This should usually not be called directly, use :meth:`NumberField`
    instead.

    INPUT:

        - ``polynomial`` - a polynomial over `\QQ` or a number field.
        - ``name`` - a string (default: ``'a'``), the name of the generator
        - ``check`` - a boolean (default: ``True``); do type checking and
          irreducibility checking.
        - ``embedding`` - ``None`` or an element, the images of the generator
          in an ambient field (default: ``None``)
        - ``latex_name`` - ``None`` or a string (default: ``None``), how the
          generator is printed for latex output
        - ``assume_disc_small`` -- a boolean (default: ``False``); if ``True``,
          assume that no square of a prime greater than PARI's primelimit
          (which should be 500000); only applies for absolute fields at
          present.
        - ``maximize_at_primes`` -- ``None`` or a list of primes (default:
          ``None``); if not ``None``, then the maximal order is computed by
          maximizing only at the primes in this list, which completely avoids
          having to factor the discriminant, but of course can lead to wrong
          results; only applies for absolute fields at present.
        - ``structure`` -- ``None`` or an instance of
          :class:`structure.NumberFieldStructure` (default: ``None``),
          internally used to pass in additional structural information, e.g.,
          about the field from which this field is created as a subfield.

    TESTS::

        sage: from sage.rings.number_field.number_field import NumberFieldFactory
        sage: nff = NumberFieldFactory("number_field_factory")
        sage: R.<x> = QQ[]
        sage: nff(x^2 + 1, name='a', check=False, embedding=None, latex_name=None, assume_disc_small=False, maximize_at_primes=None, structure=None)
        Number Field in a with defining polynomial x^2 + 1

    Pickling preserves the ``structure()`` of a number field::

        sage: K.<a> = QuadraticField(2)
        sage: L.<b> = K.change_names()
        sage: M = loads(dumps(L))
        sage: M.structure()
        (Isomorphism given by variable name change map:
          From: Number Field in b with defining polynomial x^2 - 2
          To:   Number Field in a with defining polynomial x^2 - 2,
         Isomorphism given by variable name change map:
          From: Number Field in a with defining polynomial x^2 - 2
          To:   Number Field in b with defining polynomial x^2 - 2)

    """
    def create_key_and_extra_args(self, polynomial, name, check, embedding, latex_name, assume_disc_small, maximize_at_primes, structure):
        r"""
        Create a unique key for the number field specified by the parameters.

        TESTS::

            sage: from sage.rings.number_field.number_field import NumberFieldFactory
            sage: nff = NumberFieldFactory("number_field_factory")
            sage: R.<x> = QQ[]
            sage: nff.create_key_and_extra_args(x^2+1, name='a', check=False, embedding=None, latex_name=None, assume_disc_small=False, maximize_at_primes=None, structure=None)
            ((Rational Field, x^2 + 1, ('a',), None, 'a', None, False, None),
             {'check': False})

        """
        if name is None:
            raise TypeError("You must specify the name of the generator.")
        name = normalize_names(1, name)

        if not is_Polynomial(polynomial):
            try:
                polynomial = polynomial.polynomial(QQ)
            except (AttributeError, TypeError):
                raise TypeError("polynomial (=%s) must be a polynomial." % polynomial)

        # convert polynomial to a polynomial over a field
        polynomial = polynomial.change_ring(polynomial.base_ring().fraction_field())

        # normalize embedding
        if isinstance(embedding, (list,tuple)):
            if len(embedding) != 1:
                raise TypeError("embedding must be a list of length 1")
            embedding = embedding[0]
        if embedding is not None:
            x = number_field_morphisms.root_from_approx(polynomial, embedding)
            embedding = (x.parent(), x)

        # normalize latex_name
        if isinstance(latex_name, (list, tuple)):
            if len(latex_name) != 1:
                raise TypeError("latex_name must be a list of length 1")
            latex_name = latex_name[0]

        if latex_name is None:
            latex_name = latex_variable_name(name[0])

        if maximize_at_primes is not None:
            maximize_at_primes = tuple(maximize_at_primes)

        # normalize structure
        if isinstance(structure, (list, tuple)):
            if len(structure) != 1:
                raise TypeError("structure must be a list of length 1")
            structure = structure[0]

        return (polynomial.base_ring(), polynomial, name, embedding, latex_name, maximize_at_primes, assume_disc_small, structure), {"check":check}

    def create_object(self, version, key, check):
        r"""
        Create the unique number field defined by ``key``.

        TESTS::

            sage: from sage.rings.number_field.number_field import NumberFieldFactory
            sage: nff = NumberFieldFactory("number_field_factory")
            sage: R.<x> = QQ[]
            sage: nff.create_object(None, (QQ, x^2 + 1, ('a',), None, None, None, False, None), check=False)
            Number Field in a with defining polynomial x^2 + 1

        """
        base, polynomial, name, embedding, latex_name, maximize_at_primes, assume_disc_small, structure = key

        if isinstance(base, NumberField_generic):
            from sage.rings.number_field.number_field_rel import NumberField_relative
            # Relative number fields do not support embeddings.
            return NumberField_relative(base, polynomial, name[0], latex_name,
                                        check=check, embedding=None,
                                        structure=structure)
        if polynomial.degree() == 2:
            return NumberField_quadratic(polynomial, name, latex_name, check, embedding, assume_disc_small=assume_disc_small, maximize_at_primes=maximize_at_primes, structure=structure)
        else:
            return NumberField_absolute(polynomial, name, latex_name, check, embedding, assume_disc_small=assume_disc_small, maximize_at_primes=maximize_at_primes, structure=structure)

NumberField_version2 = NumberFieldFactory("sage.rings.number_field.number_field.NumberField_version2")

def NumberFieldTower(polynomials, names, check=True, embeddings=None, latex_names=None, assume_disc_small=False, maximize_at_primes=None, structures=None):
    """
    Create the tower of number fields defined by the polynomials in the list
    ``polynomials``.

    INPUT:

    - ``polynomials`` - a list of polynomials. Each entry must be polynomial
      which is irreducible over the number field generated by the roots of the
      following entries.
    - ``names`` - a list of strings or a string, the names of the generators of
      the relative number fields. If a single string, then names are generated
      from that string.
    - ``check`` - a boolean (default: ``True``), whether to check that the
      polynomials are irreducible
    - ``embeddings`` - a list of elements or ``None`` (default: ``None``),
      embeddings of the relative number fields in an ambient field.
    - ``latex_names`` - a list of strings or ``None`` (default: ``None``), names
      used to print the generators for latex output.
    - ``assume_disc_small`` -- a boolean (default: ``False``); if ``True``,
      assume that no square of a prime greater than PARI's primelimit
      (which should be 500000); only applies for absolute fields at
      present.
    - ``maximize_at_primes`` -- ``None`` or a list of primes (default:
      ``None``); if not ``None``, then the maximal order is computed by
      maximizing only at the primes in this list, which completely avoids
      having to factor the discriminant, but of course can lead to wrong
      results; only applies for absolute fields at present.
    - ``structures`` -- ``None`` or a list (default: ``None``), internally used
      to provide additional information about the number field such as the
      field from which it was created.

    OUTPUT:

    Returns the relative number field generated by a root of the first entry of
    ``polynomials`` over the relative number field generated by root of the
    second entry of ``polynomials`` ... over the number field over which the
    last entry of ``polynomials`` is defined.

    EXAMPLES::

        sage: k.<a,b,c> = NumberField([x^2 + 1, x^2 + 3, x^2 + 5]); k # indirect doctest
        Number Field in a with defining polynomial x^2 + 1 over its base field
        sage: a^2
        -1
        sage: b^2
        -3
        sage: c^2
        -5
        sage: (a+b+c)^2
        (2*b + 2*c)*a + 2*c*b - 9

    The Galois group is a product of 3 groups of order 2::

        sage: k.galois_group(type="pari")
        Galois group PARI group [8, 1, 3, "E(8)=2[x]2[x]2"] of degree 8 of the Number Field in a with defining polynomial x^2 + 1 over its base field

    Repeatedly calling base_field allows us to descend the internally
    constructed tower of fields::

        sage: k.base_field()
        Number Field in b with defining polynomial x^2 + 3 over its base field
        sage: k.base_field().base_field()
        Number Field in c with defining polynomial x^2 + 5
        sage: k.base_field().base_field().base_field()
        Rational Field

    In the following example the second polynomial is reducible over
    the first, so we get an error::

        sage: v = NumberField([x^3 - 2, x^3 - 2], names='a')
        Traceback (most recent call last):
        ...
        ValueError: defining polynomial (x^3 - 2) must be irreducible

    We mix polynomial parent rings::

        sage: k.<y> = QQ[]
        sage: m = NumberField([y^3 - 3, x^2 + x + 1, y^3 + 2], 'beta')
        sage: m
        Number Field in beta0 with defining polynomial y^3 - 3 over its base field
        sage: m.base_field ()
        Number Field in beta1 with defining polynomial x^2 + x + 1 over its base field

    A tower of quadratic fields::

        sage: K.<a> = NumberField([x^2 + 3, x^2 + 2, x^2 + 1])
        sage: K
        Number Field in a0 with defining polynomial x^2 + 3 over its base field
        sage: K.base_field()
        Number Field in a1 with defining polynomial x^2 + 2 over its base field
        sage: K.base_field().base_field()
        Number Field in a2 with defining polynomial x^2 + 1

    A bigger tower of quadratic fields::

        sage: K.<a2,a3,a5,a7> = NumberField([x^2 + p for p in [2,3,5,7]]); K
        Number Field in a2 with defining polynomial x^2 + 2 over its base field
        sage: a2^2
        -2
        sage: a3^2
        -3
        sage: (a2+a3+a5+a7)^3
        ((6*a5 + 6*a7)*a3 + 6*a7*a5 - 47)*a2 + (6*a7*a5 - 45)*a3 - 41*a5 - 37*a7

    The function can also be called by name::

        sage: NumberFieldTower([x^2 + 1, x^2 + 2], ['a','b'])
        Number Field in a with defining polynomial x^2 + 1 over its base field
    """
    try:
        names = normalize_names(len(polynomials), names)
    except IndexError:
        names = normalize_names(1, names)
        if len(polynomials) > 1:
            names = ['%s%s'%(names[0], i) for i in range(len(polynomials))]

    if embeddings is None:
        embeddings = [None] * len(polynomials)
    if latex_names is None:
        latex_names = [None] * len(polynomials)
    if structures is None:
        structures = [None] * len(polynomials)

    if not isinstance(polynomials, (list, tuple)):
        raise TypeError("polynomials must be a list or tuple")

    if len(polynomials) == 0:
        return QQ
    if len(polynomials) == 1:
        return NumberField(polynomials[0], names=names, check=check, embedding=embeddings[0], latex_name=latex_names[0], assume_disc_small=assume_disc_small, maximize_at_primes=maximize_at_primes, structure=structures[0])

    # create the relative number field defined by f over the tower defined by polynomials[1:]
    f = polynomials[0]
    name = names[0]
    w = NumberFieldTower(polynomials[1:], names=names[1:], check=check, embeddings=embeddings[1:], latex_names=latex_names[1:], assume_disc_small=assume_disc_small, maximize_at_primes=maximize_at_primes, structures=structures[1:])
    var = f.variable_name() if is_Polynomial(f) else 'x'

    R = w[var]  # polynomial ring
    return w.extension(R(f), name, check=check, embedding=embeddings[0], structure=structures[0]) # currently, extension does not accept assume_disc_small, or maximize_at_primes

def QuadraticField(D, name='a', check=True, embedding=True, latex_name='sqrt', **args):
    r"""
    Return a quadratic field obtained by adjoining a square root of
    `D` to the rational numbers, where `D` is not a
    perfect square.

    INPUT:

    -  ``D`` - a rational number

    -  ``name`` - variable name (default: 'a')

    -  ``check`` - bool (default: True)

    -  ``embedding`` - bool or square root of D in an
       ambient field (default: True)

    - ``latex_name`` - latex variable name (default: \sqrt{D})


    OUTPUT: A number field defined by a quadratic polynomial. Unless
    otherwise specified, it has an embedding into `\RR` or
    `\CC` by sending the generator to the positive
    or upper-half-plane root.

    EXAMPLES::

        sage: QuadraticField(3, 'a')
        Number Field in a with defining polynomial x^2 - 3
        sage: K.<theta> = QuadraticField(3); K
        Number Field in theta with defining polynomial x^2 - 3
        sage: RR(theta)
        1.73205080756888
        sage: QuadraticField(9, 'a')
        Traceback (most recent call last):
        ...
        ValueError: D must not be a perfect square.
        sage: QuadraticField(9, 'a', check=False)
        Number Field in a with defining polynomial x^2 - 9

    Quadratic number fields derive from general number fields.

    ::

        sage: from sage.rings.number_field.number_field import is_NumberField
        sage: type(K)
        <class 'sage.rings.number_field.number_field.NumberField_quadratic_with_category'>
        sage: is_NumberField(K)
        True

    Quadratic number fields are cached::

        sage: QuadraticField(-11, 'a') is QuadraticField(-11, 'a')
        True

    By default, quadratic fields come with a nice latex representation::

        sage: K.<a> = QuadraticField(-7)
        sage: latex(K)
        \Bold{Q}(\sqrt{-7})
        sage: latex(a)
        \sqrt{-7}
        sage: latex(1/(1+a))
        -\frac{1}{8} \sqrt{-7} + \frac{1}{8}
        sage: K.latex_variable_name()
        '\\sqrt{-7}'

    We can provide our own name as well::

        sage: K.<a> = QuadraticField(next_prime(10^10), latex_name=r'\sqrt{D}')
        sage: 1+a
        a + 1
        sage: latex(1+a)
        \sqrt{D} + 1
        sage: latex(QuadraticField(-1, 'a', latex_name=None).gen())
        a

    The name of the generator does not interfere with Sage preparser, see :trac:`1135`::

        sage: K1 = QuadraticField(5, 'x')
        sage: K2.<x> = QuadraticField(5)
        sage: K3.<x> = QuadraticField(5, 'x')
        sage: K1 is K2
        True
        sage: K1 is K3
        True
        sage: K1
        Number Field in x with defining polynomial x^2 - 5


    Note that, in presence of two different names for the generator,
    the name given by the preparser takes precedence::

        sage: K4.<y> = QuadraticField(5, 'x'); K4
        Number Field in y with defining polynomial x^2 - 5
        sage: K1 == K4
        False

    TESTS::

        sage: QuadraticField(-11, 'a') is QuadraticField(-11, 'a', latex_name='Z')
        False
        sage: QuadraticField(-11, 'a') is QuadraticField(-11, 'a', latex_name=None)
        False
    """
    D = QQ(D)
    if check:
        if D.is_square():
            raise ValueError("D must not be a perfect square.")
    R = QQ['x']
    f = R([-D, 0, 1])
    if embedding is True:
        if D > 0:
            embedding = RLF(D).sqrt()
        else:
            embedding = CLF(D).sqrt()
    if latex_name == 'sqrt':
        latex_name = r'\sqrt{%s}' % D
    return NumberField(f, name, check=False, embedding=embedding, latex_name=latex_name, **args)

def is_AbsoluteNumberField(x):
    """
    Return True if x is an absolute number field.

    EXAMPLES::

        sage: from sage.rings.number_field.number_field import is_AbsoluteNumberField
        sage: is_AbsoluteNumberField(NumberField(x^2+1,'a'))
        True
        sage: is_AbsoluteNumberField(NumberField([x^3 + 17, x^2+1],'a'))
        False

    The rationals are a number field, but they're not of the absolute
    number field class.

    ::

        sage: is_AbsoluteNumberField(QQ)
        False
    """
    return isinstance(x, NumberField_absolute)

def is_QuadraticField(x):
    r"""
    Return True if x is of the quadratic *number* field type.

    EXAMPLES::

        sage: from sage.rings.number_field.number_field import is_QuadraticField
        sage: is_QuadraticField(QuadraticField(5,'a'))
        True
        sage: is_QuadraticField(NumberField(x^2 - 5, 'b'))
        True
        sage: is_QuadraticField(NumberField(x^3 - 5, 'b'))
        False

    A quadratic field specially refers to a number field, not a finite
    field::

        sage: is_QuadraticField(GF(9,'a'))
        False
    """
    return isinstance(x, NumberField_quadratic)

class CyclotomicFieldFactory(UniqueFactory):
    r"""
    Return the `n`-th cyclotomic field, where n is a positive integer,
    or the universal cyclotomic field if ``n==0``.

    For the documentation of the universal cyclotomic field, see
    :class:`~sage.rings.universal_cyclotomic_field.UniversalCyclotomicField`.

    INPUT:

    -  ``n`` - a nonnegative integer, default:``0``

    -  ``names`` - name of generator (optional - defaults to zetan)

    - ``bracket`` - Defines the brackets in the case of ``n==0``, and
      is ignored otherwise. Can be any even length string, with ``"()"`` being the default.

    -  ``embedding`` - bool or n-th root of unity in an
       ambient field (default True)

    EXAMPLES:

    If called without a parameter, we get the :class:`universal cyclotomic
    field<sage.rings.universal_cyclotomic_field.UniversalCyclotomicField>`::

        sage: CyclotomicField()
        Universal Cyclotomic Field

    We create the `7`\th cyclotomic field
    `\QQ(\zeta_7)` with the default generator name.

    ::

        sage: k = CyclotomicField(7); k
        Cyclotomic Field of order 7 and degree 6
        sage: k.gen()
        zeta7

    The default embedding sends the generator to the complex primitive
    `n^{th}` root of unity of least argument.

    ::

        sage: CC(k.gen())
        0.623489801858734 + 0.781831482468030*I

    Cyclotomic fields are of a special type.

    ::

        sage: type(k)
        <class 'sage.rings.number_field.number_field.NumberField_cyclotomic_with_category'>

    We can specify a different generator name as follows.

    ::

        sage: k.<z7> = CyclotomicField(7); k
        Cyclotomic Field of order 7 and degree 6
        sage: k.gen()
        z7

    The `n` must be an integer.

    ::

        sage: CyclotomicField(3/2)
        Traceback (most recent call last):
        ...
        TypeError: no conversion of this rational to integer

    The degree must be nonnegative.

    ::

        sage: CyclotomicField(-1)
        Traceback (most recent call last):
        ...
        ValueError: n (=-1) must be a positive integer

    The special case `n=1` does *not* return the rational
    numbers::

        sage: CyclotomicField(1)
        Cyclotomic Field of order 1 and degree 1

    Due to their default embedding into `\CC`,
    cyclotomic number fields are all compatible.

    ::

        sage: cf30 = CyclotomicField(30)
        sage: cf5 = CyclotomicField(5)
        sage: cf3 = CyclotomicField(3)
        sage: cf30.gen() + cf5.gen() + cf3.gen()
        zeta30^6 + zeta30^5 + zeta30 - 1
        sage: cf6 = CyclotomicField(6) ; z6 = cf6.0
        sage: cf3 = CyclotomicField(3) ; z3 = cf3.0
        sage: cf3(z6)
        zeta3 + 1
        sage: cf6(z3)
        zeta6 - 1
        sage: cf9 = CyclotomicField(9) ; z9 = cf9.0
        sage: cf18 = CyclotomicField(18) ; z18 = cf18.0
        sage: cf18(z9)
        zeta18^2
        sage: cf9(z18)
        -zeta9^5
        sage: cf18(z3)
        zeta18^3 - 1
        sage: cf18(z6)
        zeta18^3
        sage: cf18(z6)**2
        zeta18^3 - 1
        sage: cf9(z3)
        zeta9^3
    """
    def create_key(self, n=0, names=None, embedding=True):
        r"""
        Create the unique key for the cyclotomic field specified by the
        parameters.

        TESTS::

            sage: CyclotomicField.create_key()
            (0, None, True)
        """
        n = ZZ(n)
        if n < 0:
            raise ValueError("n (=%s) must be a positive integer" % n)
        if n > 0:
            bracket = None
            if embedding is True:
                embedding = (CLF, (2 * CLF.pi() * CLF.gen() / n).exp())
            elif embedding is not None:
                x = number_field_morphisms.root_from_approx(QQ['x'].cyclotomic_polynomial(n), embedding)
                embedding = (x.parent(), x)
            if names is None:
                names = "zeta%s"%n
            names = normalize_names(1, names)

        return n, names, embedding

    def create_object(self, version, key, **extra_args):
        r"""
        Create the unique cyclotomic field defined by ``key``.

        TESTS::

            sage: CyclotomicField.create_object(None, (0, None, True))
            Universal Cyclotomic Field
        """
        n, names, embedding = key
        if n == 0:
            from sage.rings.universal_cyclotomic_field import UniversalCyclotomicField
            return UniversalCyclotomicField()
        else:
            return NumberField_cyclotomic(n, names, embedding=embedding)

CyclotomicField = CyclotomicFieldFactory("sage.rings.number_field.number_field.CyclotomicField")

def is_CyclotomicField(x):
    """
    Return True if x is a cyclotomic field, i.e., of the special
    cyclotomic field class. This function does not return True for a
    number field that just happens to be isomorphic to a cyclotomic
    field.

    EXAMPLES::

        sage: from sage.rings.number_field.number_field import is_CyclotomicField
        sage: is_CyclotomicField(NumberField(x^2 + 1,'zeta4'))
        False
        sage: is_CyclotomicField(CyclotomicField(4))
        True
        sage: is_CyclotomicField(CyclotomicField(1))
        True
        sage: is_CyclotomicField(QQ)
        False
        sage: is_CyclotomicField(7)
        False
    """
    return isinstance(x, NumberField_cyclotomic)

from . import number_field_base

is_NumberField = number_field_base.is_NumberField

class NumberField_generic(WithEqualityById, number_field_base.NumberField):
    """
    Generic class for number fields defined by an irreducible
    polynomial over `\\QQ`.

    EXAMPLES::

        sage: K.<a> = NumberField(x^3 - 2); K
        Number Field in a with defining polynomial x^3 - 2
        sage: TestSuite(K).run()

    TESTS::

        sage: k.<a> = NumberField(x^3 + 2); m.<b> = NumberField(x^3 + 2)
        sage: k == QQ
        False
        sage: k.<a> = NumberField(x^3 + 2); m.<a> = NumberField(x^3 + 2)
        sage: k is m
        True
        sage: loads(dumps(k)) is k
        True

        sage: x = QQ['x'].gen()
        sage: y = ZZ['y'].gen()
        sage: K = NumberField(x^3 + x + 3, 'a'); K
        Number Field in a with defining polynomial x^3 + x + 3
        sage: K.defining_polynomial().parent()
        Univariate Polynomial Ring in x over Rational Field

        sage: L = NumberField(y^3 + y + 3, 'a'); L
        Number Field in a with defining polynomial y^3 + y + 3
        sage: L.defining_polynomial().parent()
        Univariate Polynomial Ring in y over Rational Field
        sage: L == K
        False

        sage: NumberField(ZZ['x'].0^4 + 23, 'a') == NumberField(ZZ['y'].0^4 + 23, 'a')
        False
        sage: NumberField(ZZ['x'].0^4 + 23, 'a') == NumberField(QQ['y'].0^4 + 23, 'a')
        False
        sage: NumberField(QQ['x'].0^4 + 23, 'a') == NumberField(QQ['y'].0^4 + 23, 'a')
        False

        sage: x = var('x'); y = ZZ['y'].gen()
        sage: NumberField(x^3 + x + 5, 'a') == NumberField(y^3 + y + 5, 'a')
        False
        sage: NumberField(x^3 + x + 5, 'a') == NumberField(y^4 + y + 5, 'a')
        False
        sage: NumberField(x^3 + x + 5, 'a') == NumberField(x^3 + x + 5, 'b')
        False
        sage: QuadraticField(2, 'a', embedding=2) == QuadraticField(2, 'a', embedding=-2)
        False

        sage: K.<a> = QuadraticField(2)
        sage: R.<x> = K[]
        sage: L.<b> = K.extension(x^2+1)
        sage: M.<b> = L.absolute_field()
        sage: M == L
        False
        sage: M['x'] == L['x']
        False

        sage: R.<x> = QQ[]
        sage: R.<y> = QQ[]
        sage: K.<a> = NumberField(x^2+1)
        sage: L.<a> = NumberField(y^2+1)
        sage: K == L
        False
        sage: hash(K) == hash(L)
        False

    Two relative number fields which are isomorphic as absolute
    fields, but which are not presented the same way, are not
    considered equal (see :trac:`18942`)::

        sage: F.<omega> = NumberField(x^2 + x + 1)
        sage: y = polygen(F)
        sage: K = F.extension(y^3 + 3*omega + 2, 'alpha')
        sage: L = F.extension(y^3 - 3*omega - 1, 'alpha')
        sage: K == L
        False
        sage: K.is_isomorphic(L)
        True
        sage: hash(K) == hash(L)
        False

    This example illustrates the issue resolved in :trac:`18942`::

        sage: F.<omega> = NumberField(x^2+x+1)
        sage: xx = polygen(F)
        sage: ps = [p for p, _ in F(7).factor()]
        sage: for mu in ps:
        ....:     K = F.extension(xx^3 - mu, 'alpha')
        ....:     print(K.defining_polynomial().roots(K))
        [(alpha, 1), ((-omega - 1)*alpha, 1), (omega*alpha, 1)]
        [(alpha, 1), (omega*alpha, 1), ((-omega - 1)*alpha, 1)]
        sage: for mu in ps:
        ....:     K = F.extension(xx^3 - mu, 'alpha')
        ....:     print(K.defining_polynomial().roots(K))
        [(alpha, 1), ((-omega - 1)*alpha, 1), (omega*alpha, 1)]
        [(alpha, 1), (omega*alpha, 1), ((-omega - 1)*alpha, 1)]

    This example was suggested on sage-nt; see :trac:`18942`::

        sage: G = DirichletGroup(80)
        sage: for chi in G:
        ....:     D = ModularSymbols(chi, 2, -1).cuspidal_subspace().new_subspace().decomposition()
        ....:     for f in D:
        ....:         elt = f.q_eigenform(10, 'alpha')[3]
        ....:         assert elt.is_integral()

    """
    def __init__(self, polynomial, name, latex_name,
                 check=True, embedding=None, category=None,
                 assume_disc_small=False, maximize_at_primes=None, structure=None):
        """
        Create a number field.

        EXAMPLES::

            sage: NumberField(x^97 - 19, 'a')
            Number Field in a with defining polynomial x^97 - 19

        The defining polynomial must be irreducible::

            sage: K.<a> = NumberField(x^2 - 1)
            Traceback (most recent call last):
            ...
            ValueError: defining polynomial (x^2 - 1) must be irreducible

        If you use check=False, you avoid checking irreducibility of the
        defining polynomial, which can save time.

        ::

            sage: K.<a> = NumberField(x^2 - 1, check=False)

        It can also be dangerous::

            sage: (a-1)*(a+1)
            0

        The constructed object is in the category of number fields::

            sage: NumberField(x^2 + 3, 'a').category()
            Category of number fields
            sage: category(NumberField(x^2 + 3, 'a'))
            Category of number fields

        The special types of number fields, e.g., quadratic fields, do
        not have (yet?) their own category::

            sage: QuadraticField(2,'d').category()
            Category of number fields

        TESTS::

            sage: NumberField(ZZ['x'].0^4 + 23, 'a')
            Number Field in a with defining polynomial x^4 + 23
            sage: NumberField(QQ['x'].0^4 + 23, 'a')
            Number Field in a with defining polynomial x^4 + 23
            sage: NumberField(GF(7)['x'].0^4 + 23, 'a')
            Traceback (most recent call last):
            ...
            TypeError: polynomial must be defined over rational field
        """
        self._assume_disc_small = assume_disc_small
        self._maximize_at_primes = maximize_at_primes
        self._structure = structure
        from sage.categories.number_fields import NumberFields
        default_category = NumberFields()
        if category is None:
            category = default_category
        else:
            assert category.is_subcategory(default_category), "%s is not a subcategory of %s"%(category, default_category)

        ParentWithGens.__init__(self, QQ, name, category=category)
        if not isinstance(polynomial, polynomial_element.Polynomial):
            raise TypeError("polynomial (=%s) must be a polynomial"%repr(polynomial))

        if check:
            if not polynomial.parent().base_ring() == QQ:
                raise TypeError("polynomial must be defined over rational field")
            if not polynomial.is_irreducible():
                raise ValueError("defining polynomial (%s) must be irreducible"%polynomial)

        self._assign_names(name)
        self.__latex_variable_name = latex_name
        self.__polynomial = polynomial
        self._pari_bnf_certified = False
        self._integral_basis_dict = {}
        if embedding is not None:
            # Since Trac #20827, an embedding is specified as a pair
            # (parent, x) with x the image of the distinguished
            # generator (previously, it was just given as x).  This
            # allows the UniqueFactory to distinguish embeddings into
            # different fields with images of the generator that
            # compare equal.
            # We allow both formats to support old pickles.
            if isinstance(embedding, tuple):
                parent, x = embedding
            else:
                parent, x = embedding.parent(), embedding
            embedding = number_field_morphisms.NumberFieldEmbedding(self, parent, x)
        self._populate_coercion_lists_(embedding=embedding, convert_method_name='_number_field_')

    def _convert_map_from_(self, other):
        r"""
        Additional conversion maps from ``other`` may be defined by
        :meth:`structure`.

        .. SEEALSO::

            :meth:`structure.NumberFieldStructure.create_structure`

        TESTS::

            sage: K.<i> = QuadraticField(-1)
            sage: L.<j> = K.change_names()
            sage: L(i)
            j
            sage: K(j)
            i

        This also works for relative number fields and their absolute fields::

            sage: K.<a> = QuadraticField(2)
            sage: L.<i> = K.extension(x^2 + 1)
            sage: M.<b> = L.absolute_field()
            sage: M(i)
            1/6*b^3 + 1/6*b
            sage: L(b)
            i - a

        """
        from sage.categories.map import is_Map
        if self._structure is not None:
            structure = self.structure()
            if len(structure) >= 2:
                to_self = structure[1]
                if is_Map(to_self) and to_self.domain() is other:
                    return to_self
        if isinstance(other, NumberField_generic) and other._structure is not None:
            structure = other.structure()
            if len(structure) >= 1:
                from_other = structure[0]
                if is_Map(from_other) and from_other.codomain() is self:
                    return from_other

    @cached_method
    def _magma_polynomial_(self, magma):
        """
        Return Magma version of the defining polynomial of this number field.

        EXAMPLES::

            sage: R.<x> = QQ[]                                                   # optional - magma
            sage: K.<a> = NumberField(x^3+2)                                     # optional - magma
            sage: K._magma_polynomial_(magma)                                    # optional - magma
            x^3 + 2
            sage: magma2=Magma()                                                 # optional - magma
            sage: K._magma_polynomial_(magma2)                                   # optional - magma
            x^3 + 2
            sage: K._magma_polynomial_(magma) is K._magma_polynomial_(magma)     # optional - magma
            True
            sage: K._magma_polynomial_(magma) is K._magma_polynomial_(magma2)    # optional - magma
            False
        """
        # NB f must not be garbage-collected, otherwise the
        # return value of this function is invalid
        return magma(self.defining_polynomial())

    def _magma_init_(self, magma):
        """
        Return a Magma version of this number field.

        EXAMPLES::

            sage: R.<t> = QQ[]
            sage: K.<a> = NumberField(t^2 + 1)
            sage: K._magma_init_(magma)                            # optional - magma
            'SageCreateWithNames(NumberField(_sage_[...]),["a"])'
            sage: L = magma(K)    # optional - magma
            sage: L               # optional - magma
            Number Field with defining polynomial t^2 + 1 over the Rational Field
            sage: L.sage()        # optional - magma
            Number Field in a with defining polynomial t^2 + 1
            sage: L.sage() is K   # optional - magma
            True
            sage: L.1             # optional - magma
            a
            sage: L.1^2           # optional - magma
            -1
            sage: m = magma(a+1/2); m    # optional - magma
            1/2*(2*a + 1)
            sage: m.sage()        # optional - magma
            a + 1/2

        A relative number field::

            sage: S.<u> = K[]
            sage: M.<b> = NumberField(u^3+u+a)
            sage: L = magma(M)    # optional - magma
            sage: L               # optional - magma
            Number Field with defining polynomial u^3 + u + a over its ground field
            sage: L.sage() is M   # optional - magma
            True
        """
        # Get magma version of defining polynomial of this number field
        f = self._magma_polynomial_(magma)
        s = 'NumberField(%s)'%f.name()
        return magma._with_names(s, self.variable_names())

    def construction(self):
        r"""
        Construction of self

        EXAMPLES::

            sage: K.<a>=NumberField(x^3+x^2+1,embedding=CC.gen())
            sage: F,R = K.construction()
            sage: F
            AlgebraicExtensionFunctor
            sage: R
            Rational Field

        The construction functor respects distinguished embeddings::

            sage: F(R) is K
            True
            sage: F.embeddings
            [0.2327856159383841? + 0.7925519925154479?*I]

        TESTS::

            sage: K.<a> = NumberField(x^3+x+1)
            sage: R.<t> = ZZ[]
            sage: a+t     # indirect doctest
            t + a
            sage: (a+t).parent()
            Univariate Polynomial Ring in t over Number Field in a with defining polynomial x^3 + x + 1

        The construction works for non-absolute number fields as well::

            sage: K.<a,b,c>=NumberField([x^3+x^2+1,x^2+1,x^7+x+1])
            sage: F,R = K.construction()
            sage: F(R) == K
            True

        ::

            sage: P.<x> = QQ[]
            sage: K.<a> = NumberField(x^3-5,embedding=0)
            sage: L.<b> = K.extension(x^2+a)
            sage: a*b
            a*b

        """
        from sage.categories.pushout import AlgebraicExtensionFunctor
        from sage.all import QQ
        names = self.variable_names()
        polys = []
        embeddings = []
        structures = []
        K = self
        while K is not QQ:
            polys.append(K.relative_polynomial())
            embeddings.append(None if K.coerce_embedding() is None else K.coerce_embedding()(K.gen()))
            structures.append(K._structure)
            K = K.base_field()
        return (AlgebraicExtensionFunctor(polys, names, embeddings, structures), QQ)

    def _element_constructor_(self, x, check=True):
        r"""
        Convert ``x`` into an element of this number field.

        INPUT:

        - ``x`` -- Sage (or Python) object

        OUTPUT:

        A :class:`~number_field_element.NumberFieldElement`
        constructed from ``x``.

        TESTS::

            sage: K.<a> = NumberField(x^3 + 17)
            sage: K(a) is a # indirect doctest
            True
            sage: K('a^2 + 2/3*a + 5')
            a^2 + 2/3*a + 5
            sage: K('1').parent()
            Number Field in a with defining polynomial x^3 + 17
            sage: K(3/5).parent()
            Number Field in a with defining polynomial x^3 + 17
            sage: K.<a> = NumberField(polygen(QQ)^2 - 5)
            sage: F.<b> = K.extension(polygen(K))
            sage: F([a])
            a

        We can create number field elements from PARI::

            sage: K.<a> = NumberField(x^3 - 17)
            sage: K(pari(42))
            42
            sage: K(pari("5/3"))
            5/3
            sage: K(pari("[3/2, -5, 0]~"))    # Uses Z-basis
            -5/3*a^2 + 5/3*a - 1/6

        From a PARI polynomial or ``POLMOD``, note that the variable
        name does not matter::

            sage: K(pari("-5/3*q^2 + 5/3*q - 1/6"))
            -5/3*a^2 + 5/3*a - 1/6
            sage: K(pari("Mod(-5/3*q^2 + 5/3*q - 1/6, q^3 - 17)"))
            -5/3*a^2 + 5/3*a - 1/6
            sage: K(pari("x^5/17"))
            a^2

        An error is raised when a PARI element with an incorrect
        modulus is given:

            sage: K(pari("Mod(-5/3*q^2 + 5/3*q - 1/6, q^3 - 999)"))
            Traceback (most recent call last):
            ...
            TypeError: cannot convert PARI element Mod(-5/3*q^2 + 5/3*q - 1/6, q^3 - 999) into Number Field in a with defining polynomial x^3 - 17

        Test round-trip conversion to PARI and back::

            sage: x = polygen(QQ)
            sage: K.<a> = NumberField(x^3 - 1/2*x + 1/3)
            sage: b = K.random_element()
            sage: K(pari(b)) == b
            True

            sage: F.<c> = NumberField(2*x^3 + x + 1)
            sage: d = F.random_element()
            sage: F(F.pari_nf().nfalgtobasis(d)) == d
            True

        If the PARI polynomial is different from the Sage polynomial,
        a warning is printed unless ``check=False`` is specified::

            sage: b = pari(a); b
            Mod(-1/12*y^2 - 1/12*y + 1/6, y^3 - 3*y - 22)
            sage: K(b.lift())
            doctest:...: UserWarning: interpreting PARI polynomial -1/12*y^2 - 1/12*y + 1/6 relative to the defining polynomial x^3 - 3*x - 22 of the PARI number field
            a
            sage: K(b.lift(), check=False)
            a

        Using a GAP element may be tricky, as it may contain
        an exclamation mark::

            sage: L.<tau> = NumberField(x^3-2)
            sage: gap(tau^3)
            2
            sage: gap(tau)^3
            !2
            sage: L(gap(tau)^3)     # indirect doctest
            2

        Check that :trac:`22202` is fixed::

            sage: y = QQ['y'].gen()
            sage: R = QQ.extension(y^2-2,'a')['x']
            sage: R("a*x").factor()
            (a) * x
        """
        if isinstance(x, number_field_element.NumberFieldElement):
            K = x.parent()
            if K is self:
                return x
            elif isinstance(x, (number_field_element.OrderElement_absolute,
                                number_field_element.OrderElement_relative,
                                number_field_element_quadratic.OrderElement_quadratic)):
                L = K.number_field()
                if L is self:
                    return self._element_class(self, x)
                x = L(x)
            return self._coerce_from_other_number_field(x)
        elif isinstance(x, pari_gen):
            if x.type() == "t_POLMOD":
                modulus = x.mod()
                if check and modulus != self.pari_polynomial(modulus.variable()):
                    raise TypeError("cannot convert PARI element %s into %s" % (x, self))
                x = x.lift()
                check = False
            elif x.type() == "t_COL":
                x = self.pari_nf().nfbasistoalg_lift(x)
                check = False
            if x.type() in ["t_INT", "t_FRAC"]:
                pass
            elif x.type() == "t_POL":
                var = self.absolute_polynomial().variable_name()
                if check and self.pari_polynomial(var) != self.absolute_polynomial().monic():
                    from warnings import warn
                    warn("interpreting PARI polynomial %s relative to the defining polynomial %s of the PARI number field"
                         % (x, self.pari_polynomial()))
                # We consider x as a polynomial in the standard
                # generator of the PARI number field, and convert it
                # to a polynomial in the Sage generator.
                if x.poldegree() > 0:
                    beta = self._pari_absolute_structure()[2]
                    x = x(beta).lift()
            else:
                raise TypeError("%s has unsupported PARI type %s" % (x, x.type()))
            x = self.absolute_polynomial().parent()(x)
            return self._element_class(self, x)
        elif sage.interfaces.gap.is_GapElement(x):
            s = x._sage_repr()
            if self.variable_name() in s:
                return self._convert_from_str(s)
            return self._convert_from_str(s.replace('!', ''))
        elif isinstance(x,str):
            return self._convert_from_str(x)
        elif isinstance(x, (tuple, list)) or \
                (isinstance(x, sage.modules.free_module_element.FreeModuleElement) and
                 self.base_ring().has_coerce_map_from(x.parent().base_ring())):
            if len(x) != self.relative_degree():
                raise ValueError("Length must be equal to the degree of this number field")
            result = x[0]
            for i in range(1, self.relative_degree()):
                result += x[i]*self.gen(0)**i
            return result
        return self._convert_non_number_field_element(x)
<<<<<<< HEAD

    def _convert_non_number_field_element(self, x):
        """
        Convert a non-number field element ``x`` into this number field.

        INPUT:

        - ``x`` -- a non number field element, e.g., a list, integer,
          rational, or polynomial

        EXAMPLES::

            sage: K.<a> = NumberField(x^3 + 2/3)
            sage: K._convert_non_number_field_element(-7/8)
            -7/8
            sage: K._convert_non_number_field_element([1,2,3])
            3*a^2 + 2*a + 1

        The list is just turned into a polynomial in the generator::

            sage: K._convert_non_number_field_element([0,0,0,1,1])
            -2/3*a - 2/3

        Any polynomial whose coefficients can be converted to rationals
        will convert to the number field, e.g., this one in
        characteristic 7::

            sage: f = GF(7)['y']([1,2,3]); f
            3*y^2 + 2*y + 1
            sage: K._convert_non_number_field_element(f)
            3*a^2 + 2*a + 1

        But not this one over a field of order 27::

            sage: F27.<g> = GF(27)
            sage: f = F27['z']([g^2, 2*g, 1]); f
            z^2 + 2*g*z + g^2
            sage: K._convert_non_number_field_element(f)
            Traceback (most recent call last):
            ...
            TypeError: unable to convert g^2 to a rational

        One can also convert an element of the polynomial quotient ring
        that is isomorphic to the number field::

            sage: K.<a> = NumberField(x^3 + 17)
            sage: b = K.polynomial_quotient_ring().random_element()
            sage: K(b)
            -1/2*a^2 - 4

        We can convert symbolic expressions::

            sage: I = sqrt(-1); parent(I)
            Symbolic Ring
            sage: GaussianIntegers()(2 + I)
            I + 2
            sage: K1 = QuadraticField(3)
            sage: K2 = QuadraticField(5)
            sage: (K,) = K1.composite_fields(K2, preserve_embedding=True)
            sage: K(sqrt(3) + sqrt(5))
            -1/2*a0^3 + 8*a0
            sage: K(sqrt(-3)*I)
            1/4*a0^3 - 7/2*a0
        """
        if isinstance(x, integer_types + (Rational, Integer, pari_gen, list)):
            return self._element_class(self, x)

        if isinstance(x, sage.rings.polynomial.polynomial_quotient_ring_element.PolynomialQuotientRingElement)\
               and (x in self.polynomial_quotient_ring()):
            y = self.polynomial_ring().gen()
            return x.lift().subs({y:self.gen()})

        if isinstance(x, (sage.rings.qqbar.AlgebraicNumber, sage.rings.qqbar.AlgebraicReal)):
            return self._convert_from_qqbar(x)

        if isinstance(x, polynomial_element.Polynomial):
            return self._element_class(self, x)

        # Try converting via QQ.
        try:
            y = QQ(x)
        except (TypeError, ValueError):
            pass
        else:
            return self._element_class(self, y)

        # Final attempt: convert via QQbar. This deals in particular
        # with symbolic expressions like sqrt(-5).
        try:
            y = sage.rings.qqbar.QQbar(x)
        except (TypeError, ValueError):
            pass
        else:
            return self._convert_from_qqbar(y)

=======

    def _convert_non_number_field_element(self, x):
        """
        Convert a non-number field element ``x`` into this number field.

        INPUT:

        - ``x`` -- a non number field element, e.g., a list, integer,
          rational, or polynomial

        EXAMPLES::

            sage: K.<a> = NumberField(x^3 + 2/3)
            sage: K._convert_non_number_field_element(-7/8)
            -7/8
            sage: K._convert_non_number_field_element([1,2,3])
            3*a^2 + 2*a + 1

        The list is just turned into a polynomial in the generator::

            sage: K._convert_non_number_field_element([0,0,0,1,1])
            -2/3*a - 2/3

        Any polynomial whose coefficients can be converted to rationals
        will convert to the number field, e.g., this one in
        characteristic 7::

            sage: f = GF(7)['y']([1,2,3]); f
            3*y^2 + 2*y + 1
            sage: K._convert_non_number_field_element(f)
            3*a^2 + 2*a + 1

        But not this one over a field of order 27::

            sage: F27.<g> = GF(27)
            sage: f = F27['z']([g^2, 2*g, 1]); f
            z^2 + 2*g*z + g^2
            sage: K._convert_non_number_field_element(f)
            Traceback (most recent call last):
            ...
            TypeError: unable to convert g^2 to a rational

        One can also convert an element of the polynomial quotient ring
        that is isomorphic to the number field::

            sage: K.<a> = NumberField(x^3 + 17)
            sage: b = K.polynomial_quotient_ring().random_element()
            sage: K(b)
            -1/2*a^2 - 4

        We can convert symbolic expressions::

            sage: I = sqrt(-1); parent(I)
            Symbolic Ring
            sage: GaussianIntegers()(2 + I)
            I + 2
            sage: K1 = QuadraticField(3)
            sage: K2 = QuadraticField(5)
            sage: (K,) = K1.composite_fields(K2, preserve_embedding=True)
            sage: K(sqrt(3) + sqrt(5))
            -1/2*a0^3 + 8*a0
            sage: K(sqrt(-3)*I)
            1/4*a0^3 - 7/2*a0
        """
        if isinstance(x, integer_types + (Rational, Integer, pari_gen, list)):
            return self._element_class(self, x)

        if isinstance(x, sage.rings.polynomial.polynomial_quotient_ring_element.PolynomialQuotientRingElement)\
               and (x in self.polynomial_quotient_ring()):
            y = self.polynomial_ring().gen()
            return x.lift().subs({y:self.gen()})

        if isinstance(x, (sage.rings.qqbar.AlgebraicNumber, sage.rings.qqbar.AlgebraicReal)):
            return self._convert_from_qqbar(x)

        if isinstance(x, polynomial_element.Polynomial):
            return self._element_class(self, x)

        # Try converting via QQ.
        try:
            y = QQ(x)
        except (TypeError, ValueError):
            pass
        else:
            return self._element_class(self, y)

        # Final attempt: convert via QQbar. This deals in particular
        # with symbolic expressions like sqrt(-5).
        try:
            y = sage.rings.qqbar.QQbar(x)
        except (TypeError, ValueError):
            pass
        else:
            return self._convert_from_qqbar(y)

>>>>>>> a2e82e15
        raise TypeError("unable to convert %r to %s" % (x, self))

    def _convert_from_qqbar(self, x):
        """
        Convert an element of ``QQbar`` or ``AA`` to this number field,
        if possible.

        This requires that the given number field is equipped with an
        embedding.

        INPUT:

        - ``x`` -- an algebraic number

        EXAMPLES::

            sage: K.<a> = QuadraticField(3)
            sage: K._convert_from_qqbar(7 + 2*AA(3).sqrt())
            2*a + 7
            sage: GaussianIntegers()(QQbar(I))
            I
            sage: CyclotomicField(15)(QQbar.zeta(5))
            zeta15^3
            sage: CyclotomicField(12)(QQbar.zeta(5))
            Traceback (most recent call last):
            ...
            TypeError: unable to convert 0.3090169943749474? + 0.9510565162951536?*I to Cyclotomic Field of order 12 and degree 4
        """
        # We use the diagram
        #
        # self
        #  ↑  ↘
        #  F → QQbar
        #
        # Where F is the smallest number field containing x.
        #
        # y is the pre-image such that x = F(y)
        F, y, F_to_QQbar = x.as_number_field_element(minimal=True)

        # Try all embeddings from F into self
        from sage.rings.qqbar import QQbar
        for F_to_self in F.embeddings(self):
            z = F_to_self(y)
            # Check whether the diagram commutes
            if QQbar(z) == x:
                return z

        raise TypeError("unable to convert %r to %s" % (x, self))

    def _convert_from_str(self, x):
        """
        Coerce a string representation of an element of this
        number field into this number field.

        INPUT:
            x -- string

        EXAMPLES::

            sage: k.<theta25> = NumberField(x^3+(2/3)*x+1)
            sage: k._convert_from_str('theta25^3 + (1/3)*theta25')
            -1/3*theta25 - 1

        This function is called by the coerce method when it gets a string
        as input:
            sage: k('theta25^3 + (1/3)*theta25')
            -1/3*theta25 - 1
        """
        w = sage.misc.all.sage_eval(x,locals=self.gens_dict())
        if not (is_Element(w) and w.parent() is self):
            return self(w)
        else:
            return w

    def _Hom_(self, codomain, category=None):
        """
        Return homset of homomorphisms from self to the number field codomain.

        EXAMPLES:

        This method is implicitly called by :meth:`Hom` and
        :meth:`sage.categories.homset.Hom`::

            sage: K.<i> = NumberField(x^2 + 1); K
            Number Field in i with defining polynomial x^2 + 1
            sage: K.Hom(K) # indirect doctest
            Automorphism group of Number Field in i with defining polynomial x^2 + 1
            sage: Hom(K, QuadraticField(-1, 'b'))
            Set of field embeddings from Number Field in i with defining polynomial x^2 + 1 to Number Field in b with defining polynomial x^2 + 1

        CHECKME: handling of the case where codomain is not a number field?

           sage: Hom(K, VectorSpace(QQ,3))
           Set of Morphisms from Number Field in i with defining polynomial x^2 + 1 to Vector space of dimension 3 over Rational Field in Category of commutative additive groups

        TESTS:

        Verify that :trac:`22001` has been resolved::

            sage: R.<x> = QQ[]
            sage: K.<a> = QQ.extension(x^2 + 1)
            sage: K.hom([a]).category_for()
            Category of number fields

        ::

            sage: H = End(K)
            sage: loads(dumps(H)) is H
            True
        """
        if not is_NumberFieldHomsetCodomain(codomain):
            raise TypeError("{} is not suitable as codomain for homomorphisms from {}".format(codomain, self))
        from .morphism import NumberFieldHomset
        return NumberFieldHomset(self, codomain, category)

    @cached_method
    def structure(self):
        """
        Return fixed isomorphism or embedding structure on self.

        This is used to record various isomorphisms or embeddings that
        arise naturally in other constructions.

        EXAMPLES::

            sage: K.<z> = NumberField(x^2 + 3)
            sage: L.<a> = K.absolute_field(); L
            Number Field in a with defining polynomial x^2 + 3
            sage: L.structure()
            (Isomorphism given by variable name change map:
              From: Number Field in a with defining polynomial x^2 + 3
              To:   Number Field in z with defining polynomial x^2 + 3,
             Isomorphism given by variable name change map:
              From: Number Field in z with defining polynomial x^2 + 3
              To:   Number Field in a with defining polynomial x^2 + 3)

            sage: K.<a> = QuadraticField(-3)
            sage: R.<y> = K[]
            sage: D.<x0> = K.extension(y)
            sage: D_abs.<y0> = D.absolute_field()
            sage: D_abs.structure()[0](y0)
            -a
        """
        if self._structure is None:
            f = self.hom(self)
            return f,f
        else:
            return self._structure.create_structure(self)

    def completion(self, p, prec, extras={}):
        """
        Returns the completion of self at `p` to the specified
        precision. Only implemented at archimedean places, and then only if
        an embedding has been fixed.

        EXAMPLES::

            sage: K.<a> = QuadraticField(2)
            sage: K.completion(infinity, 100)
            Real Field with 100 bits of precision
            sage: K.<zeta> = CyclotomicField(12)
            sage: K.completion(infinity, 53, extras={'type': 'RDF'})
            Complex Double Field
            sage: zeta + 1.5                            # implicit test
            2.36602540378444 + 0.500000000000000*I
        """
        if p == infinity.infinity:
            gen_image = self.gen_embedding()
            if gen_image is not None:
                if gen_image in RDF:
                    return QQ.completion(p, prec, extras)
                elif gen_image in CDF:
                    return QQ.completion(p, prec, extras).algebraic_closure()
            raise ValueError("No embedding into the complex numbers has been specified.")
        else:
            raise NotImplementedError

    def primitive_element(self):
        r"""
        Return a primitive element for this field, i.e., an element that
        generates it over `\QQ`.

        EXAMPLES::

            sage: K.<a> = NumberField(x^3 + 2)
            sage: K.primitive_element()
            a
            sage: K.<a,b,c> = NumberField([x^2-2,x^2-3,x^2-5])
            sage: K.primitive_element()
            a - b + c
            sage: alpha = K.primitive_element(); alpha
            a - b + c
            sage: alpha.minpoly()
            x^2 + (2*b - 2*c)*x - 2*c*b + 6
            sage: alpha.absolute_minpoly()
            x^8 - 40*x^6 + 352*x^4 - 960*x^2 + 576
        """
        try:
            return self.__primitive_element
        except AttributeError:
            pass
        K = self.absolute_field('a')
        from_K, to_K = K.structure()
        self.__primitive_element = from_K(K.gen())
        return self.__primitive_element

    def random_element(self, num_bound=None, den_bound=None,
                       integral_coefficients=False, distribution=None):
        r"""
        Return a random element of this number field.

        INPUT:

        - ``num_bound`` - Bound on numerator of the coefficients of
                          the resulting element

        - ``den_bound`` - Bound on denominators of the coefficients
                          of the resulting element

        - ``integral_coefficients`` (default: False) - If True, then
                          the resulting element will have integral
                          coefficients. This option overrides any
                          value of `den_bound`.

        - ``distribution`` - Distribution to use for the coefficients
                          of the resulting element

        OUTPUT:

        - Element of this number field

        EXAMPLES::

            sage: K.<j> = NumberField(x^8+1)
            sage: K.random_element()
            1/2*j^7 - j^6 - 12*j^5 + 1/2*j^4 - 1/95*j^3 - 1/2*j^2 - 4

            sage: K.<a,b,c> = NumberField([x^2-2,x^2-3,x^2-5])
            sage: K.random_element()
            ((6136*c - 7489/3)*b + 5825/3*c - 71422/3)*a + (-4849/3*c + 58918/3)*b - 45718/3*c + 75409/12

            sage: K.<a> = NumberField(x^5-2)
            sage: K.random_element(integral_coefficients=True)
            a^3 + a^2 - 3*a - 1

        TESTS::

            sage: K.<a> = NumberField(x^5-2)
            sage: K.random_element(-1)
            Traceback (most recent call last):
            ...
            TypeError: x must be < y
            sage: K.random_element(5,0)
            Traceback (most recent call last):
            ...
            TypeError: x must be < y
            sage: QQ[I].random_element(0)
            Traceback (most recent call last):
            ...
            TypeError: x must be > 0
        """
        if integral_coefficients:
            den_bound = 1

        return self._zero_element._random_element(num_bound=num_bound,
                                                  den_bound=den_bound,
                                                  distribution=distribution)

    def subfield(self, alpha, name=None, names=None):
        r"""
        Return a number field `K` isomorphic to `\QQ(\alpha)`
        (if this is an absolute number field) or `L(\alpha)` (if this
        is a relative extension `M/L`) and a map from K to self that
        sends the generator of K to alpha.

        INPUT:

        -  ``alpha`` - an element of self, or something that
           coerces to an element of self.

        OUTPUT:

        - ``K`` - a number field
        - ``from_K`` - a homomorphism from K to self that
          sends the generator of K to alpha.

        EXAMPLES::

            sage: K.<a> = NumberField(x^4 - 3); K
            Number Field in a with defining polynomial x^4 - 3
            sage: H.<b>, from_H = K.subfield(a^2)
            sage: H
            Number Field in b with defining polynomial x^2 - 3
            sage: from_H(b)
            a^2
            sage: from_H
            Ring morphism:
              From: Number Field in b with defining polynomial x^2 - 3
              To:   Number Field in a with defining polynomial x^4 - 3
              Defn: b |--> a^2

        A relative example. Note that the result returned is the subfield generated
        by `\alpha` over ``self.base_field()``, not over `\QQ` (see :trac:`5392`)::

            sage: L.<a> = NumberField(x^2 - 3)
            sage: M.<b> = L.extension(x^4 + 1)
            sage: K, phi = M.subfield(b^2)
            sage: K.base_field() is L
            True

        Subfields inherit embeddings::

            sage: K.<z> = CyclotomicField(5)
            sage: L, K_from_L = K.subfield(z-z^2-z^3+z^4)
            sage: L
            Number Field in z0 with defining polynomial x^2 - 5
            sage: CLF_from_K = K.coerce_embedding(); CLF_from_K
            Generic morphism:
              From: Cyclotomic Field of order 5 and degree 4
              To:   Complex Lazy Field
              Defn: z -> 0.309016994374948? + 0.951056516295154?*I
            sage: CLF_from_L = L.coerce_embedding(); CLF_from_L
            Generic morphism:
              From: Number Field in z0 with defining polynomial x^2 - 5
              To:   Complex Lazy Field
              Defn: z0 -> 2.236067977499790?

        Check transitivity::

            sage: CLF_from_L(L.gen())
            2.236067977499790?
            sage: CLF_from_K(K_from_L(L.gen()))
            2.23606797749979? + 0.?e-14*I

        If `self` has no specified embedding, then `K` comes with an
        embedding in `self`::

            sage: K.<a> = NumberField(x^6 - 6*x^4 + 8*x^2 - 1)
            sage: L.<b>, from_L = K.subfield(a^2)
            sage: L
            Number Field in b with defining polynomial x^3 - 6*x^2 + 8*x - 1
            sage: L.gen_embedding()
            a^2

        You can also view a number field as having a different generator by
        just choosing the input to generate the whole field; for that it is
        better to use ``self.change_generator``, which gives
        isomorphisms in both directions.
        """
        if not names is None:
            name = names
        if name is None:
            name = self.variable_name() + '0'
        beta = self(alpha)
        f = beta.minpoly()
        # If self has a specified embedding, K should inherit it
        if self.coerce_embedding() is not None:
            emb = self.coerce_embedding()(beta)
        else:
            # Otherwise K should at least come with an embedding in self
            emb = beta
        K = NumberField(f, names=name, embedding=emb)
        from_K = K.hom([beta])
        return K, from_K

    def change_generator(self, alpha, name=None, names=None):
        r"""
        Given the number field self, construct another isomorphic number
        field `K` generated by the element alpha of self, along
        with isomorphisms from `K` to self and from self to
        `K`.

        EXAMPLES::

            sage: L.<i> = NumberField(x^2 + 1); L
            Number Field in i with defining polynomial x^2 + 1
            sage: K, from_K, to_K = L.change_generator(i/2 + 3)
            sage: K
            Number Field in i0 with defining polynomial x^2 - 6*x + 37/4
            sage: from_K
            Ring morphism:
              From: Number Field in i0 with defining polynomial x^2 - 6*x + 37/4
              To:   Number Field in i with defining polynomial x^2 + 1
              Defn: i0 |--> 1/2*i + 3
            sage: to_K
            Ring morphism:
              From: Number Field in i with defining polynomial x^2 + 1
              To:   Number Field in i0 with defining polynomial x^2 - 6*x + 37/4
              Defn: i |--> 2*i0 - 6

        We can also do

        ::

            sage: K.<c>, from_K, to_K = L.change_generator(i/2 + 3); K
            Number Field in c with defining polynomial x^2 - 6*x + 37/4


        We compute the image of the generator `\sqrt{-1}` of `L`.

        ::

            sage: to_K(i)
            2*c - 6

        Note that the image is indeed a square root of -1.

        ::

            sage: to_K(i)^2
            -1
            sage: from_K(to_K(i))
            i
            sage: to_K(from_K(c))
            c
        """
        if not names is None:
            name = names
        alpha = self(alpha)
        K, from_K = self.subfield(alpha, name=name)
        if K.degree() != self.degree():
            raise ValueError("alpha must generate a field of degree %s, but alpha generates a subfield of degree %s"%(self.degree(), K.degree()))
        # Now compute to_K, which is an isomorphism
        # from self to K such that from_K(to_K(x)) == x for all x,
        # and to_K(from_K(y)) == y.
        # To do this, we must compute the image of self.gen()
        # under to_K.   This means writing self.gen() as a
        # polynomial in alpha, which is possible by the degree
        # check above.  This latter we do by linear algebra.
        phi = alpha.coordinates_in_terms_of_powers()
        c = phi(self.gen())
        to_K = self.hom([K(c)])
        return K, from_K, to_K

    def is_absolute(self):
        """
        Returns True if self is an absolute field.

        This function will be implemented in the derived classes.

        EXAMPLES::

            sage: K = CyclotomicField(5)
            sage: K.is_absolute()
            True
        """
        raise NotImplementedError

    def is_relative(self):
        """
        EXAMPLES::

            sage: K.<a> = NumberField(x^10 - 2)
            sage: K.is_absolute()
            True
            sage: K.is_relative()
            False
        """
        return not self.is_absolute()

    @cached_method
    def absolute_field(self, names):
        """
        Returns self as an absolute extension over QQ.

        OUTPUT:


        -  ``K`` - this number field (since it is already
           absolute)


        Also, ``K.structure()`` returns from_K and to_K,
        where from_K is an isomorphism from K to self and to_K is an
        isomorphism from self to K.

        EXAMPLES::

            sage: K = CyclotomicField(5)
            sage: K.absolute_field('a')
            Number Field in a with defining polynomial x^4 + x^3 + x^2 + x + 1
        """
        return NumberField(self.defining_polynomial(), names, check=False, structure=structure.NameChange(self))

    def is_isomorphic(self, other, isomorphism_maps = False):
        """
        Return True if self is isomorphic as a number field to other.

        EXAMPLES::

            sage: k.<a> = NumberField(x^2 + 1)
            sage: m.<b> = NumberField(x^2 + 4)
            sage: k.is_isomorphic(m)
            True
            sage: m.<b> = NumberField(x^2 + 5)
            sage: k.is_isomorphic (m)
            False

        ::

            sage: k = NumberField(x^3 + 2, 'a')
            sage: k.is_isomorphic(NumberField((x+1/3)^3 + 2, 'b'))
            True
            sage: k.is_isomorphic(NumberField(x^3 + 4, 'b'))
            True
            sage: k.is_isomorphic(NumberField(x^3 + 5, 'b'))
            False

            sage: k = NumberField(x^2 - x - 1, 'b')
            sage: l = NumberField(x^2 - 7, 'a')
            sage: k.is_isomorphic(l, True)
            (False, [])

            sage: k = NumberField(x^2 - x - 1, 'b')
            sage: ky.<y> = k[];
            sage: l = NumberField(y, 'a')
            sage: k.is_isomorphic(l, True)
            (True, [-x, x + 1])

        """
        if not isinstance(other, NumberField_generic):
            raise ValueError("other must be a generic number field.")
        t = self.pari_polynomial().nfisisom(other.pari_polynomial())
        if t == 0:
            t = []
            res = False
        else:
            res = True

        if isomorphism_maps:
            return res, t
        else:
            return res

    def is_totally_real(self):
        """
        Return True if self is totally real, and False otherwise.

        Totally real means that every isomorphic embedding of self into the
        complex numbers has image contained in the real numbers.

        EXAMPLES::

            sage: NumberField(x^2+2, 'alpha').is_totally_real()
            False
            sage: NumberField(x^2-2, 'alpha').is_totally_real()
            True
            sage: NumberField(x^4-2, 'alpha').is_totally_real()
            False
        """
        return self.signature()[1] == 0

    def is_totally_imaginary(self):
        """
        Return True if self is totally imaginary, and False otherwise.

        Totally imaginary means that no isomorphic embedding of self into
        the complex numbers has image contained in the real numbers.

        EXAMPLES::

            sage: NumberField(x^2+2, 'alpha').is_totally_imaginary()
            True
            sage: NumberField(x^2-2, 'alpha').is_totally_imaginary()
            False
            sage: NumberField(x^4-2, 'alpha').is_totally_imaginary()
            False
        """
        return self.signature()[0] == 0

    def is_CM(self):
        r"""
        Return True if self is a CM field (i.e. a totally imaginary
        quadratic extension of a totally real field).

        EXAMPLES::

            sage: Q.<a> = NumberField(x - 1)
            sage: Q.is_CM()
            False
            sage: K.<i> = NumberField(x^2 + 1)
            sage: K.is_CM()
            True
            sage: L.<zeta20> = CyclotomicField(20)
            sage: L.is_CM()
            True
            sage: K.<omega> = QuadraticField(-3)
            sage: K.is_CM()
            True
            sage: L.<sqrt5> = QuadraticField(5)
            sage: L.is_CM()
            False
            sage: F.<a> = NumberField(x^3 - 2)
            sage: F.is_CM()
            False
            sage: F.<a> = NumberField(x^4-x^3-3*x^2+x+1)
            sage: F.is_CM()
            False

        The following are non-CM totally imaginary fields.

        ::

            sage: F.<a> = NumberField(x^4 + x^3 - x^2 - x + 1)
            sage: F.is_totally_imaginary()
            True
            sage: F.is_CM()
            False
            sage: F2.<a> = NumberField(x^12 - 5*x^11 + 8*x^10 - 5*x^9 - \
                                       x^8 + 9*x^7 + 7*x^6 - 3*x^5 + 5*x^4 + \
                                       7*x^3 - 4*x^2 - 7*x + 7)
            sage: F2.is_totally_imaginary()
            True
            sage: F2.is_CM()
            False

        The following is a non-cyclotomic CM field.

        ::

            sage: M.<a> = NumberField(x^4 - x^3 - x^2 - 2*x + 4)
            sage: M.is_CM()
            True

        Now, we construct a totally imaginary quadratic extension of a
        totally real field (which is not cyclotomic).

        ::

            sage: E_0.<a> = NumberField(x^7 - 4*x^6 - 4*x^5 + 10*x^4 + 4*x^3 - \
                                        6*x^2 - x + 1)
            sage: E_0.is_totally_real()
            True
            sage: E.<b> = E_0.extension(x^2 + 1)
            sage: E.is_CM()
            True

        Finally, a CM field that is given as an extension that is not CM.

        ::

            sage: E_0.<a> = NumberField(x^2 - 4*x + 16)
            sage: y = polygen(E_0)
            sage: E.<z> = E_0.extension(y^2 - E_0.gen() / 2)
            sage: E.is_CM()
            True
            sage: E.is_CM_extension()
            False

        """

        #Return cached answer if available
        try:
            return self.__is_CM
        except(AttributeError):
            pass

        #Then, deal with simple cases
        if is_odd(self.absolute_degree()):
            self.__is_CM = False
            return False
        if isinstance(
           self, sage.rings.number_field.number_field.NumberField_quadratic):
            self.__is_CM = (self.discriminant() < 0)
            return self.__is_CM
        if isinstance(
           self, sage.rings.number_field.number_field.NumberField_cyclotomic):
            self.__is_CM = True
            return True
        if not self.is_totally_imaginary():
            self.__is_CM = False
            return False
        if self.is_absolute():
            K = self
        else:
            F = self.base_field()
            if F.absolute_degree() == self.absolute_degree() / 2:
                if F.is_totally_real():
                    self.__is_CM = True
                    self.__max_tot_real_sub = [F, self.coerce_map_from(F)]
                    return True
            K = self.absolute_field('z')

        #Check for index 2 subextensions that are totally real
        possibilities = K.subfields(K.absolute_degree()/2)
        for F, phi, _ in possibilities:
            if F.is_totally_real():
                self.__is_CM = True
                if self.is_relative():
                    phi = phi.post_compose(K.structure()[0])
                self.__max_tot_real_sub = [F, phi]
                return True
        self.__is_CM = False
        return False

    def complex_conjugation(self):
        """
        Return the complex conjugation of self.

        This is only well-defined for fields contained in CM fields
        (i.e. for totally real fields and CM fields). Recall that a CM
        field is a totally imaginary quadratic extension of a totally
        real field. For other fields, a ValueError is raised.

        EXAMPLES::

            sage: QuadraticField(-1, 'I').complex_conjugation()
            Ring endomorphism of Number Field in I with defining polynomial x^2 + 1
              Defn: I |--> -I
            sage: CyclotomicField(8).complex_conjugation()
            Ring endomorphism of Cyclotomic Field of order 8 and degree 4
              Defn: zeta8 |--> -zeta8^3
            sage: QuadraticField(5, 'a').complex_conjugation()
            Identity endomorphism of Number Field in a with defining polynomial x^2 - 5
            sage: F = NumberField(x^4 + x^3 - 3*x^2 - x + 1, 'a')
            sage: F.is_totally_real()
            True
            sage: F.complex_conjugation()
            Identity endomorphism of Number Field in a with defining polynomial x^4 + x^3 - 3*x^2 - x + 1
            sage: F.<b> = NumberField(x^2 - 2)
            sage: F.extension(x^2 + 1, 'a').complex_conjugation()
            Relative number field endomorphism of Number Field in a with defining polynomial x^2 + 1 over its base field
              Defn: a |--> -a
                    b |--> b
            sage: F2.<b> = NumberField(x^2 + 2)
            sage: K2.<a> = F2.extension(x^2 + 1)
            sage: cc = K2.complex_conjugation()
            sage: cc(a)
            -a
            sage: cc(b)
            -b

        """

        #Return cached answer if available
        try:
            return self.__complex_conjugation
        except(AttributeError):
            pass

        #Then, deal with simple cases
        if isinstance(
           self, sage.rings.number_field.number_field.NumberField_quadratic):
            disc = self.discriminant()
            if disc > 0:
                self.__complex_conjugation = self.coerce_map_from(self)
                return self.__complex_conjugation
            else:
                a = self.gen()
                r = a.trace()
                iy = a - r / 2
                self.__complex_conjugation = self.hom([a - 2 * iy], check=False)
            return self.__complex_conjugation
        if isinstance(
           self, sage.rings.number_field.number_field.NumberField_cyclotomic):
            zeta = self.gen()
            self.__complex_conjugation = self.hom([zeta ** (-1)], check=False)
            return self.__complex_conjugation
        if self.is_totally_real():
            self.__complex_conjugation = self.coerce_map_from(self)
            return self.__complex_conjugation

        if not self.is_CM():
            raise ValueError('Complex conjugation is only well-defined for fields contained in CM fields.')

        #In the remaining case, self.is_CM() should have cached __max_tot_real_sub
        try:
            F, phi = self.__max_tot_real_sub
        except(AttributeError):
            F, phi = self.maximal_totally_real_subfield()
        if self.is_absolute():
            K_rel = self.relativize(phi, self.variable_name() * 2)
            to_abs, from_abs = K_rel.structure()
            self.__complex_conjugation = K_rel.automorphisms()[1].pre_compose( \
               from_abs).post_compose(to_abs)
            self.__complex_conjugation = self.hom([self.__complex_conjugation(self.gen())], check=False)
            return self.__complex_conjugation
        else:
            if self.is_CM_extension():
                return self.automorphisms()[1]
            K_abs = self.absolute_field(self.variable_name() * 2)
            to_self, from_self = K_abs.structure()
            K_rel = K_abs.relativize(phi.post_compose(from_self), self.variable_name() * 3)
            to_abs, from_abs = K_rel.structure()
            self.__complex_conjugation = K_rel.automorphisms()[1].pre_compose(from_abs).post_compose(to_abs)
            self.__complex_conjugation = K_abs.hom([self.__complex_conjugation(K_abs.gen())], check=False)
            self.__complex_conjugation = self.__complex_conjugation.pre_compose(from_self).post_compose(to_self)
            return self.__complex_conjugation

    def maximal_totally_real_subfield(self):
        """
        Return the maximal totally real subfield of self together with an embedding of it into self.

        EXAMPLES::

            sage: F.<a> = QuadraticField(11)
            sage: F.maximal_totally_real_subfield()
            [Number Field in a with defining polynomial x^2 - 11, Identity endomorphism of Number Field in a with defining polynomial x^2 - 11]
            sage: F.<a> = QuadraticField(-15)
            sage: F.maximal_totally_real_subfield()
            [Rational Field, Natural morphism:
              From: Rational Field
              To:   Number Field in a with defining polynomial x^2 + 15]
            sage: F.<a> = CyclotomicField(29)
            sage: F.maximal_totally_real_subfield()
            (Number Field in a0 with defining polynomial x^14 + x^13 - 13*x^12 - 12*x^11 + 66*x^10 + 55*x^9 - 165*x^8 - 120*x^7 + 210*x^6 + 126*x^5 - 126*x^4 - 56*x^3 + 28*x^2 + 7*x - 1, Ring morphism:
              From: Number Field in a0 with defining polynomial x^14 + x^13 - 13*x^12 - 12*x^11 + 66*x^10 + 55*x^9 - 165*x^8 - 120*x^7 + 210*x^6 + 126*x^5 - 126*x^4 - 56*x^3 + 28*x^2 + 7*x - 1
              To:   Cyclotomic Field of order 29 and degree 28
              Defn: a0 |--> -a^27 - a^26 - a^25 - a^24 - a^23 - a^22 - a^21 - a^20 - a^19 - a^18 - a^17 - a^16 - a^15 - a^14 - a^13 - a^12 - a^11 - a^10 - a^9 - a^8 - a^7 - a^6 - a^5 - a^4 - a^3 - a^2 - 1)
            sage: F.<a> = NumberField(x^3 - 2)
            sage: F.maximal_totally_real_subfield()
            [Rational Field, Coercion map:
               From: Rational Field
               To:   Number Field in a with defining polynomial x^3 - 2]
            sage: F.<a> = NumberField(x^4 - x^3 - x^2 + x + 1)
            sage: F.maximal_totally_real_subfield()
            [Rational Field, Coercion map:
               From: Rational Field
               To:   Number Field in a with defining polynomial x^4 - x^3 - x^2 + x + 1]
            sage: F.<a> = NumberField(x^4 - x^3 + 2*x^2 + x + 1)
            sage: F.maximal_totally_real_subfield()
            [Number Field in a1 with defining polynomial x^2 - x - 1, Ring morphism:
              From: Number Field in a1 with defining polynomial x^2 - x - 1
              To:   Number Field in a with defining polynomial x^4 - x^3 + 2*x^2 + x + 1
              Defn: a1 |--> -1/2*a^3 - 1/2]
            sage: F.<a> = NumberField(x^4-4*x^2-x+1)
            sage: F.maximal_totally_real_subfield()
            [Number Field in a with defining polynomial x^4 - 4*x^2 - x + 1, Identity endomorphism of Number Field in a with defining polynomial x^4 - 4*x^2 - x + 1]

        An example of a relative extension where the base field is not the maximal totally real subfield.

        ::

            sage: E_0.<a> = NumberField(x^2 - 4*x + 16)
            sage: y = polygen(E_0)
            sage: E.<z> = E_0.extension(y^2 - E_0.gen() / 2)
            sage: E.maximal_totally_real_subfield()
            [Number Field in z1 with defining polynomial x^2 - 2*x - 5, Composite map:
               From: Number Field in z1 with defining polynomial x^2 - 2*x - 5
               To:   Number Field in z with defining polynomial x^2 - 1/2*a over its base field
               Defn:   Ring morphism:
                       From: Number Field in z1 with defining polynomial x^2 - 2*x - 5
                       To:   Number Field in z with defining polynomial x^4 - 2*x^3 + x^2 + 6*x + 3
                       Defn: z1 |--> -1/3*z^3 + 1/3*z^2 + z - 1
                     then
                       Isomorphism map:
                       From: Number Field in z with defining polynomial x^4 - 2*x^3 + x^2 + 6*x + 3
                       To:   Number Field in z with defining polynomial x^2 - 1/2*a over its base field]

        """

        try:
            return self.__max_tot_real_sub
        except(AttributeError):
            pass

        if isinstance(
           self, sage.rings.number_field.number_field.NumberField_quadratic):
            if self.discriminant() > 0:
                self.__max_tot_real_sub = [self, self.coerce_map_from(self)]
                return self.__max_tot_real_sub
            else:
                self.__max_tot_real_sub = [QQ, self.coerce_map_from(QQ)]
            return self.__max_tot_real_sub
        if isinstance(
           self, sage.rings.number_field.number_field.NumberField_cyclotomic):
            zeta = self.gen()
            self.__max_tot_real_sub = self.subfield(zeta + zeta ** (-1))
            return self.__max_tot_real_sub
        if self.is_totally_real():
            self.__max_tot_real_sub = [self, self.coerce_map_from(self)]
            return self.__max_tot_real_sub
        if self.is_absolute():
            K = self
        else:
            if self.is_CM_extension():
                self.__max_tot_real_sub = [self.base_field(), self.coerce_map_from(self.base_field())]
                return self.__max_tot_real_sub
            K = self.absolute_field('z')

        d = K.absolute_degree()
        divs = d.divisors()[1:-1]
        divs.reverse()
        for i in divs:
            possibilities = K.subfields(i)
            for F, phi, _ in possibilities:
                if F.is_totally_real():
                    if self.is_relative():
                        phi = phi.post_compose(K.structure()[0])
                    self.__max_tot_real_sub = [F, phi]
                    return self.__max_tot_real_sub
        self.__max_tot_real_sub = [QQ, self.coerce_map_from(QQ)]
        return self.__max_tot_real_sub

    def complex_embeddings(self, prec=53):
        r"""
        Return all homomorphisms of this number field into the approximate
        complex field with precision prec.

        This always embeds into an MPFR based complex field.  If you
        want embeddings into the 53-bit double precision, which is
        faster, use ``self.embeddings(CDF)``.

        EXAMPLES::

            sage: k.<a> = NumberField(x^5 + x + 17)
            sage: v = k.complex_embeddings()
            sage: ls = [phi(k.0^2) for phi in v] ; ls # random order
            [2.97572074038...,
             -2.40889943716 + 1.90254105304*I,
             -2.40889943716 - 1.90254105304*I,
             0.921039066973 + 3.07553311885*I,
             0.921039066973 - 3.07553311885*I]
            sage: K.<a> = NumberField(x^3 + 2)
            sage: ls = K.complex_embeddings() ; ls # random order
            [
            Ring morphism:
              From: Number Field in a with defining polynomial x^3 + 2
              To:   Complex Double Field
              Defn: a |--> -1.25992104989...,
            Ring morphism:
              From: Number Field in a with defining polynomial x^3 + 2
              To:   Complex Double Field
              Defn: a |--> 0.629960524947 - 1.09112363597*I,
            Ring morphism:
              From: Number Field in a with defining polynomial x^3 + 2
              To:   Complex Double Field
              Defn: a |--> 0.629960524947 + 1.09112363597*I
            ]
        """
        CC = sage.rings.complex_field.ComplexField(prec)
        return self.embeddings(CC)

    def real_embeddings(self, prec=53):
        r"""
        Return all homomorphisms of this number field into the approximate
        real field with precision prec.

        If prec is 53 (the default), then the real double field is
        used; otherwise the arbitrary precision (but slow) real field
        is used.  If you want embeddings into the 53-bit double
        precision, which is faster, use ``self.embeddings(RDF)``.

        .. NOTE::

            This function uses finite precision real numbers.
            In functions that should output proven results, one
            could use ``self.embeddings(AA)`` instead.

        EXAMPLES::

            sage: K.<a> = NumberField(x^3 + 2)
            sage: K.real_embeddings()
            [
            Ring morphism:
              From: Number Field in a with defining polynomial x^3 + 2
              To:   Real Field with 53 bits of precision
              Defn: a |--> -1.25992104989487
            ]
            sage: K.real_embeddings(16)
            [
            Ring morphism:
              From: Number Field in a with defining polynomial x^3 + 2
              To:   Real Field with 16 bits of precision
              Defn: a |--> -1.260
            ]
            sage: K.real_embeddings(100)
            [
            Ring morphism:
              From: Number Field in a with defining polynomial x^3 + 2
              To:   Real Field with 100 bits of precision
              Defn: a |--> -1.2599210498948731647672106073
            ]

        As this is a numerical function, the number of embeddings
        may be incorrect if the precision is too low::

            sage: K = NumberField(x^2+2*10^1000*x + 10^2000+1, 'a')
            sage: len(K.real_embeddings())
            2
            sage: len(K.real_embeddings(100))
            2
            sage: len(K.real_embeddings(10000))
            0
            sage: len(K.embeddings(AA))
            0

        """
        K = sage.rings.real_mpfr.RealField(prec)
        return self.embeddings(K)

    def specified_complex_embedding(self):
        r"""
        Returns the embedding of this field into the complex numbers which has
        been specified.

        Fields created with the ``QuadraticField`` or
        ``CyclotomicField`` constructors come with an implicit
        embedding. To get one of these fields without the embedding, use
        the generic ``NumberField`` constructor.

        EXAMPLES::

            sage: QuadraticField(-1, 'I').specified_complex_embedding()
            Generic morphism:
              From: Number Field in I with defining polynomial x^2 + 1
              To:   Complex Lazy Field
              Defn: I -> 1*I

        ::

            sage: QuadraticField(3, 'a').specified_complex_embedding()
            Generic morphism:
              From: Number Field in a with defining polynomial x^2 - 3
              To:   Real Lazy Field
              Defn: a -> 1.732050807568878?

        ::

            sage: CyclotomicField(13).specified_complex_embedding()
            Generic morphism:
              From: Cyclotomic Field of order 13 and degree 12
              To:   Complex Lazy Field
              Defn: zeta13 -> 0.885456025653210? + 0.464723172043769?*I

        Most fields don't implicitly have embeddings unless explicitly
        specified::

            sage: NumberField(x^2-2, 'a').specified_complex_embedding() is None
            True
            sage: NumberField(x^3-x+5, 'a').specified_complex_embedding() is None
            True
            sage: NumberField(x^3-x+5, 'a', embedding=2).specified_complex_embedding()
            Generic morphism:
              From: Number Field in a with defining polynomial x^3 - x + 5
              To:   Real Lazy Field
              Defn: a -> -1.904160859134921?
            sage: NumberField(x^3-x+5, 'a', embedding=CDF.0).specified_complex_embedding()
            Generic morphism:
              From: Number Field in a with defining polynomial x^3 - x + 5
              To:   Complex Lazy Field
              Defn: a -> 0.952080429567461? + 1.311248044077123?*I

        This function only returns complex embeddings::

            sage: K.<a> = NumberField(x^2-2, embedding=Qp(7)(2).sqrt())
            sage: K.specified_complex_embedding() is None
            True
            sage: K.gen_embedding()
            3 + 7 + 2*7^2 + 6*7^3 + 7^4 + 2*7^5 + 7^6 + 2*7^7 + 4*7^8 + 6*7^9 + 6*7^10 + 2*7^11 + 7^12 + 7^13 + 2*7^15 + 7^16 + 7^17 + 4*7^18 + 6*7^19 + O(7^20)
            sage: K.coerce_embedding()
            Generic morphism:
              From: Number Field in a with defining polynomial x^2 - 2
              To:   7-adic Field with capped relative precision 20
              Defn: a -> 3 + 7 + 2*7^2 + 6*7^3 + 7^4 + 2*7^5 + 7^6 + 2*7^7 + 4*7^8 + 6*7^9 + 6*7^10 + 2*7^11 + 7^12 + 7^13 + 2*7^15 + 7^16 + 7^17 + 4*7^18 + 6*7^19 + O(7^20)
        """
        embedding = self.coerce_embedding()
        if embedding is not None:
            from sage.rings.real_mpfr import mpfr_prec_min
            from sage.rings.complex_field import ComplexField
            if ComplexField(mpfr_prec_min()).has_coerce_map_from(embedding.codomain()):
                 return embedding

    def gen_embedding(self):
        """
        If an embedding has been specified, return the image of the
        generator under that embedding. Otherwise return None.

        EXAMPLES::

            sage: QuadraticField(-7, 'a').gen_embedding()
            2.645751311064591?*I
            sage: NumberField(x^2+7, 'a').gen_embedding() # None
        """
        embedding = self.coerce_embedding()
        if embedding is None:
            return None
        else:
            return embedding(self.gen())

    def algebraic_closure(self):
        """
        Return the algebraic closure of self (which is QQbar).

        EXAMPLES::

            sage: K.<i> = QuadraticField(-1)
            sage: K.algebraic_closure()
            Algebraic Field
            sage: K.<a> = NumberField(x^3-2)
            sage: K.algebraic_closure()
            Algebraic Field
            sage: K = CyclotomicField(23)
            sage: K.algebraic_closure()
            Algebraic Field
        """
        return sage.rings.all.QQbar

    @cached_method
    def conductor(self, check_abelian=True):
        r"""
        Computes the conductor of the abelian field `K`.
        If check_abelian is set to false and the field is not an
        abelian extension of `\mathbb{Q}`, the output is not meaningful.

        INPUT:

        - ``check_abelian`` - a boolean (default: ``True``); check to see that this is an abelian extension of `\mathbb{Q}`

        OUTPUT:

        Integer which is the conductor of the field.

        EXAMPLES::

            sage: K = CyclotomicField(27)
            sage: k = K.subfields(9)[0][0]
            sage: k.conductor()
            27
            sage: K.<t> = NumberField(x^3+x^2-2*x-1)
            sage: K.conductor()
            7
            sage: K.<t> = NumberField(x^3+x^2-36*x-4)
            sage: K.conductor()
            109
            sage: K = CyclotomicField(48)
            sage: k = K.subfields(16)[0][0]
            sage: k.conductor()
            48
            sage: NumberField(x,'a').conductor()
            1
            sage: NumberField(x^8 - 8*x^6 + 19*x^4 - 12*x^2 + 1,'a').conductor()
            40
            sage: NumberField(x^8 + 7*x^4 + 1,'a').conductor()
            40
            sage: NumberField(x^8 - 40*x^6 + 500*x^4 - 2000*x^2 + 50,'a').conductor()
            160

        ALGORITHM:

            For odd primes, it is easy to compute from the ramification
            index because the p-Sylow subgroup is cyclic.  For p=2, there
            are two choices for a given ramification index.  They can be
            distinguished by the parity of the exponent in the discriminant
            of a 2-adic completion.
        """
        m = 1
        if check_abelian and not self.is_abelian():
            raise ValueError("The conductor is only defined for abelian fields")

        try:
            De = self.__disc
        except AttributeError:
            De = self.polynomial().discriminant()
            A = De.numerator().prime_factors()+De.denominator().prime_factors()
        else:
            A = De.prime_factors()

        for p in A:
            R = self.maximal_order(p)
            e = R.fractional_ideal(p).prime_factors()[0].ramification_index()
            if e!= 1:
                if p==2:
                    m *= e*2
                    c = R.discriminant().valuation(2)
                    c /= self.polynomial().degree()/e
                    if is_odd(c):
                        m *= 2
                else:
                    m *= p**(e.valuation(p)+1)
        return m

    def latex_variable_name(self, name=None):
        """
        Return the latex representation of the variable name for this
        number field.

        EXAMPLES::

            sage: NumberField(x^2 + 3, 'a').latex_variable_name()
            'a'
            sage: NumberField(x^3 + 3, 'theta3').latex_variable_name()
            '\\theta_{3}'
            sage: CyclotomicField(5).latex_variable_name()
            '\\zeta_{5}'
        """
        if name is None:
            return self.__latex_variable_name
        else:
            self.__latex_variable_name = name

    def _repr_(self):
        """
        Return string representation of this number field.

        EXAMPLES::

            sage: k.<a> = NumberField(x^13 - (2/3)*x + 3)
            sage: k._repr_()
            'Number Field in a with defining polynomial x^13 - 2/3*x + 3'
        """
        return "Number Field in %s with defining polynomial %s"%(
                   self.variable_name(), self.polynomial())

    def _latex_(self):
        r"""
        Return latex representation of this number field. This is viewed as
        a polynomial quotient ring over a field.

        EXAMPLES::

            sage: k.<a> = NumberField(x^13 - (2/3)*x + 3)
            sage: k._latex_()
            '\\Bold{Q}[a]/(a^{13} - \\frac{2}{3} a + 3)'
            sage: latex(k)
            \Bold{Q}[a]/(a^{13} - \frac{2}{3} a + 3)

        Numbered variables are often correctly typeset::

            sage: k.<theta25> = NumberField(x^25+x+1)
            sage: print(k._latex_())
            \Bold{Q}[\theta_{25}]/(\theta_{25}^{25} + \theta_{25} + 1)
        """
        return "%s[%s]/(%s)"%(latex(QQ), self.latex_variable_name(),
                              self.polynomial()._latex_(self.latex_variable_name()))

    def _ideal_class_(self, n=0):
        """
        Return the Python class used in defining the zero ideal of the ring
        of integers of this number field.

        This function is required by the general ring/ideal machinery. The
        value defined here is the default value for all number fields.

        EXAMPLES::

            sage: NumberField(x^2 + 2, 'c')._ideal_class_()
            <class 'sage.rings.number_field.number_field_ideal.NumberFieldIdeal'>
        """
        return sage.rings.number_field.number_field_ideal.NumberFieldIdeal

    def _fractional_ideal_class_(self):
        """
        Return the Python class used in defining fractional ideals of the
        ring of integers of this number field.

        This function is required by the general ring/ideal machinery. The
        value defined here is the default value for all number fields
        *except* relative number fields; this function is overridden by
        one of the same name on class NumberField_relative.

        EXAMPLES::

            sage: NumberField(x^2 + 2, 'c')._fractional_ideal_class_()
            <class 'sage.rings.number_field.number_field_ideal.NumberFieldFractionalIdeal'>
        """
        return sage.rings.number_field.number_field_ideal.NumberFieldFractionalIdeal

    def ideal(self, *gens, **kwds):
        """
        K.ideal() returns a fractional ideal of the field, except for the
        zero ideal which is not a fractional ideal.

        EXAMPLES::

            sage: K.<i>=NumberField(x^2+1)
            sage: K.ideal(2)
            Fractional ideal (2)
            sage: K.ideal(2+i)
            Fractional ideal (i + 2)
            sage: K.ideal(0)
            Ideal (0) of Number Field in i with defining polynomial x^2 + 1
        """
        try:
            return self.fractional_ideal(*gens, **kwds)
        except ValueError:
            return sage.rings.ring.Ring.ideal(self, gens, **kwds)

    def fractional_ideal(self, *gens, **kwds):
        r"""
        Return the ideal in `\mathcal{O}_K` generated by gens.
        This overrides the ``sage.rings.ring.Field`` method to
        use the ``sage.rings.ring.Ring`` one instead, since
        we're not really concerned with ideals in a field but in its ring
        of integers.

        INPUT:


        -  ``gens`` - a list of generators, or a number field
           ideal.


        EXAMPLES::

            sage: K.<a> = NumberField(x^3-2)
            sage: K.fractional_ideal([1/a])
            Fractional ideal (1/2*a^2)

        One can also input a number field ideal itself,
        or, more usefully, for a tower of number fields an ideal
        in one of the fields lower down the tower.

        ::

            sage: K.fractional_ideal(K.ideal(a))
            Fractional ideal (a)
            sage: L.<b> = K.extension(x^2 - 3, x^2 + 1)
            sage: M.<c> = L.extension(x^2 + 1)
            sage: L.ideal(K.ideal(2, a))
            Fractional ideal (a)
            sage: M.ideal(K.ideal(2, a)) == M.ideal(a*(b - c)/2)
            True

        The zero ideal is not a fractional ideal!

        ::

            sage: K.fractional_ideal(0)
            Traceback (most recent call last):
            ...
            ValueError: gens must have a nonzero element (zero ideal is not a fractional ideal)
        """
        if len(gens) == 1 and isinstance(gens[0], (list, tuple)):
            gens = gens[0]
        if len(gens) == 1 and isinstance(gens[0], NumberFieldFractionalIdeal):
            I = gens[0]
            if I.number_field() is self:
                return I
            else:
                gens = I.gens()
        return self._fractional_ideal_class_()(self, gens, **kwds)

    def ideals_of_bdd_norm(self, bound):
        """
        All integral ideals of bounded norm.

        INPUT:


        -  ``bound`` - a positive integer


        OUTPUT: A dict of all integral ideals I such that Norm(I) <= bound,
        keyed by norm.

        EXAMPLES::

            sage: K.<a> = NumberField(x^2 + 23)
            sage: d = K.ideals_of_bdd_norm(10)
            sage: for n in d:
            ....:     print(n)
            ....:     for I in d[n]:
            ....:         print(I)
            1
            Fractional ideal (1)
            2
            Fractional ideal (2, 1/2*a - 1/2)
            Fractional ideal (2, 1/2*a + 1/2)
            3
            Fractional ideal (3, 1/2*a - 1/2)
            Fractional ideal (3, 1/2*a + 1/2)
            4
            Fractional ideal (4, 1/2*a + 3/2)
            Fractional ideal (2)
            Fractional ideal (4, 1/2*a + 5/2)
            5
            6
            Fractional ideal (1/2*a - 1/2)
            Fractional ideal (6, 1/2*a + 5/2)
            Fractional ideal (6, 1/2*a + 7/2)
            Fractional ideal (1/2*a + 1/2)
            7
            8
            Fractional ideal (1/2*a + 3/2)
            Fractional ideal (4, a - 1)
            Fractional ideal (4, a + 1)
            Fractional ideal (1/2*a - 3/2)
            9
            Fractional ideal (9, 1/2*a + 11/2)
            Fractional ideal (3)
            Fractional ideal (9, 1/2*a + 7/2)
            10
        """
        hnf_ideals = self.pari_nf().ideallist(bound)
        d = {}
        for i in range(bound):
            d[i+1] = [self.ideal(hnf) for hnf in hnf_ideals[i]]
        return d

    def primes_above(self, x, degree=None):
        r"""
        Return prime ideals of self lying over x.

        INPUT:


        -  ``x``: usually an element or ideal of self. It
           should be such that self.ideal(x) is sensible. This excludes x=0.

        -  ``degree`` (default: None): None or an integer.
           If None, find all primes above x of any degree. If an integer, find
           all primes above x such that the resulting residue field has
           exactly this degree.


        OUTPUT: A list of prime ideals of self lying over x. If degree
        is specified and no such ideal exists, returns the empty list.
        The output is sorted by residue degree first, then by
        underlying prime (or equivalently, by norm).

        EXAMPLES::

            sage: x = ZZ['x'].gen()
            sage: F.<t> = NumberField(x^3 - 2)

        ::

            sage: P2s = F.primes_above(2)
            sage: P2s # random
            [Fractional ideal (-t)]
            sage: all(2 in P2 for P2 in P2s)
            True
            sage: all(P2.is_prime() for P2 in P2s)
            True
            sage: [ P2.norm() for P2 in P2s ]
            [2]

        ::

            sage: P3s = F.primes_above(3)
            sage: P3s # random
            [Fractional ideal (t + 1)]
            sage: all(3 in P3 for P3 in P3s)
            True
            sage: all(P3.is_prime() for P3 in P3s)
            True
            sage: [ P3.norm() for P3 in P3s ]
            [3]

        The ideal (3) is totally ramified in F, so there is no degree 2
        prime above 3::

            sage: F.primes_above(3, degree=2)
            []
            sage: [ id.residue_class_degree() for id, _ in F.ideal(3).factor() ]
            [1]

        Asking for a specific degree works::

            sage: P5_1s = F.primes_above(5, degree=1)
            sage: P5_1s # random
            [Fractional ideal (-t^2 - 1)]
            sage: P5_1 = P5_1s[0]; P5_1.residue_class_degree()
            1

        ::

            sage: P5_2s = F.primes_above(5, degree=2)
            sage: P5_2s # random
            [Fractional ideal (t^2 - 2*t - 1)]
            sage: P5_2 = P5_2s[0]; P5_2.residue_class_degree()
            2

        Works in relative extensions too::

            sage: PQ.<X> = QQ[]
            sage: F.<a, b> = NumberField([X^2 - 2, X^2 - 3])
            sage: PF.<Y> = F[]
            sage: K.<c> = F.extension(Y^2 - (1 + a)*(a + b)*a*b)
            sage: I = F.ideal(a + 2*b)
            sage: P, Q = K.primes_above(I)
            sage: K.ideal(I) == P^4*Q
            True
            sage: K.primes_above(I, degree=1) == [P]
            True
            sage: K.primes_above(I, degree=4) == [Q]
            True

        It doesn't make sense to factor the ideal (0), so this raises an error::

            sage: F.prime_above(0)
            Traceback (most recent call last):
            ...
            AttributeError: 'NumberFieldIdeal' object has no attribute 'prime_factors'
        """
        if degree is not None:
            degree = ZZ(degree)
        facs = sorted([ (id.residue_class_degree(), id.absolute_norm(), id) for id in self.prime_factors(x) ])
        if degree is None:
            return [ id for d, n, id in facs ]
        else:
            return [ id for d, n, id in facs if d == degree ]

    def prime_above(self, x, degree=None):
        r"""
        Return a prime ideal of self lying over x.

        INPUT:


        -  ``x``: usually an element or ideal of self. It
           should be such that self.ideal(x) is sensible. This excludes x=0.

        -  ``degree`` (default: None): None or an integer.
           If one, find a prime above x of any degree. If an integer, find a
           prime above x such that the resulting residue field has exactly
           this degree.


        OUTPUT: A prime ideal of self lying over x. If degree is specified
        and no such ideal exists, raises a ValueError.

        EXAMPLES::

            sage: x = ZZ['x'].gen()
            sage: F.<t> = NumberField(x^3 - 2)

        ::

            sage: P2 = F.prime_above(2)
            sage: P2 # random
            Fractional ideal (-t)
            sage: 2 in P2
            True
            sage: P2.is_prime()
            True
            sage: P2.norm()
            2

        ::

            sage: P3 = F.prime_above(3)
            sage: P3 # random
            Fractional ideal (t + 1)
            sage: 3 in P3
            True
            sage: P3.is_prime()
            True
            sage: P3.norm()
            3

        The ideal (3) is totally ramified in F, so there is no degree 2
        prime above 3::

            sage: F.prime_above(3, degree=2)
            Traceback (most recent call last):
            ...
            ValueError: No prime of degree 2 above Fractional ideal (3)
            sage: [ id.residue_class_degree() for id, _ in F.ideal(3).factor() ]
            [1]

        Asking for a specific degree works::

            sage: P5_1 = F.prime_above(5, degree=1)
            sage: P5_1 # random
            Fractional ideal (-t^2 - 1)
            sage: P5_1.residue_class_degree()
            1

        ::

            sage: P5_2 = F.prime_above(5, degree=2)
            sage: P5_2 # random
            Fractional ideal (t^2 - 2*t - 1)
            sage: P5_2.residue_class_degree()
            2

        Relative number fields are ok::

            sage: G = F.extension(x^2 - 11, 'b')
            sage: G.prime_above(7)
            Fractional ideal (b + 2)

        It doesn't make sense to factor the ideal (0)::

            sage: F.prime_above(0)
            Traceback (most recent call last):
            ...
            AttributeError: 'NumberFieldIdeal' object has no attribute 'prime_factors'

        """
        ids = self.primes_above(x, degree)
        if not ids:
            raise ValueError("No prime of degree %s above %s" % (degree, self.ideal(x)))
        return ids[0]

    def primes_of_bounded_norm(self, B):
        r"""
        Returns a sorted list of all prime ideals with norm at most `B`.

        INPUT:

        - ``B`` -- a positive integer or real; upper bound on the norms of the
          primes generated.

        OUTPUT:

        A list of all prime ideals of this number field of norm at
        most `B`, sorted by norm.  Primes of the same norm are sorted
        using the comparison function for ideals, which is based on
        the Hermite Normal Form.

        .. note::

            See also :meth:`primes_of_bounded_norm_iter` for an
            iterator version of this, but note that the iterator sorts
            the primes in order of underlying rational prime, not by
            norm.

        EXAMPLES::

            sage: K.<i> = QuadraticField(-1)
            sage: K.primes_of_bounded_norm(10)
            [Fractional ideal (i + 1), Fractional ideal (-i - 2), Fractional ideal (2*i + 1), Fractional ideal (3)]
            sage: K.primes_of_bounded_norm(1)
            []
            sage: K.<a> = NumberField(x^3-2)
            sage: P = K.primes_of_bounded_norm(30)
            sage: P
            [Fractional ideal (a),
             Fractional ideal (a + 1),
             Fractional ideal (-a^2 - 1),
             Fractional ideal (a^2 + a - 1),
             Fractional ideal (2*a + 1),
             Fractional ideal (-2*a^2 - a - 1),
             Fractional ideal (a^2 - 2*a - 1),
             Fractional ideal (a + 3)]
            sage: [p.norm() for p in P]
            [2, 3, 5, 11, 17, 23, 25, 29]
        """
        try:
            B = ZZ(B)
        except (TypeError, AttributeError):
            try:
                B = ZZ(B.ceil())
            except (TypeError, AttributeError):
                raise TypeError("%s is not valid bound on prime ideals" % B)
        if B<2:
            return []

        if self is QQ:
            return arith.primes(B+1)
        else:
            P = [pp for p in arith.primes(B+1) for pp in self.primes_above(p)]
            P = [p for p in P if p.norm() <= B]
            P.sort(key=lambda P: (P.norm(),P))
            return P

    def primes_of_bounded_norm_iter(self, B):
        r"""
        Iterator yielding all prime ideals with norm at most `B`.

        INPUT:

        - ``B`` -- a positive integer or real; upper bound on the norms of the
          primes generated.

        OUTPUT:

        An iterator over all prime ideals of this number field of norm
        at most `B`.

        .. note::

            The output is not sorted by norm, but by size of the
            underlying rational prime.

        EXAMPLES::

            sage: K.<i> = QuadraticField(-1)
            sage: it = K.primes_of_bounded_norm_iter(10)
            sage: list(it)
            [Fractional ideal (i + 1),
             Fractional ideal (3),
             Fractional ideal (-i - 2),
             Fractional ideal (2*i + 1)]
            sage: list(K.primes_of_bounded_norm_iter(1))
            []
        """
        try:
            B = ZZ(B)
        except (TypeError, AttributeError):
            try:
                B = ZZ(B.ceil())
            except (TypeError, AttributeError):
                raise TypeError("%s is not valid bound on prime ideals" % B)

        if B<2:
            raise StopIteration

        if self is QQ:
            for p in arith.primes(B+1):
                yield p
        else:
            for p in arith.primes(B+1):
                for pp in self.primes_above(p):
                    if pp.norm() <= B:
                        yield pp


    def primes_of_degree_one_iter(self, num_integer_primes=10000, max_iterations=100):
        r"""
        Return an iterator yielding prime ideals of absolute degree one and
        small norm.

        .. warning::

           It is possible that there are no primes of `K` of
           absolute degree one of small prime norm, and it possible
           that this algorithm will not find any primes of small norm.

           See module :mod:`sage.rings.number_field.small_primes_of_degree_one`
           for details.

        INPUT:


        -  ``num_integer_primes (default: 10000)`` - an
           integer. We try to find primes of absolute norm no greater than the
           num_integer_primes-th prime number. For example, if
           num_integer_primes is 2, the largest norm found will be 3, since
           the second prime is 3.

        -  ``max_iterations (default: 100)`` - an integer. We
           test max_iterations integers to find small primes before raising
           StopIteration.


        EXAMPLES::

            sage: K.<z> = CyclotomicField(10)
            sage: it = K.primes_of_degree_one_iter()
            sage: Ps = [ next(it) for i in range(3) ]
            sage: Ps # random
            [Fractional ideal (z^3 + z + 1), Fractional ideal (3*z^3 - z^2 + z - 1), Fractional ideal (2*z^3 - 3*z^2 + z - 2)]
            sage: [ P.norm() for P in Ps ] # random
            [11, 31, 41]
            sage: [ P.residue_class_degree() for P in Ps ]
            [1, 1, 1]
        """
        from sage.rings.number_field.small_primes_of_degree_one import Small_primes_of_degree_one_iter
        return Small_primes_of_degree_one_iter(self, num_integer_primes, max_iterations)

    def primes_of_degree_one_list(self, n, num_integer_primes=10000, max_iterations=100):
        r"""
        Return a list of n prime ideals of absolute degree one and small
        norm.

        .. warning::

           It is possible that there are no primes of `K` of
           absolute degree one of small prime norm, and it possible
           that this algorithm will not find any primes of small norm.

           See module :mod:`sage.rings.number_field.small_primes_of_degree_one`
           for details.

        INPUT:


        -  ``num_integer_primes (default: 10000)`` - an
           integer. We try to find primes of absolute norm no greater than the
           num_integer_primes-th prime number. For example, if
           num_integer_primes is 2, the largest norm found will be 3, since
           the second prime is 3.

        -  ``max_iterations (default: 100)`` - an integer. We
           test max_iterations integers to find small primes before raising
           StopIteration.


        EXAMPLES::

            sage: K.<z> = CyclotomicField(10)
            sage: Ps = K.primes_of_degree_one_list(3)
            sage: Ps  # random output
            [Fractional ideal (-z^3 - z^2 + 1), Fractional ideal (2*z^3 - 2*z^2 + 2*z - 3), Fractional ideal (2*z^3 - 3*z^2 + z - 2)]
            sage: [ P.norm() for P in Ps ]
            [11, 31, 41]
            sage: [ P.residue_class_degree() for P in Ps ]
            [1, 1, 1]
        """
        it = self.primes_of_degree_one_iter()
        return [ next(it) for i in range(n) ]

    def completely_split_primes(self, B = 200):
        r"""
        Returns a list of rational primes which split completely in the number field `K`.

        INPUT:

        - ``B`` -- a positive integer bound (default: 200)

        OUTPUT:

        A list of all primes ``p < B`` which split completely in ``K``.

       EXAMPLE::

            sage: K.<xi> = NumberField(x^3 - 3*x + 1)
            sage: K.completely_split_primes(100)
            [17, 19, 37, 53, 71, 73, 89]

        """
        from sage.rings.fast_arith import prime_range
        from sage.rings.finite_rings.finite_field_constructor import GF
        from sage.rings.polynomial.polynomial_ring_constructor import PolynomialRing
        from sage.arith.all import factor
        split_primes = []
        for p in prime_range(B):
            Fp = GF(p)
            FpT = PolynomialRing(Fp,'T')
            g = FpT(self.defining_polynomial())
            if len(factor(g)) == self.degree():
                split_primes.append(p)
        return split_primes

    def _is_valid_homomorphism_(self, codomain, im_gens):
        """
        Return whether or not there is a homomorphism defined by the given
        images of generators.

        To do this we just check that the elements of the image of the
        given generator (im_gens always has length 1) satisfies the
        relation of the defining poly of this field.

        EXAMPLES::

            sage: k.<a> = NumberField(x^2 - 3)
            sage: k._is_valid_homomorphism_(QQ, [0])
            False
            sage: k._is_valid_homomorphism_(k, [])
            False
            sage: k._is_valid_homomorphism_(k, [a])
            True
            sage: k._is_valid_homomorphism_(k, [-a])
            True
            sage: k._is_valid_homomorphism_(k, [a+1])
            False
        """
        try:
            if len(im_gens) != 1:
                return False
            # We need that elements of the base ring of the polynomial
            # ring map canonically into codomain.
            codomain._coerce_(QQ.one())
            f = self.defining_polynomial()
            return codomain(f(im_gens[0])) == 0
        except (TypeError, ValueError):
            return False

    @cached_method
    def _pari_absolute_structure(self):
        r"""
        Return data relating the Sage and PARI absolute polynomials.

        OUTPUT:

        Let `L` be this number field, and let `f` be the defining
        polynomial of `K` over `\QQ`.  This method returns a triple
        ``(g, alpha, beta)``, where

        - ``g`` is the defining relative polynomial of the PARI ``nf``
          structure (see :meth:`pari_nf`);

        - ``alpha`` is the image of `x \bmod f` under some isomorphism
          `\phi\colon K[x]/(f) \to K[x]/(g)`

        - ``beta`` is the image of `x \bmod g` under the inverse
          isomorphism `\phi^{-1}\colon K[x]/(g) \to K[x]/(f)`

        EXAMPLES::

        If `f` is monic and integral, the result satisfies ``g = f``
        and ``alpha = beta = x``::

            sage: K.<a> = NumberField(x^2 - 2)
            sage: K._pari_absolute_structure()
            (y^2 - 2, Mod(y, y^2 - 2), Mod(y, y^2 - 2))

        An example where `f` neither monic nor integral::

            sage: K.<a> = NumberField(2*x^2 + 1/3)
            sage: K._pari_absolute_structure()
            (y^2 + 6, Mod(1/6*y, y^2 + 6), Mod(6*y, y^2 + 1/6))
        """
        f = self.absolute_polynomial()._pari_with_name('y')
        if f.pollead() == f.content().denominator() == 1:
            g = f
            alpha = beta = g.variable().Mod(g)
        else:
            g, alpha = f.polredbest(flag=1)
            beta = alpha.modreverse()
        return g, alpha, beta

    def pari_polynomial(self, name='x'):
        """
        Return the PARI polynomial corresponding to this number field.

        INPUT:

        - ``name`` -- variable name (default: ``'x'``)

        OUTPUT:

        A monic polynomial with integral coefficients (PARI ``t_POL``)
        defining the PARI number field corresponding to ``self``.

        .. WARNING::

            This is *not* the same as simply converting the defining
            polynomial to PARI.

        EXAMPLES::

            sage: y = polygen(QQ)
            sage: k.<a> = NumberField(y^2 - 3/2*y + 5/3)
            sage: k.pari_polynomial()
            x^2 - x + 40
            sage: k.polynomial().__pari__()
            x^2 - 3/2*x + 5/3
            sage: k.pari_polynomial('a')
            a^2 - a + 40

        Some examples with relative number fields::

            sage: k.<a, c> = NumberField([x^2 + 3, x^2 + 1])
            sage: k.pari_polynomial()
            x^4 + 8*x^2 + 4
            sage: k.pari_polynomial('a')
            a^4 + 8*a^2 + 4
            sage: k.absolute_polynomial()
            x^4 + 8*x^2 + 4
            sage: k.relative_polynomial()
            x^2 + 3

            sage: k.<a, c> = NumberField([x^2 + 1/3, x^2 + 1/4])
            sage: k.pari_polynomial()
            x^4 - x^2 + 1
            sage: k.absolute_polynomial()
            x^4 - x^2 + 1

        This fails with arguments which are not a valid PARI variable name::

            sage: k = QuadraticField(-1)
            sage: k.pari_polynomial('I')
            Traceback (most recent call last):
            ...
            PariError: I already exists with incompatible valence
            sage: k.pari_polynomial('i')
            i^2 + 1
            sage: k.pari_polynomial('theta')
            Traceback (most recent call last):
            ...
            PariError: theta already exists with incompatible valence
        """
        return self._pari_absolute_structure()[0].change_variable_name(name)

    def pari_nf(self, important=True):
        """
        Return the PARI number field corresponding to this field.

        INPUT:

        - ``important`` -- boolean (default: ``True``).  If ``False``,
          raise a ``RuntimeError`` if we need to do a difficult
          discriminant factorization.  This is useful when an integral
          basis is not strictly required, such as for factoring
          polynomials over this number field.

        OUTPUT:

        The PARI number field obtained by calling the PARI function
        :pari:`nfinit` with ``self.pari_polynomial('y')`` as argument.

        .. NOTE::

            This method has the same effect as ``pari(self)``.

        EXAMPLES::

            sage: k.<a> = NumberField(x^4 - 3*x + 7); k
            Number Field in a with defining polynomial x^4 - 3*x + 7
            sage: k.pari_nf()[:4]
            [y^4 - 3*y + 7, [0, 2], 85621, 1]
            sage: pari(k)[:4]
            [y^4 - 3*y + 7, [0, 2], 85621, 1]

        ::

            sage: k.<a> = NumberField(x^4 - 3/2*x + 5/3); k
            Number Field in a with defining polynomial x^4 - 3/2*x + 5/3
            sage: k.pari_nf()
            [y^4 - 324*y + 2160, [0, 2], 48918708, 216, ..., [36, 36*y, y^3 + 6*y^2 - 252, 6*y^2], [1, 0, 0, 252; 0, 1, 0, 0; 0, 0, 0, 36; 0, 0, 6, -36], [1, 0, 0, 0, 0, 0, -18, 42, 0, -18, -46, -60, 0, 42, -60, -60; 0, 1, 0, 0, 1, 0, 2, 0, 0, 2, -11, -1, 0, 0, -1, 9; 0, 0, 1, 0, 0, 0, 6, 6, 1, 6, -5, 0, 0, 6, 0, 0; 0, 0, 0, 1, 0, 6, -6, -6, 0, -6, -1, 2, 1, -6, 2, 0]]
            sage: pari(k)
            [y^4 - 324*y + 2160, [0, 2], 48918708, 216, ...]
            sage: gp(k)
            [y^4 - 324*y + 2160, [0, 2], 48918708, 216, ...]

        With ``important=False``, we simply bail out if we cannot
        easily factor the discriminant::

            sage: p = next_prime(10^40); q = next_prime(10^41)
            sage: K.<a> = NumberField(x^2 - p*q)
            sage: K.pari_nf(important=False)
            Traceback (most recent call last):
            ...
            RuntimeError: Unable to factor discriminant with trial division

        Next, we illustrate the ``maximize_at_primes`` and ``assume_disc_small``
        parameters of the ``NumberField`` constructor. The following would take
        a very long time without the ``maximize_at_primes`` option::

            sage: K.<a> = NumberField(x^2 - p*q, maximize_at_primes=[p])
            sage: K.pari_nf()
            [y^2 - 100000000000000000000...]

        Since the discriminant is square-free, this also works::

            sage: K.<a> = NumberField(x^2 - p*q, assume_disc_small=True)
            sage: K.pari_nf()
            [y^2 - 100000000000000000000...]
        """
        try:
            return self._pari_nf
        except AttributeError:
            f = self.pari_polynomial("y")
            if f.poldegree() > 1:
                f = pari([f, self._pari_integral_basis(important=important)])
            self._pari_nf = f.nfinit()
            return self._pari_nf

    def pari_zk(self):
        """
        Integral basis of the PARI number field corresponding to this field.

        This is the same as pari_nf().getattr('zk'), but much faster.

        EXAMPLES::

            sage: k.<a> = NumberField(x^3 - 17)
            sage: k.pari_zk()
            [1, 1/3*y^2 - 1/3*y + 1/3, y]
            sage: k.pari_nf().getattr('zk')
            [1, 1/3*y^2 - 1/3*y + 1/3, y]
        """
        return self.pari_nf().nf_get_zk()

    def __pari__(self):
        """
        Return the PARI number field corresponding to this field.

        EXAMPLES::

            sage: k = NumberField(x^2 + x + 1, 'a')
            sage: k.__pari__()
            [y^2 + y + 1, [0, 1], -3, 1, ... [1, y], [1, 0; 0, 1], [1, 0, 0, -1; 0, 1, 1, -1]]
            sage: pari(k)
            [y^2 + y + 1, [0, 1], -3, 1, ...[1, y], [1, 0; 0, 1], [1, 0, 0, -1; 0, 1, 1, -1]]
        """
        return self.pari_nf()

    def _pari_init_(self):
        """
        Return the PARI number field corresponding to this field.

        EXAMPLES::

            sage: k = NumberField(x^2 + x + 1, 'a')
            sage: k._pari_init_()
            '[y^2 + y + 1, [0, 1], -3, 1, ... [1, y], [1, 0; 0, 1], [1, 0, 0, -1; 0, 1, 1, -1]]'
            sage: gp(k)
            [y^2 + y + 1, [0, 1], -3, 1, ...[1, y], [1, 0; 0, 1], [1, 0, 0, -1; 0, 1, 1, -1]]
        """
        return str(self.pari_nf())

    def pari_bnf(self, proof=None, units=True):
        """
        PARI big number field corresponding to this field.

        INPUT:

        - ``proof`` -- If False, assume GRH.  If True, run PARI's
          :pari:`bnfcertify` to make sure that the results are correct.

        - ``units`` -- (default: True) If True, insist on having
          fundamental units.  If False, the units may or may not be
          computed.

        OUTPUT:

        The PARI ``bnf`` structure of this number field.

        .. warning::

           Even with ``proof=True``, I wouldn't trust this to mean
           that everything computed involving this number field is
           actually correct.

        EXAMPLES::

            sage: k.<a> = NumberField(x^2 + 1); k
            Number Field in a with defining polynomial x^2 + 1
            sage: len(k.pari_bnf())
            10
            sage: k.pari_bnf()[:4]
            [[;], matrix(0,3), [;], ...]
            sage: len(k.pari_nf())
            9
            sage: k.<a> = NumberField(x^7 + 7); k
            Number Field in a with defining polynomial x^7 + 7
            sage: dummy = k.pari_bnf(proof=True)
        """
        proof = get_flag(proof, "number_field")
        # First compute bnf
        try:
            bnf = self._pari_bnf
        except AttributeError:
            f = self.pari_polynomial("y")
            if units:
                self._pari_bnf = f.bnfinit(1)
            else:
                self._pari_bnf = f.bnfinit()
            bnf = self._pari_bnf
        # Certify if needed
        if proof and not getattr(self, "_pari_bnf_certified", False):
            if bnf.bnfcertify() != 1:
                raise ValueError("The result is not correct according to bnfcertify")
            self._pari_bnf_certified = True
        return bnf

    def pari_rnfnorm_data(self, L, proof=True):
        """
        Return the PARI :pari:`rnfisnorminit` data corresponding to the
        extension L/self.

        EXAMPLES::

            sage: x = polygen(QQ)
            sage: K = NumberField(x^2 - 2, 'alpha')
            sage: L = K.extension(x^2 + 5, 'gamma')
            sage: ls = K.pari_rnfnorm_data(L) ; len(ls)
            8

            sage: K.<a> = NumberField(x^2 + x + 1)
            sage: P.<X> = K[]
            sage: L.<b> = NumberField(X^3 + a)
            sage: ls = K.pari_rnfnorm_data(L); len(ls)
            8
        """
        if L.base_field() != self:
            raise ValueError("L must be an extension of self")

        Kbnf = self.pari_bnf(proof=proof)
        return Kbnf.rnfisnorminit(L.pari_relative_polynomial())

    def _gap_init_(self):
        """
        Create a gap object representing self and return its name

        EXAMPLES::

            sage: z = QQ['z'].0
            sage: K.<zeta> = NumberField(z^2 - 2)
            sage: K._gap_init_() # the following variable name $sage1 represents the F.base_ring() in gap and is somehow random
            'CallFuncList(function() local z,E; z:=Indeterminate($sage1,"z"); E:=AlgebraicExtension($sage1,z^2 - 2,"zeta"); return E; end,[])'
            sage: k = gap(K)
            sage: k
            <algebraic extension over the Rationals of degree 2>
            sage: k.GeneratorsOfDivisionRing()
            [ zeta ]

        The following tests that it is possible to use a defining
        polynomial in the variable ``E``, even though by default
        ``E`` is used as a local variable in the above GAP
        ``CallFuncList``::

            sage: P.<E> = QQ[]
            sage: L.<tau> = NumberField(E^3 - 2)
            sage: l = gap(L); l
            <algebraic extension over the Rationals of degree 3>
            sage: l.GeneratorsOfField()
            [ tau ]
            sage: gap(tau)^3
            !2

        """
        if not self.is_absolute():
            raise NotImplementedError("Currently, only simple algebraic extensions are implemented in gap")
        G = sage.interfaces.gap.gap
        q = self.polynomial()
        if q.variable_name()!='E':
            return 'CallFuncList(function() local %s,E; %s:=Indeterminate(%s,"%s"); E:=AlgebraicExtension(%s,%s,"%s"); return E; end,[])'%(q.variable_name(),q.variable_name(),G(self.base_ring()).name(),q.variable_name(),G(self.base_ring()).name(),repr(self.polynomial()),str(self.gen()))
        else:
            return 'CallFuncList(function() local %s,F; %s:=Indeterminate(%s,"%s"); F:=AlgebraicExtension(%s,%s,"%s"); return F; end,[])'%(q.variable_name(),q.variable_name(),G(self.base_ring()).name(),q.variable_name(),G(self.base_ring()).name(),repr(self.polynomial()),str(self.gen()))

    def characteristic(self):
        """
        Return the characteristic of this number field, which is of course
        0.

        EXAMPLES::

            sage: k.<a> = NumberField(x^99 + 2); k
            Number Field in a with defining polynomial x^99 + 2
            sage: k.characteristic()
            0
        """
        return ZZ.zero()

    def class_group(self, proof=None, names='c'):
        r"""
        Return the class group of the ring of integers of this number
        field.

        INPUT:


        -  ``proof`` - if True then compute the class group
           provably correctly. Default is True. Call number_field_proof to
           change this default globally.

        -  ``names`` - names of the generators of this class
           group.


        OUTPUT: The class group of this number field.

        EXAMPLES::

            sage: K.<a> = NumberField(x^2 + 23)
            sage: G = K.class_group(); G
            Class group of order 3 with structure C3 of Number Field in a with defining polynomial x^2 + 23
            sage: G.0
            Fractional ideal class (2, 1/2*a - 1/2)
            sage: G.gens()
            (Fractional ideal class (2, 1/2*a - 1/2),)

        ::

            sage: G.number_field()
            Number Field in a with defining polynomial x^2 + 23
            sage: G is K.class_group()
            True
            sage: G is K.class_group(proof=False)
            False
            sage: G.gens()
            (Fractional ideal class (2, 1/2*a - 1/2),)

        There can be multiple generators::

            sage: k.<a> = NumberField(x^2 + 20072)
            sage: G = k.class_group(); G
            Class group of order 76 with structure C38 x C2 of Number Field in a with defining polynomial x^2 + 20072
            sage: G.0 # random
            Fractional ideal class (41, a + 10)
            sage: G.0^38
            Trivial principal fractional ideal class
            sage: G.1 # random
            Fractional ideal class (2, -1/2*a)
            sage: G.1^2
            Trivial principal fractional ideal class

        Class groups of Hecke polynomials tend to be very small::

            sage: f = ModularForms(97, 2).T(2).charpoly()
            sage: f.factor()
            (x - 3) * (x^3 + 4*x^2 + 3*x - 1) * (x^4 - 3*x^3 - x^2 + 6*x - 1)
            sage: [NumberField(g,'a').class_group().order() for g,_ in f.factor()]
            [1, 1, 1]
        """
        proof = proof_flag(proof)
        try:
            return self.__class_group[proof, names]
        except KeyError:
            pass
        except AttributeError:
            self.__class_group = {}
        k = self.pari_bnf(proof)
        cycle_structure = tuple( ZZ(c) for c in k.bnf_get_cyc() )

        # Gens is a list of ideals (the generators)
        gens = tuple( self.ideal(hnf) for hnf in k.bnf_get_gen() )

        G = ClassGroup(cycle_structure, names, self, gens, proof=proof)
        self.__class_group[proof, names] = G
        return G

    def class_number(self, proof=None):
        """
        Return the class number of this number field, as an integer.

        INPUT:


        -  ``proof`` - bool (default: True unless you called
           number_field_proof)


        EXAMPLES::

            sage: NumberField(x^2 + 23, 'a').class_number()
            3
            sage: NumberField(x^2 + 163, 'a').class_number()
            1
            sage: NumberField(x^3 + x^2 + 997*x + 1, 'a').class_number(proof=False)
            1539
        """
        proof = proof_flag(proof)
        return self.class_group(proof).order()

    def S_class_group(self, S, proof=None, names='c'):
        """
        Returns the S-class group of this number field over its base field.

        INPUT:

        - ``S`` - a set of primes of the base field

        - ``proof`` - if False, assume the GRH in computing the class group.
          Default is True. Call ``number_field_proof`` to change this
          default globally.

        - ``names`` - names of the generators of this class group.

        OUTPUT:

        The S-class group of this number field.

        EXAMPLES:

        A well known example::

            sage: K.<a> = QuadraticField(-5)
            sage: K.S_class_group([])
            S-class group of order 2 with structure C2 of Number Field in a with defining polynomial x^2 + 5

        When we include the prime `(2, a+1)`, the S-class group becomes
        trivial::

            sage: K.S_class_group([K.ideal(2,a+1)])
            S-class group of order 1 of Number Field in a with defining polynomial x^2 + 5

        TESTS::

            sage: K.<a> = QuadraticField(-14)
            sage: I = K.ideal(2,a)
            sage: S = (I,)
            sage: CS = K.S_class_group(S);CS
            S-class group of order 2 with structure C2 of Number Field in a with defining polynomial x^2 + 14
            sage: T = tuple([])
            sage: CT = K.S_class_group(T);CT
            S-class group of order 4 with structure C4 of Number Field in a with defining polynomial x^2 + 14
            sage: K.class_group()
            Class group of order 4 with structure C4 of Number Field in a with defining polynomial x^2 + 14
        """
        proof = proof_flag(proof)
        if all(P.is_principal() for P in S):
            C = self.class_group(proof=proof)
            Slist = list(zip([g.ideal() for g in C.gens()], C.invariants()))
        else:
            Slist = self._S_class_group_and_units(tuple(S), proof=proof)[1]
        return SClassGroup(tuple(s[1] for s in Slist), names, self,
                           tuple(s[0] for s in Slist), tuple(S))

    def S_units(self, S, proof=True):
        """
        Returns a list of generators of the S-units.

        INPUT:

        - ``S`` -- a set of primes of the base field

        - ``proof`` -- if ``False``, assume the GRH in computing the class group

        OUTPUT:

        A list of generators of the unit group.

       .. note::

            For more functionality see the S_unit_group() function.

        EXAMPLES::

            sage: K.<a> = QuadraticField(-3)
            sage: K.unit_group()
            Unit group with structure C6 of Number Field in a with defining polynomial x^2 + 3
            sage: K.S_units([])  # random
            [1/2*a + 1/2]
            sage: K.S_units([])[0].multiplicative_order()
            6

        An example in a relative extension (see :trac:`8722`)::

            sage: L.<a,b> = NumberField([x^2 + 1, x^2 - 5])
            sage: p = L.ideal((-1/2*b - 1/2)*a + 1/2*b - 1/2)
            sage: W = L.S_units([p]); [x.norm() for x in W]
            [9, 1, 1]

        Our generators should have the correct parent (:trac:`9367`)::

            sage: _.<x> = QQ[]
            sage: L.<alpha> = NumberField(x^3 + x + 1)
            sage: p = L.S_units([ L.ideal(7) ])
            sage: p[0].parent()
            Number Field in alpha with defining polynomial x^3 + x + 1

        TESTS:

        This checks that the multiple entries issue at :trac:`9341` is fixed::

            sage: _.<t> = QQ[]
            sage: K.<T> = NumberField(t-1)
            sage: I = K.ideal(2)
            sage: K.S_units([I])
            [2, -1]
            sage: J = K.ideal(-2)
            sage: K.S_units([I, J, I])
            [2, -1]

        """
        return self._S_class_group_and_units(tuple(S), proof=proof)[0]

    @cached_method
    def _S_class_group_and_units(self, S, proof=True):
        """
        Compute S class group and units.

        INPUT:

        - ``S`` - a tuple of prime ideals of self

        - ``proof`` - if False, assume the GRH in computing the class group

        OUTPUT:

        - ``units, clgp_gens``, where:

        - ``units`` - A list of generators of the unit group.

        - ``clgp_gens`` - A list of generators of the `S`-class group.
          Each generator is represented as a pair ``(gen, order)``,
          where ``gen`` is a fractional ideal of self and ``order`` is
          its order in the `S`-class group.

        EXAMPLES::

            sage: K.<a> = NumberField(x^2+5)
            sage: K._S_class_group_and_units(())
            ([-1], [(Fractional ideal (2, a + 1), 2)])

            sage: K.<a> = NumberField(polygen(QQ))
            sage: K._S_class_group_and_units( (K.ideal(5),) )
            ([5, -1], [])

        TESTS::

            sage: K.<a> = NumberField(x^3 - 381 * x + 127)
            sage: K._S_class_group_and_units(tuple(K.primes_above(13)))
            ([2/13*a^2 + 1/13*a - 677/13,
              1/13*a^2 + 7/13*a - 332/13,
              -1/13*a^2 + 6/13*a + 345/13,
              -1,
              2/13*a^2 + 1/13*a - 755/13,
              1/13*a^2 - 19/13*a - 7/13],
             [(Fractional ideal (11, a - 2), 2), (Fractional ideal (19, a + 7), 2)])

        Number fields defined by non-monic and non-integral
        polynomials are supported (:trac:`252`)::

            sage: K.<a> = NumberField(2*x^2 - 1/3)
            sage: K._S_class_group_and_units(tuple(K.primes_above(2) + K.primes_above(3)))
            ([-6*a + 2, 6*a + 3, -1, 12*a + 5], [])
        """
        K_pari = self.pari_bnf(proof=proof)
        from sage.misc.all import uniq
        S_pari = [p.pari_prime() for p in uniq(S)]
        result = K_pari.bnfsunit(S_pari)
        units = [self(x, check=False) for x in result[0]] + self.unit_group().gens_values()
        orders = result[4][1].sage()
        gens = [self.ideal(_) for _ in result[4][2]]
        return units, [(gens[k], orders[k]) for k in range(len(orders)) if orders[k] > 1]

    @cached_method
    def _S_class_group_quotient_matrix(self, S):
        r"""
        Return the matrix of the quotient map from the class group to the
        S-class group. The result is cached.

        EXAMPLES::

            sage: K.<a> = QuadraticField(-21)
            sage: K._S_class_group_quotient_matrix((K.ideal([2, a+1]),))
            [1]
            [0]
            sage: K._S_class_group_quotient_matrix((K.ideal([5, a+2]),))
            [0]
            [1]
            sage: K._S_class_group_quotient_matrix(())
            [1 0]
            [0 1]
            sage: K.<a> = QuadraticField(-105)
            sage: K._S_class_group_quotient_matrix((K.ideal(11, a + 4),))
            [0 0]
            [1 0]
            [0 1]
        """
        from sage.matrix.constructor import matrix
        S_clgp_gens = self._S_class_group_and_units(S)[1]
        a = len(S_clgp_gens)
        c = self.class_group().ngens()
        M = [u[0].ideal_class_log() for u in S_clgp_gens]
        M += [x.ideal_class_log() for x in S]
        M = matrix(ZZ, M)
        A, Q = M.hermite_form(transformation=True)
        assert A[:c] == 1 and A[c:] == 0
        return Q[:c, :a]

    def selmer_group(self, S, m, proof=True, orders=False):
        r"""
        Compute the group `K(S,m)`.

        INPUT:

        - ``S`` -- a set of primes of ``self``

        - ``m`` -- a positive integer

        - ``proof`` -- if False, assume the GRH in computing the class group

        - ``orders`` (default False) -- if True, output two lists, the
          generators and their orders

        OUTPUT:

        A list of generators of `K(S,m)`, and (optionally) their
        orders as elements of `K^\times/(K^\times)^m`.  This is the
        subgroup of `K^\times/(K^\times)^m` consisting of elements `a`
        such that the valuation of `a` is divisible by `m` at all
        primes not in `S`.  It fits in an exact sequence between the
        units modulo `m`-th powers and the `m`-torsion in the
        `S`-class group:

        .. MATH::

            1                                    \longrightarrow
            O_{K,S}^\times / (O_{K,S}^\times)^m  \longrightarrow
            K(S,m)                               \longrightarrow
            \operatorname{Cl}_{K,S}[m]           \longrightarrow
            0.

        The group `K(S,m)` contains the subgroup of those `a` such
        that `K(\sqrt[m]{a})/K` is unramified at all primes of `K`
        outside of `S`, but may contain it properly when not all
        primes dividing `m` are in `S`.

        EXAMPLES::

            sage: K.<a> = QuadraticField(-5)
            sage: K.selmer_group((), 2)
            [-1, 2]

        The previous example shows that the group generated by the
        output may be strictly larger than the 'true' Selmer group of
        elements giving extensions unramified outside `S`, since that
        has order just 2, generated by `-1`::

            sage: K.class_number()
            2
            sage: K.hilbert_class_field('b')
            Number Field in b with defining polynomial x^2 + 1 over its base field

        When `m` is prime all the orders are equal to `m`, but in general they are only divisors of `m`::

            sage: K.<a> = QuadraticField(-5)
            sage: P2 = K.ideal(2, -a+1)
            sage: P3 = K.ideal(3, a+1)
            sage: K.selmer_group((), 2, orders=True)
            ([-1, 2], [2, 2])
            sage: K.selmer_group((), 4, orders=True)
            ([-1, 4], [2, 2])
            sage: K.selmer_group([P2], 2)
            [2, -1]
            sage: K.selmer_group((P2,P3), 4)
            [2, -a - 1, -1]
            sage: K.selmer_group((P2,P3), 4, orders=True)
            ([2, -a - 1, -1], [4, 4, 2])
            sage: K.selmer_group([P2], 3)
            [2]
            sage: K.selmer_group([P2, P3], 3)
            [2, -a - 1]
            sage: K.selmer_group([P2, P3, K.ideal(a)], 3)  # random signs
            [2, a + 1, a]

        Example over `\QQ` (as a number field)::

            sage: K.<a> = NumberField(polygen(QQ))
            sage: K.selmer_group([],5)
            []
            sage: K.selmer_group([K.prime_above(p) for p in [2,3,5]],2)
            [2, 3, 5, -1]
            sage: K.selmer_group([K.prime_above(p) for p in [2,3,5]],6, orders=True)
            ([2, 3, 5, -1], [6, 6, 6, 2])

        TESTS::

            sage: K.<a> = QuadraticField(-5)
            sage: P2 = K.ideal(2, -a+1)
            sage: P3 = K.ideal(3, a+1)
            sage: P5 = K.ideal(a)
            sage: S = K.selmer_group([P2, P3, P5], 3)
            sage: S in ([2, a + 1, a], [2, a + 1, -a], [2, -a - 1, a], [2, -a - 1, -a]) or S
            True

        Verify that :trac:`14489` is fixed::

            sage: K.<a> = NumberField(x^3 - 381 * x + 127)
            sage: K.selmer_group(K.primes_above(13), 2)
            [2/13*a^2 + 1/13*a - 677/13,
             1/13*a^2 + 7/13*a - 332/13,
             -1/13*a^2 + 6/13*a + 345/13,
             -1,
             2/13*a^2 + 1/13*a - 755/13,
             1/13*a^2 - 19/13*a - 7/13,
             2/13*a^2 + 53/13*a - 92/13,
             2/13*a^2 + 40/13*a - 27/13]

        Verify that :trac:`16708` is fixed::

            sage: K.<a> = QuadraticField(-5)
            sage: p = K.primes_above(2)[0]
            sage: S = K.selmer_group((), 4)
            sage: all(4.divides(x.valuation(p)) for x in S)
            True
        """
        units, clgp_gens = self._S_class_group_and_units(tuple(S), proof=proof)
        gens = []
        ords = []
        for unit in units:
            order = unit.multiplicative_order()
            if order == Infinity:
                gens.append(unit)
                ords.append(m)
            else:
                m1 = order.gcd(m)
                if m1!= 1:
                    gens.append(unit)
                    ords.append(m1)
        card_S = len(S)
        if card_S != 0:
            from sage.matrix.constructor import Matrix
            H = self.class_group()
            gen_ords = [g.order() for g in H.gens()]
            pari_ords = pari(gen_ords).Col()
            Sords = [H(s).order() for s in S]
            MS = Matrix(ZZ, [H(s).exponents() for s in S]).transpose()
            pari_MS = pari(MS)
        for gen, order in clgp_gens:
            d = order.gcd(m)
            if d != 1:
                # The ideal I = gen^(order/d) has order d in Cl_S[m].
                # After multiplying by primes in S, the ideal
                # I^m = gen^(order*m/d) becomes principal.  We take
                # a generator of this ideal to get the corresponding
                # generator of the m-Selmer group.
                J = gen ** (order * m // d)
                if card_S != 0 and not J.is_principal():
                    B = H(J).exponents()
                    pari_B = (-pari(B)).Col()
                    exps = pari_MS.matsolvemod(pari_ords, pari_B).Vec().sage()
                    Spart = prod([S[i] ** (exps[i] % Sords[i]) for i in range(card_S)])
                    J *= Spart
                gens.append(self(J.gens_reduced()[0]))
                ords.append(d)
        if orders:
            return gens, ords
        else:
            return gens

    def selmer_group_iterator(self, S, m, proof=True):
        r"""
        Return an iterator through elements of the finite group `K(S,m)`.

        INPUT:

        - ``S`` -- a set of primes of ``self``

        - ``m`` -- a positive integer

        - ``proof`` -- if False, assume the GRH in computing the class group

        OUTPUT:

        An iterator yielding the distinct elements of `K(S,m)`.  See
        the docstring for :meth:`NumberField_generic.selmer_group` for
        more information.

        EXAMPLES::

            sage: K.<a> = QuadraticField(-5)
            sage: list(K.selmer_group_iterator((), 2))
            [1, 2, -1, -2]
            sage: list(K.selmer_group_iterator((), 4))
            [1, 4, -1, -4]
            sage: list(K.selmer_group_iterator([K.ideal(2, -a+1)], 2))
            [1, -1, 2, -2]
            sage: list(K.selmer_group_iterator([K.ideal(2, -a+1), K.ideal(3, a+1)], 2))
            [1, -1, -a - 1, a + 1, 2, -2, -2*a - 2, 2*a + 2]

        Examples over `\QQ` (as a number field)::

            sage: K.<a> = NumberField(polygen(QQ))
            sage: list(K.selmer_group_iterator([], 5))
            [1]
            sage: list(K.selmer_group_iterator([], 4))
            [1, -1]
            sage: list(K.selmer_group_iterator([K.prime_above(p) for p in [11,13]],2))
            [1, -1, 13, -13, 11, -11, 143, -143]
        """
        KSgens, ords = self.selmer_group(S=S, m=m, proof=proof, orders=True)
        one = self.one()
        from sage.misc.all import cartesian_product_iterator
        for ev in cartesian_product_iterator([range(o) for o in ords]):
            yield prod([p ** e for p, e in zip(KSgens, ev)], one)

    def composite_fields(self, other, names=None, both_maps=False, preserve_embedding=True):
        """
        Return the possible composite number fields formed from
        ``self`` and ``other``.

        INPUT:

        - ``other`` -- number field

        - ``names`` -- generator name for composite fields

        - ``both_maps`` -- boolean (default: ``False``)

        - ``preserve_embedding`` -- boolean (default: True)

        OUTPUT:

        A list of the composite fields, possibly with maps.

        If ``both_maps`` is ``True``, the list consists of quadruples
        ``(F, self_into_F, other_into_F, k)`` such that
        ``self_into_F`` is an embedding of ``self`` in ``F``,
        ``other_into_F`` is an embedding of in ``F``, and ``k`` is one
        of the following:

        - an integer such that ``F.gen()`` equals
          ``other_into_F(other.gen()) + k*self_into_F(self.gen())``;

        - ``Infinity``, in which case ``F.gen()`` equals
          ``self_into_F(self.gen())``;

        - ``None`` (when ``other`` is a relative number field).

        If both ``self`` and ``other`` have embeddings into an ambient
        field, then each ``F`` will have an embedding with respect to
        which both ``self_into_F`` and ``other_into_F`` will be
        compatible with the ambient embeddings.

        If ``preserve_embedding`` is ``True`` and if ``self`` and
        ``other`` both have embeddings into the same ambient field, or
        into fields which are contained in a common field, only the
        compositum respecting both embeddings is returned.  In all
        other cases, all possible composite number fields are
        returned.

        EXAMPLES::

            sage: K.<a> = NumberField(x^4 - 2)
            sage: K.composite_fields(K)
            [Number Field in a with defining polynomial x^4 - 2,
             Number Field in a0 with defining polynomial x^8 + 28*x^4 + 2500]

        A particular compositum is selected, together with compatible maps
        into the compositum, if the fields are endowed with a real or
        complex embedding::

            sage: K1 = NumberField(x^4 - 2, 'a', embedding=RR(2^(1/4)))
            sage: K2 = NumberField(x^4 - 2, 'a', embedding=RR(-2^(1/4)))
            sage: K1.composite_fields(K2)
            [Number Field in a with defining polynomial x^4 - 2]
            sage: [F, f, g, k], = K1.composite_fields(K2, both_maps=True); F
            Number Field in a with defining polynomial x^4 - 2
            sage: f(K1.0), g(K2.0)
            (a, -a)

        With ``preserve_embedding`` set to ``False``, the embeddings
        are ignored::

            sage: K1.composite_fields(K2, preserve_embedding=False)
            [Number Field in a with defining polynomial x^4 - 2,
             Number Field in a0 with defining polynomial x^8 + 28*x^4 + 2500]

        Changing the embedding selects a different compositum::

            sage: K3 = NumberField(x^4 - 2, 'a', embedding=CC(2^(1/4)*I))
            sage: [F, f, g, k], = K1.composite_fields(K3, both_maps=True); F
            Number Field in a0 with defining polynomial x^8 + 28*x^4 + 2500
            sage: f(K1.0), g(K3.0)
            (1/240*a0^5 - 41/120*a0, 1/120*a0^5 + 19/60*a0)

        If no embeddings are specified, the maps into the compositum
        are chosen arbitrarily::

            sage: Q1.<a> = NumberField(x^4 + 10*x^2 + 1)
            sage: Q2.<b> = NumberField(x^4 + 16*x^2 + 4)
            sage: Q1.composite_fields(Q2, 'c')
            [Number Field in c with defining polynomial x^8 + 64*x^6 + 904*x^4 + 3840*x^2 + 3600]
            sage: F, Q1_into_F, Q2_into_F, k = Q1.composite_fields(Q2, 'c', both_maps=True)[0]
            sage: Q1_into_F
            Ring morphism:
              From: Number Field in a with defining polynomial x^4 + 10*x^2 + 1
              To:   Number Field in c with defining polynomial x^8 + 64*x^6 + 904*x^4 + 3840*x^2 + 3600
              Defn: a |--> 19/14400*c^7 + 137/1800*c^5 + 2599/3600*c^3 + 8/15*c

        This is just one of four embeddings of ``Q1`` into ``F``::

            sage: Hom(Q1, F).order()
            4

        TESTS:

        Let's check that embeddings are being respected::

            sage: x = polygen(ZZ)
            sage: K0.<b> = CyclotomicField(7, 'a').subfields(3)[0][0].change_names()
            sage: K1.<a1> = K0.extension(x^2 - 2*b^2, 'a1').absolute_field()
            sage: K2.<a2> = K0.extension(x^2 - 3*b^2, 'a2').absolute_field()

        We need embeddings, so we redefine::

            sage: L1.<a1> = NumberField(K1.polynomial(), 'a1', embedding=CC.0)
            sage: L2.<a2> = NumberField(K2.polynomial(), 'a2', embedding=CC.0)
            sage: [CDF(a1), CDF(a2)]
            [-0.6293842454258951, -0.7708351267200304]

        and we get the same embeddings via the compositum::

            sage: F, L1_into_F, L2_into_F, k = L1.composite_fields(L2, both_maps=True)[0]
            sage: [CDF(L1_into_F(L1.gen())), CDF(L2_into_F(L2.gen()))]
            [-0.6293842454258952, -0.7708351267200303]

        Let's check that if only one field has an embedding, the resulting
        fields do not have embeddings::

            sage: L1.composite_fields(K2)[0].coerce_embedding() is None
            True
            sage: L2.composite_fields(K1)[0].coerce_embedding() is None
            True

        We check that other can be a relative number field::

            sage: L.<a, b> = NumberField([x^3 - 5, x^2 + 3])
            sage: CyclotomicField(3, 'w').composite_fields(L, both_maps=True)
            [(Number Field in a with defining polynomial x^3 - 5 over its base field, Ring morphism:
              From: Cyclotomic Field of order 3 and degree 2
              To:   Number Field in a with defining polynomial x^3 - 5 over its base field
              Defn: w |--> -1/2*b - 1/2, Relative number field endomorphism of Number Field in a with defining polynomial x^3 - 5 over its base field
              Defn: a |--> a
                    b |--> b, None)]

        Number fields defined by non-monic and non-integral
        polynomials are supported (:trac:`252`)::

            sage: K.<a> = NumberField(x^2 + 1/2)
            sage: L.<b> = NumberField(3*x^2 - 1)
            sage: K.composite_fields(L)
            [Number Field in ab with defining polynomial 36*x^4 + 12*x^2 + 25]
            sage: C = K.composite_fields(L, both_maps=True); C
            [(Number Field in ab with defining polynomial 36*x^4 + 12*x^2 + 25,
              Ring morphism:
                From: Number Field in a with defining polynomial x^2 + 1/2
                To:   Number Field in ab with defining polynomial 36*x^4 + 12*x^2 + 25
                Defn: a |--> -3/5*ab^3 - 7/10*ab,
              Ring morphism:
                From: Number Field in b with defining polynomial 3*x^2 - 1
                To:   Number Field in ab with defining polynomial 36*x^4 + 12*x^2 + 25
                Defn: b |--> -3/5*ab^3 + 3/10*ab,
              -1)]
            sage: M, f, g, k = C[0]
            sage: M.gen() == g(b) + k*f(a)
            True

        This also fixes the bugs reported at :trac:`14164` and
        :trac:`18243`::

            sage: R.<x> = QQ[]
            sage: f = 6*x^5 + x^4 + x^2 + 5*x + 7
            sage: r = f.roots(QQbar, multiplicities=False)
            sage: F1 = NumberField(f.monic(), 'a', embedding=r[0])
            sage: F2 = NumberField(f.monic(), 'a', embedding=r[1])
            sage: (F, map1, map2, k) = F1.composite_fields(F2, both_maps=True)[0]
            sage: F.degree()
            20
            sage: F.gen() == map2(F2.gen()) + k*map1(F1.gen())
            True

            sage: f = x^8 - 3*x^7 + 61/3*x^6 - 9*x^5 + 298*x^4 + 458*x^3 + 1875*x^2 + 4293*x + 3099
            sage: F1 = NumberField(f, 'z', embedding=-1.18126721294295 + 3.02858651117832j)
            sage: F2 = NumberField(f, 'z', embedding=-1.18126721294295 - 3.02858651117832j)
            sage: (F, map1, map2, k) = F1.composite_fields(F2, both_maps=True)[0]
            sage: F.degree()
            32
            sage: F.gen() == map2(F2.gen()) + k*map1(F1.gen())
            True
        """
        if not isinstance(other, NumberField_generic):
            raise TypeError("other must be a number field.")

        sv = self.variable_name(); ov = other.variable_name()
        if names is None:
            names = sv + (ov if ov != sv else "")
        name = normalize_names(1, names)[0]

        # should we try to preserve embeddings?
        subfields_have_embeddings = preserve_embedding
        if self.coerce_embedding() is None:
            subfields_have_embeddings = False
        if other.coerce_embedding() is None:
            subfields_have_embeddings = False
        if subfields_have_embeddings:
            try:
                from sage.categories.pushout import pushout
                ambient_field = pushout(self.coerce_embedding().codomain(), other.coerce_embedding().codomain())
            except CoercionException:
                ambient_field = None
            if ambient_field is None:
                subfields_have_embeddings = False

        f = self.absolute_polynomial()
        g = other.absolute_polynomial()
        R = f.parent()
        f = f.__pari__(); f /= f.content()
        g = g.__pari__(); g /= g.content()

        m = self.degree()
        n = other.absolute_degree()

        if not both_maps and not subfields_have_embeddings:
            # short cut!
            # eliminate duplicates from the fields given by polcompositum
            # and return the resulting number fields.  There is no need to
            # check that the polynomials are irreducible.
            C = []
            for r in f.polcompositum(g):
                if not any(r.nfisisom(s) for s in C):
                    C.append(r)
            C = [R(_) for _ in C]

            q = sum(1 for r in C if r.degree() != max(m, n))
            if q == 1 and name != sv and name != ov:
                names = [name]
            else:
                names = [name + str(i) for i in range(q)]

            i = 0
            rets = []
            for r in C:
                d = r.degree()
                if d == m:
                    rets.append(self)
                elif d == n:
                    rets.append(other)
                else:
                    rets.append(NumberField(r, names[i], check=False))
                    i += 1
            return rets

        # If flag = 1, polcompositum outputs a vector of 4-component vectors
        # [R, a, b, k], where R ranges through the list of all possible compositums
        # as above, and a (resp. b) expresses the root of P (resp. Q) as
        # an element of Q(X)/(R). Finally, k is a small integer such that
        # b + ka = X modulo R.
        # In this case duplicates must only be eliminated if embeddings are going
        # to be preserved.
        C = []
        for v in f.polcompositum(g, 1):
            if subfields_have_embeddings or not any(v[0].nfisisom(u[0]) for u in C):
                C.append(v)

        a = self.gen()
        b = other.gen()

        # If both subfields are provided with embeddings, then we must select
        # the compositum which corresponds to these embeddings.  We do this by
        # evaluating the given polynomials at the corresponding embedded values.
        # For the case we want, the result will be zero, but rounding errors are
        # difficult to predict, so we just take the field which yields the
        # minimum value.
        if subfields_have_embeddings:
            poly_vals = []
            for r, _, _, k in C:
                r = R(r)
                k = ZZ(k)
                embedding = other.coerce_embedding()(b) + k*self.coerce_embedding()(a)
                poly_vals.append(r(embedding).abs())
            i = poly_vals.index(min(poly_vals))
            C = [C[i]]

        q = sum(1 for r, _, _, _ in C if r.poldegree() != max(m, n))
        if q == 1 and name != sv and name != ov:
            names = [name, '']
        else:
            names = [name + str(i) for i in range(q + 1)]

        if both_maps and not other.is_absolute():
            other_abs = other.absolute_field('z')
            from_other_abs, to_other_abs = other_abs.structure()

        embedding = None
        i = 0
        rets = []
        for r, a_in_F, b_in_F, k in C:
            r = R(r)
            d = r.degree()
            if d == m and not both_maps:
                rets.append(self)
            elif d == n and not both_maps:
                rets.append(other)
            else:
                k = ZZ(k)
                if subfields_have_embeddings:
                    embedding = other.coerce_embedding()(b) + k*self.coerce_embedding()(a)
                F = NumberField(r, names[i], check=False, embedding=embedding)
                i += 1
                if both_maps:
                    a_in_F = F(R(a_in_F.lift()))
                    b_in_F = F(R(b_in_F.lift()))
                    if other.is_absolute():
                        if d == m:
                            self_to_F = self.hom([self.gen()])
                            other_to_F = other.hom([(~self.hom([a_in_F]))(b_in_F)])
                            F = self
                            k = Infinity
                            i -= 1
                        elif d == n:
                            other_to_F = other.hom([other.gen()])
                            self_to_F = self.hom([(~other.hom([b_in_F]))(a_in_F)])
                            F = other
                            k = ZZ.zero()
                            i -= 1
                        else:
                            self_to_F = self.hom([a_in_F])
                            other_to_F = other.hom([b_in_F])
                    else:
                        other_abs_to_F = other_abs.hom([b_in_F])
                        other_to_F = RelativeNumberFieldHomomorphism_from_abs(other.Hom(F), other_abs_to_F*to_other_abs)
                        if d == m:
                            self_to_F = self.hom([self.gen()])
                            other_to_F = RelativeNumberFieldHomomorphism_from_abs(other.Hom(self), (~self.hom([a_in_F]))*other_abs_to_F*to_other_abs)
                            F = self
                            k = None
                            i -= 1
                        elif d == n:
                            other_to_F = RelativeNumberFieldHomomorphism_from_abs(other.Hom(other), from_other_abs)
                            self_to_F = self.hom([from_other_abs((~other_abs_to_F)(a_in_F))])
                            F = other
                            k = None
                            i -= 1
                        else:
                            self_to_F = self.hom([a_in_F])
                            other_to_F = RelativeNumberFieldHomomorphism_from_abs(other.Hom(F), other_abs_to_F*to_other_abs)
                    rets.append( (F, self_to_F, other_to_F, k) )
                else:
                    rets.append(F)
        return rets

    def absolute_degree(self):
        """
        Return the degree of self over `\QQ`.

        EXAMPLES::

            sage: NumberField(x^3 + x^2 + 997*x + 1, 'a').absolute_degree()
            3
            sage: NumberField(x + 1, 'a').absolute_degree()
            1
            sage: NumberField(x^997 + 17*x + 3, 'a', check=False).absolute_degree()
            997
        """
        return self.polynomial().degree()

    def degree(self):
        """
        Return the degree of this number field.

        EXAMPLES::

            sage: NumberField(x^3 + x^2 + 997*x + 1, 'a').degree()
            3
            sage: NumberField(x + 1, 'a').degree()
            1
            sage: NumberField(x^997 + 17*x + 3, 'a', check=False).degree()
            997
        """
        return self.polynomial().degree()

    def different(self):
        r"""
        Compute the different fractional ideal of this number field.

        The codifferent is the fractional ideal of all `x` in `K`
        such that the trace of `xy` is an integer for
        all `y \in O_K`.

        The different is the integral ideal which is the inverse of
        the codifferent.

        See :wikipedia:`Different_ideal`

        EXAMPLES::

            sage: k.<a> = NumberField(x^2 + 23)
            sage: d = k.different()
            sage: d
            Fractional ideal (-a)
            sage: d.norm()
            23
            sage: k.disc()
            -23

        The different is cached::

            sage: d is k.different()
            True

        Another example::

            sage: k.<b> = NumberField(x^2 - 123)
            sage: d = k.different(); d
            Fractional ideal (2*b)
            sage: d.norm()
            492
            sage: k.disc()
            492
        """
        try:
            return self.__different
        except AttributeError:
            self.__different = self.ideal(self.pari_nf().nf_get_diff())
            return self.__different

    def discriminant(self, v=None):
        """
        Returns the discriminant of the ring of integers of the number
        field, or if v is specified, the determinant of the trace pairing
        on the elements of the list v.

        INPUT:

        - ``v`` -- (optional) list of elements of this number field

        OUTPUT:

        Integer if `v` is omitted, and Rational otherwise.

        EXAMPLES::

            sage: K.<t> = NumberField(x^3 + x^2 - 2*x + 8)
            sage: K.disc()
            -503
            sage: K.disc([1, t, t^2])
            -2012
            sage: K.disc([1/7, (1/5)*t, (1/3)*t^2])
            -2012/11025
            sage: (5*7*3)^2
            11025
            sage: NumberField(x^2 - 1/2, 'a').discriminant()
            8
        """
        if v is None:
            try:
                return self.__disc
            except AttributeError:
                self.__disc = ZZ(self.pari_polynomial().nfdisc())
                return self.__disc
        else:
            return QQ(self.trace_pairing(v).det())

    def disc(self, v=None):
        """
        Shortcut for self.discriminant.

        EXAMPLES::

            sage: k.<b> = NumberField(x^2 - 123)
            sage: k.disc()
            492
        """
        return self.discriminant(v=v)

    def trace_dual_basis(self, b):
        r"""
        Compute the dual basis of a basis of ``self`` with respect to the trace pairing.

        EXAMPLES::

            sage: K.<a> = NumberField(x^3 + x + 1)
            sage: b = [1, 2*a, 3*a^2]
            sage: T = K.trace_dual_basis(b); T
            [4/31*a^2 - 6/31*a + 13/31, -9/62*a^2 - 1/31*a - 3/31, 2/31*a^2 - 3/31*a + 4/93]
            sage: [(b[i]*T[j]).trace() for i in range(3) for j in range(3)]
            [1, 0, 0, 0, 1, 0, 0, 0, 1]
        """
        if not len(b) == self.degree():
            raise ValueError('Not a basis of the number field.')
        M = self.trace_pairing(b)
        if not M.is_invertible():
            raise ValueError('Not a basis of the number field.')
        return [sum([v[i]*b[i] for i in range(len(b))]) for v in M.inverse()]

    def elements_of_norm(self, n, proof=None):
        """
        Return a list of elements of norm ``n``.

        INPUT:

        - ``n`` -- integer in this number field

        - ``proof`` -- boolean (default: ``True``, unless you called
          ``number_field_proof`` and set it otherwise)

        OUTPUT:

        A complete system of integral elements of norm `n`, modulo
        units of positive norm.

        EXAMPLES::

            sage: K.<a> = NumberField(x^2+1)
            sage: K.elements_of_norm(3)
            []
            sage: K.elements_of_norm(50)
            [-7*a + 1, 5*a - 5, 7*a + 1]

        TESTS:

        Number fields defined by non-monic and non-integral
        polynomials are supported (:trac:`252`)::

            sage: K.<a> = NumberField(7/9*x^3 + 7/3*x^2 - 56*x + 123)
            sage: K.elements_of_norm(7)
            [7/225*a^2 - 7/75*a - 42/25]
        """
        proof = proof_flag(proof)
        B = self.pari_bnf(proof).bnfisintnorm(n)
        return [self(x, check=False) for x in B]

    def extension(self, poly, name=None, names=None, *args, **kwds):
        """
        Return the relative extension of this field by a given polynomial.

        EXAMPLES::

            sage: K.<a> = NumberField(x^3 - 2)
            sage: R.<t> = K[]
            sage: L.<b> = K.extension(t^2 + a); L
            Number Field in b with defining polynomial t^2 + a over its base field

        We create another extension::

            sage: k.<a> = NumberField(x^2 + 1); k
            Number Field in a with defining polynomial x^2 + 1
            sage: y = var('y')
            sage: m.<b> = k.extension(y^2 + 2); m
            Number Field in b with defining polynomial y^2 + 2 over its base field

        Note that b is a root of `y^2 + 2`::

            sage: b.minpoly()
            x^2 + 2
            sage: b.minpoly('z')
            z^2 + 2

        A relative extension of a relative extension::

            sage: k.<a> = NumberField([x^2 + 1, x^3 + x + 1])
            sage: R.<z> = k[]
            sage: L.<b> = NumberField(z^3 + 3 + a); L
            Number Field in b with defining polynomial z^3 + a0 + 3 over its base field

        Extension fields with given defining data are unique
        (:trac:`20791`)::

            sage: K.<a> = NumberField(x^2 + 1)
            sage: K.extension(x^2 - 2, 'b') is K.extension(x^2 - 2, 'b')
            True
        """
        if not isinstance(poly, polynomial_element.Polynomial):
            try:
                poly = poly.polynomial(self)
            except (AttributeError, TypeError):
                raise TypeError("polynomial (=%s) must be a polynomial."%repr(poly))
        if poly.base_ring() is not self:
            poly = poly.change_ring(self)
        if names is not None:
            name = names
        if isinstance(name, tuple):
            name = name[0]
        return NumberField(poly, name, *args, **kwds)

    def factor(self, n):
        r"""
        Ideal factorization of the principal ideal generated by `n`.

        EXAMPLES:

        Here we show how to factor Gaussian integers (up to units).
        First we form a number field defined by `x^2 + 1`::

            sage: K.<I> = NumberField(x^2 + 1); K
            Number Field in I with defining polynomial x^2 + 1

        Here are the factors::

            sage: fi, fj = K.factor(17); fi,fj
            ((Fractional ideal (I + 4), 1), (Fractional ideal (I - 4), 1))

        Now we extract the reduced form of the generators::

            sage: zi = fi[0].gens_reduced()[0]; zi
            I + 4
            sage: zj = fj[0].gens_reduced()[0]; zj
            I - 4

        We recover the integer that was factored in `\ZZ[i]` (up to a unit)::

            sage: zi*zj
            -17

        One can also factor elements or ideals of the number field::

            sage: K.<a> = NumberField(x^2 + 1)
            sage: K.factor(1/3)
            (Fractional ideal (3))^-1
            sage: K.factor(1+a)
            Fractional ideal (a + 1)
            sage: K.factor(1+a/5)
            (Fractional ideal (a + 1)) * (Fractional ideal (-a - 2))^-1 * (Fractional ideal (2*a + 1))^-1 * (Fractional ideal (-3*a - 2))

        An example over a relative number field::

            sage: pari('setrand(2)')
            sage: L.<b> = K.extension(x^2 - 7)
            sage: f = L.factor(a + 1); f
            (Fractional ideal (1/2*a*b - a + 1/2)) * (Fractional ideal (-1/2*a*b - a + 1/2))
            sage: f.value() == a+1
            True

        It doesn't make sense to factor the ideal (0), so this raises an error::

            sage: L.factor(0)
            Traceback (most recent call last):
            ...
            AttributeError: 'NumberFieldIdeal' object has no attribute 'factor'

        AUTHORS:

        - Alex Clemesha (2006-05-20), Francis Clarke (2009-04-21): examples
        """
        return self.ideal(n).factor()

    def prime_factors(self, x):
        """
        Return a list of the prime ideals of self which divide
        the ideal generated by `x`.

        OUTPUT: list of prime ideals (a new list is returned each time this
        function is called)

        EXAMPLES::

            sage: K.<w> = NumberField(x^2 + 23)
            sage: K.prime_factors(w + 1)
            [Fractional ideal (2, 1/2*w - 1/2), Fractional ideal (2, 1/2*w + 1/2), Fractional ideal (3, 1/2*w + 1/2)]
        """
        return self.ideal(x).prime_factors()

    def gen(self, n=0):
        """
        Return the generator for this number field.

        INPUT:


        -  ``n`` - must be 0 (the default), or an exception is
           raised.


        EXAMPLES::

            sage: k.<theta> = NumberField(x^14 + 2); k
            Number Field in theta with defining polynomial x^14 + 2
            sage: k.gen()
            theta
            sage: k.gen(1)
            Traceback (most recent call last):
            ...
            IndexError: Only one generator.
        """
        if n != 0:
            raise IndexError("Only one generator.")
        try:
            return self.__gen
        except AttributeError:
            if self.__polynomial is not None:
                X = self.__polynomial.parent().gen()
            else:
                X = PolynomialRing(QQ).gen()
            self.__gen = self._element_class(self, X)
            return self.__gen

    @cached_method
    def _generator_matrix(self):
        """
        Return the matrix form of the generator of ``self``.

        .. SEEALSO::

            :meth:`~sage.rings.number_field.number_field_element.NumberFieldElement.matrix`

        EXAMPLES::

            sage: x = QQ['x'].gen()
            sage: K.<v> = NumberField(x^4 + 514*x^2 + 64321)
            sage: R.<r> = NumberField(x^2 + 4*v*x + 5*v^2 + 514)
            sage: R._generator_matrix()
            [           0            1]
            [-5*v^2 - 514         -4*v]
        """
        x = self.gen()
        a = x
        d = self.relative_degree()
        v = x.list()
        for n in range(d-1):
            a *= x
            v += a.list()
        from sage.matrix.matrix_space import MatrixSpace
        M = MatrixSpace(self.base_ring(), d)
        ret = M(v)
        ret.set_immutable()
        return ret

    def is_field(self, proof=True):
        """
        Return True since a number field is a field.

        EXAMPLES::

            sage: NumberField(x^5 + x + 3, 'c').is_field()
            True
        """
        return True

    def is_galois(self):
        r"""
        Return True if this number field is a Galois extension of
        `\QQ`.

        EXAMPLES::

            sage: NumberField(x^2 + 1, 'i').is_galois()
            True
            sage: NumberField(x^3 + 2, 'a').is_galois()
            False
            sage: NumberField(x^15 + x^14 - 14*x^13 - 13*x^12 + 78*x^11 + 66*x^10 - 220*x^9 - 165*x^8 + 330*x^7 + 210*x^6 - 252*x^5 - 126*x^4 + 84*x^3 + 28*x^2 - 8*x - 1, 'a').is_galois()
            True
            sage: NumberField(x^15 + x^14 - 14*x^13 - 13*x^12 + 78*x^11 + 66*x^10 - 220*x^9 - 165*x^8 + 330*x^7 + 210*x^6 - 252*x^5 - 126*x^4 + 84*x^3 + 28*x^2 - 8*x - 10, 'a').is_galois()
            False
<<<<<<< HEAD
        """
        #return self.galois_group(type="pari").order() == self.degree()
        if self.degree() < 12:
            return self.galois_group(type='pari').order() == self.degree()
        else:
            return len(self.automorphisms()) == self.degree()

    @cached_method
    def is_abelian(self):
        r"""
        Return True if this number field is an abelian Galois extension of
        `\QQ`.

        EXAMPLES::

            sage: NumberField(x^2 + 1, 'i').is_abelian()
            True
            sage: NumberField(x^3 + 2, 'a').is_abelian()
            False
            sage: NumberField(x^3 + x^2 - 2*x - 1, 'a').is_abelian()
            True
            sage: NumberField(x^6 + 40*x^3 + 1372, 'a').is_abelian()
            False
            sage: NumberField(x^6 + x^5 - 5*x^4 - 4*x^3 + 6*x^2 + 3*x - 1, 'a').is_abelian()
            True
        """
=======
        """
        #return self.galois_group(type="pari").order() == self.degree()
        if self.degree() < 12:
            return self.galois_group(type='pari').order() == self.degree()
        else:
            return len(self.automorphisms()) == self.degree()

    @cached_method
    def is_abelian(self):
        r"""
        Return True if this number field is an abelian Galois extension of
        `\QQ`.

        EXAMPLES::

            sage: NumberField(x^2 + 1, 'i').is_abelian()
            True
            sage: NumberField(x^3 + 2, 'a').is_abelian()
            False
            sage: NumberField(x^3 + x^2 - 2*x - 1, 'a').is_abelian()
            True
            sage: NumberField(x^6 + 40*x^3 + 1372, 'a').is_abelian()
            False
            sage: NumberField(x^6 + x^5 - 5*x^4 - 4*x^3 + 6*x^2 + 3*x - 1, 'a').is_abelian()
            True
        """
>>>>>>> a2e82e15

        if not self.is_galois():
            return False

        d = self.degree()
        dsqrt = d.isqrt()
        if d == 1 or d.is_prime() or (d == dsqrt**2 and dsqrt.is_prime()):
            return True

        if d <= 11:
            return self.galois_group().is_abelian()

        pari_pol = pari(self.polynomial())
        return pari_pol.galoisinit().galoisisabelian(1)==1

    @cached_method
    def galois_group(self, type=None, algorithm='pari', names=None):
        r"""
        Return the Galois group of the Galois closure of this number field.

        INPUT:

        -  ``type`` - ``none``, ``gap``, or ``pari``. If None (the default),
           return an explicit group of automorphisms of self as a
           ``GaloisGroup_v2`` object.  Otherwise, return a ``GaloisGroup_v1``
           wrapper object based on a PARI or Gap transitive group object, which
           is quicker to compute, but rather less useful (in particular, it
           can't be made to act on self).  If type = 'gap', the database_gap
           package should be installed.

        -  ``algorithm`` - 'pari', 'kash', 'magma'. (default: 'pari', except
           when the degree is >= 12 when 'kash' is tried.)

        -  ``name`` - a string giving a name for the generator of the Galois
           closure of self, when self is not Galois. This is ignored if type is
           not None.

        Note that computing Galois groups as abstract groups is often much
        faster than computing them as explicit automorphism groups (but of
        course you get less information out!) For more (important!)
        documentation, so the documentation for Galois groups of polynomials
        over `\QQ`, e.g., by typing ``K.polynomial().galois_group?``,
        where `K` is a number field.

        To obtain actual field homomorphisms from the number field to its
        splitting field, use type=None.

        EXAMPLES:

        With type ``None``::

            sage: k.<b> = NumberField(x^2 - 14) # a Galois extension
            sage: G = k.galois_group(); G
            Galois group of Number Field in b with defining polynomial x^2 - 14
            sage: G.gen(0)
            (1,2)
            sage: G.gen(0)(b)
            -b
            sage: G.artin_symbol(k.primes_above(3)[0])
            (1,2)

            sage: k.<b> = NumberField(x^3 - x + 1) # not Galois
            sage: G = k.galois_group(names='c'); G
            Galois group of Galois closure in c of Number Field in b with defining polynomial x^3 - x + 1
            sage: G.gen(0)
            (1,2,3)(4,5,6)

        With type ``'pari'``::

            sage: NumberField(x^3-2, 'a').galois_group(type="pari")
            Galois group PARI group [6, -1, 2, "S3"] of degree 3 of the Number Field in a with defining polynomial x^3 - 2

        ::

            sage: NumberField(x-1, 'a').galois_group(type="gap")    # optional - database_gap
            Galois group Transitive group number 1 of degree 1 of the Number Field in a with defining polynomial x - 1
            sage: NumberField(x^2+2, 'a').galois_group(type="gap")  # optional - database_gap
            Galois group Transitive group number 1 of degree 2 of the Number Field in a with defining polynomial x^2 + 2
            sage: NumberField(x^3-2, 'a').galois_group(type="gap")  # optional - database_gap
            Galois group Transitive group number 2 of degree 3 of the Number Field in a with defining polynomial x^3 - 2

        ::

            sage: x = polygen(QQ)
            sage: NumberField(x^3 + 2*x + 1, 'a').galois_group(type='gap')    # optional - database_gap
            Galois group Transitive group number 2 of degree 3 of the Number Field in a with defining polynomial x^3 + 2*x + 1
            sage: NumberField(x^3 + 2*x + 1, 'a').galois_group(algorithm='magma')   # optional - magma database_gap
            Galois group Transitive group number 2 of degree 3 of the Number Field in a with defining polynomial x^3 + 2*x + 1

        EXPLICIT GALOIS GROUP: We compute the Galois group as an explicit
        group of automorphisms of the Galois closure of a field.

        ::

            sage: K.<a> = NumberField(x^3 - 2)
            sage: L.<b1> = K.galois_closure(); L
            Number Field in b1 with defining polynomial x^6 + 108
            sage: G = End(L); G
            Automorphism group of Number Field in b1 with defining polynomial x^6 + 108
            sage: G.list()
            [
            Ring endomorphism of Number Field in b1 with defining polynomial x^6 + 108
              Defn: b1 |--> b1,
            ...
            Ring endomorphism of Number Field in b1 with defining polynomial x^6 + 108
              Defn: b1 |--> -1/12*b1^4 - 1/2*b1
            ]
            sage: G[2](b1)
            1/12*b1^4 + 1/2*b1
        """
        from .galois_group import GaloisGroup_v1, GaloisGroup_v2

        if type is None:
            return GaloisGroup_v2(self, names)

        elif type=="pari":
            return GaloisGroup_v1(self.absolute_polynomial().galois_group(pari_group=True, algorithm=algorithm), self)
        elif type=="gap":
            return GaloisGroup_v1(self.absolute_polynomial().galois_group(pari_group=False, algorithm=algorithm), self)
        else:
            raise ValueError("Galois group type must be None, 'pari', or 'gap'.")

    def _normalize_prime_list(self, v):
        """
        Internal function to convert into a tuple of primes either None or
        a single prime or a list.

        EXAMPLES::

            sage: K.<i> = NumberField(x^2 + 1)
            sage: K._normalize_prime_list(None)
            ()
            sage: K._normalize_prime_list(3)
            (3,)
            sage: K._normalize_prime_list([3,5])
            (3, 5)
        """
        if v is None:
            v = []
        elif not isinstance(v, (list, tuple)):
            v = [v]
        return tuple(map(ZZ, v))

    def power_basis(self):
        r"""
        Return a power basis for this number field over its base field.

        If this number field is represented as `k[t]/f(t)`, then
        the basis returned is `1, t, t^2, \ldots, t^{d-1}` where
        `d` is the degree of this number field over its base
        field.

        EXAMPLES::

            sage: K.<a> = NumberField(x^5 + 10*x + 1)
            sage: K.power_basis()
            [1, a, a^2, a^3, a^4]

        ::

            sage: L.<b> = K.extension(x^2 - 2)
            sage: L.power_basis()
            [1, b]
            sage: L.absolute_field('c').power_basis()
            [1, c, c^2, c^3, c^4, c^5, c^6, c^7, c^8, c^9]

        ::

            sage: M = CyclotomicField(15)
            sage: M.power_basis()
            [1, zeta15, zeta15^2, zeta15^3, zeta15^4, zeta15^5, zeta15^6, zeta15^7]
        """
        g = self.gen()
        return [ g**i for i in range(self.relative_degree()) ]

    def integral_basis(self, v=None):
        """
        Returns a list containing a ZZ-basis for the full ring of integers
        of this number field.

        INPUT:


        -  ``v`` - None, a prime, or a list of primes. See the
           documentation for self.maximal_order.


        EXAMPLES::

            sage: K.<a> = NumberField(x^5 + 10*x + 1)
            sage: K.integral_basis()
            [1, a, a^2, a^3, a^4]

        Next we compute the ring of integers of a cubic field in which 2 is
        an "essential discriminant divisor", so the ring of integers is not
        generated by a single element.

        ::

            sage: K.<a> = NumberField(x^3 + x^2 - 2*x + 8)
            sage: K.integral_basis()
            [1, 1/2*a^2 + 1/2*a, a^2]

        ALGORITHM: Uses the pari library (via _pari_integral_basis).
        """
        return self.maximal_order(v=v).basis()

    def _pari_integral_basis(self, v=None, important=True):
        """
        Internal function returning an integral basis of this number field in
        PARI format.

        INPUT:

        -  ``v`` -- None, a prime, or a list of primes. See the
           documentation for self.maximal_order.

        - ``important`` -- boolean (default: ``True``).  If ``False``,
          raise a ``RuntimeError`` if we need to do a difficult
          discriminant factorization.  This is useful when an integral
          basis is not strictly required.

        EXAMPLES::

            sage: K.<a> = NumberField(x^5 + 10*x + 1)
            sage: K._pari_integral_basis()
            [1, y, y^2, y^3, y^4]

        Next we compute the ring of integers of a cubic field in which 2 is
        an "essential discriminant divisor", so the ring of integers is not
        generated by a single element.

        ::

            sage: K.<a> = NumberField(x^3 + x^2 - 2*x + 8)
            sage: K._pari_integral_basis()
            [1, y, 1/2*y^2 - 1/2*y]
            sage: K.integral_basis()
            [1, 1/2*a^2 + 1/2*a, a^2]
        """
        if (v is None or len(v) == 0) and self._maximize_at_primes:
            v = self._maximize_at_primes

        v = self._normalize_prime_list(v)
        try:
            return self._integral_basis_dict[v]
        except (AttributeError, KeyError):
            f = self.pari_polynomial("y")
            if len(v) > 0:
                B = f.nfbasis(fa=v)
            elif self._assume_disc_small:
                B = f.nfbasis(1)
            elif not important:
                # Trial divide the discriminant with primes up to 10^6
                m = self.pari_polynomial().poldisc().abs().factor(limit=10**6)
                # Since we only need a *squarefree* factorization for
                # primes with exponent 1, we need trial division up to D^(1/3)
                # instead of D^(1/2).
                trialdivlimit2 = pari(10**12)
                trialdivlimit3 = pari(10**18)
                if all([ p < trialdivlimit2 or (e == 1 and p < trialdivlimit3) or p.isprime() for p,e in zip(m[0],m[1]) ]):
                    B = f.nfbasis(fa = m)
                else:
                    raise RuntimeError("Unable to factor discriminant with trial division")
            else:
                B = f.nfbasis()

            self._integral_basis_dict[v] = B
            return B

    def reduced_basis(self, prec=None):
        r"""
        This function returns an LLL-reduced basis for the
        Minkowski-embedding of the maximal order of a number field.

        INPUT:

        -  ``self`` - number field, the base field

        -  ``prec (default: None)`` - the precision with which to
           compute the Minkowski embedding.


        OUTPUT:

        An LLL-reduced basis for the Minkowski-embedding of the
        maximal order of a number field, given by a sequence of (integral)
        elements from the field.

        .. note::

           In the non-totally-real case, the LLL routine we call is
           currently PARI's :pari:`qflll`, which works with floating point
           approximations, and so the result is only as good as the
           precision promised by PARI. The matrix returned will always
           be integral; however, it may only be only "almost" LLL-reduced
           when the precision is not sufficiently high.

        EXAMPLES::

            sage: F.<t> = NumberField(x^6-7*x^4-x^3+11*x^2+x-1)
            sage: F.maximal_order().basis()
            [1/2*t^5 + 1/2*t^4 + 1/2*t^2 + 1/2, t, t^2, t^3, t^4, t^5]
            sage: F.reduced_basis()
            [-1, -1/2*t^5 + 1/2*t^4 + 3*t^3 - 3/2*t^2 - 4*t - 1/2, t, 1/2*t^5 + 1/2*t^4 - 4*t^3 - 5/2*t^2 + 7*t + 1/2, 1/2*t^5 - 1/2*t^4 - 2*t^3 + 3/2*t^2 - 1/2, 1/2*t^5 - 1/2*t^4 - 3*t^3 + 5/2*t^2 + 4*t - 5/2]
            sage: CyclotomicField(12).reduced_basis()
            [1, zeta12^2, zeta12, zeta12^3]
        """
        if self.is_totally_real():
            try:
                return self.__reduced_basis
            except AttributeError:
                pass
        else:
            try:
                if self.__reduced_basis_precision >= prec:
                    return self.__reduced_basis
            except AttributeError:
                pass

        from sage.matrix.constructor import matrix

        d = self.absolute_degree()
        Z_basis = self.integral_basis()

        ## If self is totally real, then we can use (x*y).trace() as
        ## the inner product on the Minkowski embedding, which is
        ## faster than computing all the conjugates, etc ...
        if self.is_totally_real():
            T = pari(matrix(ZZ, d, d, [[(x*y).trace() for x in Z_basis]
                                       for y in Z_basis])).qflllgram()
            self.__reduced_basis = [ sum([ ZZ(T[i][j]) * Z_basis[j]
                                           for j in range(d)])
                                     for i in range(d)]
        else:
            M = self.Minkowski_embedding(self.integral_basis(), prec=prec)
            T = pari(M).qflll().sage()
            self.__reduced_basis = [ self(v.list()) for v in T.columns() ]
            if prec is None:
                ## this is the default choice for Minkowski_embedding
                self.__reduced_basis_prec = 53
            else:
                self.__reduced_basis_prec = prec

        return self.__reduced_basis


    def reduced_gram_matrix(self, prec=None):
        r"""
        This function returns the Gram matrix of an LLL-reduced basis for
        the Minkowski embedding of the maximal order of a number field.

        INPUT:


        -  ``self`` - number field, the base field

        -  ``prec (default: None)`` - the precision with which
           to calculate the Minkowski embedding. (See NOTE below.)


        OUTPUT: The Gram matrix `[\langle x_i,x_j \rangle]` of an LLL reduced
        basis for the maximal order of self, where the integral basis for
        self is given by `\{x_0, \dots, x_{n-1}\}`. Here `\langle , \rangle` is
        the usual inner product on `\RR^n`, and self is embedded in `\RR^n` by
        the Minkowski embedding. See the docstring for
        :meth:`NumberField_absolute.Minkowski_embedding` for more information.

        .. note::

           In the non-totally-real case, the LLL routine we call is
           currently PARI's :pari:`qflll`, which works with floating point
           approximations, and so the result is only as good as the
           precision promised by PARI. In particular, in this case,
           the returned matrix will *not* be integral, and may not
           have enough precision to recover the correct gram matrix
           (which is known to be integral for theoretical
           reasons). Thus the need for the prec flag above.

        If the following run-time error occurs: "PariError: not a definite
        matrix in lllgram (42)" try increasing the prec parameter,

        EXAMPLES::

            sage: F.<t> = NumberField(x^6-7*x^4-x^3+11*x^2+x-1)
            sage: F.reduced_gram_matrix()
            [ 6  3  0  2  0  1]
            [ 3  9  0  1  0 -2]
            [ 0  0 14  6 -2  3]
            [ 2  1  6 16 -3  3]
            [ 0  0 -2 -3 16  6]
            [ 1 -2  3  3  6 19]
            sage: Matrix(6, [(x*y).trace() for x in F.integral_basis() for y in F.integral_basis()])
            [2550  133  259  664 1368 3421]
            [ 133   14    3   54   30  233]
            [ 259    3   54   30  233  217]
            [ 664   54   30  233  217 1078]
            [1368   30  233  217 1078 1371]
            [3421  233  217 1078 1371 5224]

        ::

            sage: var('x')
            x
            sage: F.<alpha> = NumberField(x^4+x^2+712312*x+131001238)
            sage: F.reduced_gram_matrix(prec=128)
            [   4.0000000000000000000000000000000000000   0.00000000000000000000000000000000000000 -2.1369360000000000000000000000000000000e6 -3.3122478000000000000000000000000000000e7]
            [  0.00000000000000000000000000000000000000    46721.539331563218381658483353092335550 -2.2467769057394530109094755223395819322e7 -3.4807276041138450473611629088647496430e8]
            [-2.1369360000000000000000000000000000000e6 -2.2467769057394530109094755223395819322e7 7.0704285924714907491782135494859351061e12 1.1256639928034037006027526953641297995e14]
            [-3.3122478000000000000000000000000000000e7 -3.4807276041138450473611629088647496430e8 1.1256639928034037006027526953641297995e14 1.7923838231014970520503146603069479547e15]
        """
        if self.is_totally_real():
            try:
                return self.__reduced_gram_matrix
            except AttributeError:
                pass
        else:
            try:
                if self.__reduced_gram_matrix_prec >= prec:
                    return self.__reduced_gram_matrix
            except AttributeError:
                pass

        from sage.matrix.constructor import matrix
        from sage.misc.flatten import flatten
        d = self.absolute_degree()

        if self.is_totally_real():
            B = self.reduced_basis()
            self.__reduced_gram_matrix = matrix(ZZ, d, d,
                                                [[(x*y).trace() for x in B]
                                                 for y in B])
        else:
            M = self.Minkowski_embedding(prec=prec)
            T = matrix(d, flatten([ a.vector().list()
                                    for a in self.reduced_basis(prec=prec) ]))
            A = M*(T.transpose())
            self.__reduced_gram_matrix = A.transpose()*A
            if prec is None:
                ## this is the default choice for Minkowski_embedding
                self.__reduced_gram_matrix_prec = 53
            else:
                self.__reduced_gram_matrix_prec = prec

        return self.__reduced_gram_matrix


    #******************************************************
    # Supplementary algorithm to enumerate lattice points
    #******************************************************

    def _positive_integral_elements_with_trace(self, C):
        r"""
        Find all totally positive integral elements in self whose
        trace is between C[0] and C[1], inclusive.

        .. note::

           This is currently only implemented in the case that self is
           totally real, since it requires exact computation of
           :meth:`.reduced_gram_matrix`.

        EXAMPLES::

            sage: K.<alpha> = NumberField(ZZ['x'].0^2-2)
            sage: K._positive_integral_elements_with_trace([0,5])
            [alpha + 2, -alpha + 2, 2, 1]
            sage: L.<beta> = NumberField(ZZ['x'].0^2+1)
            sage: L._positive_integral_elements_with_trace([5,11])
            Traceback (most recent call last):
            ...
            NotImplementedError: exact computation of LLL reduction only implemented in the totally real case
            sage: L._positive_integral_elements_with_trace([-5,1])
            Traceback (most recent call last):
            ...
            ValueError: bounds must be positive
        """
        if C[0] < 0:
            raise ValueError("bounds must be positive")

        if not self.is_totally_real():
            raise NotImplementedError("exact computation of LLL reduction only implemented in the totally real case")

        Z_F = self.maximal_order()
        B = self.reduced_basis()
        T = self.reduced_gram_matrix()
        P = pari(T).qfminim((C[1]**2)*(1./2), 10**6)[2]

        S = []
        for p in P:
            theta = sum([ p.list()[i]*B[i] for i in range(self.degree())])
            if theta.trace() < 0:
                theta *= -1
            if theta.trace() >= C[0] and theta.trace() <= C[1]:
                if self(theta).is_totally_positive():
                    S.append(self(theta))
        return S


    def zeta_function(self, prec=53,
                      max_imaginary_part=0,
                      max_asymp_coeffs=40):
        r"""
        Return the Zeta function of this number field.

        This actually returns an interface to Tim Dokchitser's program for
        computing with the Dedekind zeta function zeta_F(s) of the number
        field F.

        INPUT:


        -  ``prec`` - integer (bits precision)

        -  ``max_imaginary_part`` - real number

        -  ``max_asymp_coeffs`` - integer


        OUTPUT: The zeta function of this number field.

        EXAMPLES::

            sage: K.<a> = NumberField(ZZ['x'].0^2+ZZ['x'].0-1)
            sage: Z = K.zeta_function()
            sage: Z
            Zeta function associated to Number Field in a with defining polynomial x^2 + x - 1
            sage: Z(-1)
            0.0333333333333333
            sage: L.<a, b, c> = NumberField([x^2 - 5, x^2 + 3, x^2 + 1])
            sage: Z = L.zeta_function()
            sage: Z(5)
            1.00199015670185
        """
        from sage.lfunctions.all import Dokchitser
        key = (prec, max_imaginary_part, max_asymp_coeffs)
        r1 = self.signature()[0]
        r2 = self.signature()[1]
        zero = [0]
        one = [1]
        Z = Dokchitser(conductor = abs(self.absolute_discriminant()),
                       gammaV = (r1+r2)*zero + r2*one,
                       weight = 1,
                       eps = 1,
                       poles = [1],
                       prec = prec)
        s = 'nf = nfinit(%s);'%self.absolute_polynomial()
        s += 'dzk = dirzetak(nf,cflength());'
        Z.init_coeffs('dzk[k]', pari_precode=s,
                      max_imaginary_part=max_imaginary_part,
                      max_asymp_coeffs=max_asymp_coeffs)
        Z.check_functional_equation()
        Z.rename('Zeta function associated to %s'%self)
        return Z

    def narrow_class_group(self, proof=None):
        r"""
        Return the narrow class group of this field.

        INPUT:


        -  ``proof`` - default: None (use the global proof
           setting, which defaults to True).


        EXAMPLES::

            sage: NumberField(x^3+x+9, 'a').narrow_class_group()
            Multiplicative Abelian group isomorphic to C2
        """
        proof = proof_flag(proof)
        try:
            return self.__narrow_class_group
        except AttributeError:
            k = self.pari_bnf(proof)
            s = str(k.bnfnarrow())
            s = s.replace(";",",")
            s = eval(s)
            self.__narrow_class_group = sage.groups.abelian_gps.abelian_group.AbelianGroup(s[1])
        return self.__narrow_class_group

    def ngens(self):
        """
        Return the number of generators of this number field (always 1).

        OUTPUT: the python integer 1.

        EXAMPLES::

            sage: NumberField(x^2 + 17,'a').ngens()
            1
            sage: NumberField(x + 3,'a').ngens()
            1
            sage: k.<a> = NumberField(x + 3)
            sage: k.ngens()
            1
            sage: k.0
            -3
        """
        return 1

    def order(self):
        """
        Return the order of this number field (always +infinity).

        OUTPUT: always positive infinity

        EXAMPLES::

            sage: NumberField(x^2 + 19,'a').order()
            +Infinity
        """
        return infinity.infinity

    def absolute_polynomial_ntl(self):
        r"""
        Alias for :meth:`~polynomial_ntl`. Mostly for internal use.

        EXAMPLES::

            sage: NumberField(x^2 + (2/3)*x - 9/17,'a').absolute_polynomial_ntl()
            ([-27 34 51], 51)
        """
        return self.polynomial_ntl()

    def polynomial_ntl(self):
        """
        Return defining polynomial of this number field as a pair, an ntl
        polynomial and a denominator.

        This is used mainly to implement some internal arithmetic.

        EXAMPLES::

            sage: NumberField(x^2 + (2/3)*x - 9/17,'a').polynomial_ntl()
            ([-27 34 51], 51)
        """
        try:
            return (self.__polynomial_ntl, self.__denominator_ntl)
        except AttributeError:
            self.__denominator_ntl = ntl.ZZ()
            den = self.polynomial().denominator()
            self.__denominator_ntl.set_from_sage_int(ZZ(den))
            self.__polynomial_ntl = ntl.ZZX((self.polynomial()*den).list())
        return (self.__polynomial_ntl, self.__denominator_ntl)

    def polynomial(self):
        """
        Return the defining polynomial of this number field.

        This is exactly the same as
        ``self.defining_polynomial()``.

        EXAMPLES::

            sage: NumberField(x^2 + (2/3)*x - 9/17,'a').polynomial()
            x^2 + 2/3*x - 9/17
        """
        return self.__polynomial

    def defining_polynomial(self):   # do not overload this -- overload polynomial instead
        """
        Return the defining polynomial of this number field.

        This is exactly the same as ``self.polynomial()``.

        EXAMPLES::

            sage: k5.<z> = CyclotomicField(5)
            sage: k5.defining_polynomial()
            x^4 + x^3 + x^2 + x + 1
            sage: y = polygen(QQ,'y')
            sage: k.<a> = NumberField(y^9 - 3*y + 5); k
            Number Field in a with defining polynomial y^9 - 3*y + 5
            sage: k.defining_polynomial()
            y^9 - 3*y + 5
        """
        return self.polynomial()

    def polynomial_ring(self):
        """
        Return the polynomial ring that we view this number field as being
        a quotient of (by a principal ideal).

        EXAMPLES: An example with an absolute field::

            sage: k.<a> = NumberField(x^2 + 3)
            sage: y = polygen(QQ, 'y')
            sage: k.<a> = NumberField(y^2 + 3)
            sage: k.polynomial_ring()
            Univariate Polynomial Ring in y over Rational Field

        An example with a relative field::

            sage: y = polygen(QQ, 'y')
            sage: M.<a> = NumberField([y^3 + 97, y^2 + 1]); M
            Number Field in a0 with defining polynomial y^3 + 97 over its base field
            sage: M.polynomial_ring()
            Univariate Polynomial Ring in y over Number Field in a1 with defining polynomial y^2 + 1
        """
        return self.relative_polynomial().parent()

    def polynomial_quotient_ring(self):
        """
        Return the polynomial quotient ring isomorphic to this number
        field.

        EXAMPLES::

            sage: K = NumberField(x^3 + 2*x - 5, 'alpha')
            sage: K.polynomial_quotient_ring()
            Univariate Quotient Polynomial Ring in alpha over Rational Field with modulus x^3 + 2*x - 5
        """
        return self.polynomial_ring().quotient(self.relative_polynomial(), self.variable_name())

    def regulator(self, proof=None):
        """
        Return the regulator of this number field.

        Note that PARI computes the regulator to higher precision than the
        Sage default.

        INPUT:


        -  ``proof`` - default: True, unless you set it
           otherwise.


        EXAMPLES::

            sage: NumberField(x^2-2, 'a').regulator()
            0.881373587019543
            sage: NumberField(x^4+x^3+x^2+x+1, 'a').regulator()
            0.962423650119207
        """
        proof = proof_flag(proof)
        try:
            return self.__regulator
        except AttributeError:
            from sage.rings.all import RealField
            k = self.pari_bnf(proof)
            self.__regulator = RealField(53)(k.bnf_get_reg())
            return self.__regulator

    def residue_field(self, prime, names=None, check=True):
        """
        Return the residue field of this number field at a given prime, ie
        `O_K / p O_K`.

        INPUT:


        -  ``prime`` - a prime ideal of the maximal order in
           this number field, or an element of the field which generates a
           principal prime ideal.

        -  ``names`` - the name of the variable in the residue
           field

        -  ``check`` - whether or not to check the primality of
           prime.


        OUTPUT: The residue field at this prime.

        EXAMPLES::

            sage: R.<x> = QQ[]
            sage: K.<a> = NumberField(x^4+3*x^2-17)
            sage: P = K.ideal(61).factor()[0][0]
            sage: K.residue_field(P)
            Residue field in abar of Fractional ideal (61, a^2 + 30)

        ::

            sage: K.<i> = NumberField(x^2 + 1)
            sage: K.residue_field(1+i)
            Residue field of Fractional ideal (i + 1)

        TESTS::

            sage: L.<b> = NumberField(x^2 + 5)
            sage: L.residue_field(P)
            Traceback (most recent call last):
            ...
            ValueError: Fractional ideal (61, a^2 + 30) is not an ideal of Number Field in b with defining polynomial x^2 + 5
            sage: L.residue_field(2)
            Traceback (most recent call last):
            ...
            ValueError: Fractional ideal (2) is not a prime ideal

        ::

            sage: L.residue_field(L.prime_above(5)^2)
            Traceback (most recent call last):
            ...
            ValueError: Fractional ideal (5) is not a prime ideal
        """
        from sage.rings.number_field.number_field_ideal import is_NumberFieldIdeal
        if is_NumberFieldIdeal(prime) and prime.number_field() is not self:
            raise ValueError("%s is not an ideal of %s"%(prime,self))
        # This allows principal ideals to be specified using a generator:
        try:
            prime = self.ideal(prime)
        except TypeError:
            pass

        if not is_NumberFieldIdeal(prime) or prime.number_field() is not self:
            raise ValueError("%s is not an ideal of %s"%(prime,self))
        if check and not prime.is_prime():
            raise ValueError("%s is not a prime ideal"%prime)
        from sage.rings.finite_rings.residue_field import ResidueField
        return ResidueField(prime, names=names, check=False)

    def signature(self):
        """
        Return (r1, r2), where r1 and r2 are the number of real embeddings
        and pairs of complex embeddings of this field, respectively.

        EXAMPLES::

            sage: NumberField(x^2+1, 'a').signature()
            (0, 1)
            sage: NumberField(x^3-2, 'a').signature()
            (1, 1)
        """
        r1, r2 = self.pari_nf().nf_get_sign()
        return (ZZ(r1), ZZ(r2))

    def trace_pairing(self, v):
        """
        Return the matrix of the trace pairing on the elements of the list
        `v`.

        EXAMPLES::

            sage: K.<zeta3> = NumberField(x^2 + 3)
            sage: K.trace_pairing([1,zeta3])
            [ 2  0]
            [ 0 -6]
        """
        import sage.matrix.matrix_space
        A = sage.matrix.matrix_space.MatrixSpace(self.base_ring(), len(v))(0)
        for i in range(len(v)):
            for j in range(i,len(v)):
                t = (self(v[i]*v[j])).trace()
                A[i,j] = t
                A[j,i] = t
        return A

    def uniformizer(self, P, others="positive"):
        """
        Returns an element of self with valuation 1 at the prime ideal P.

        INPUT:


        -  ``self`` - a number field

        -  ``P`` - a prime ideal of self

        -  ``others`` - either "positive" (default), in which
           case the element will have non-negative valuation at all other
           primes of self, or "negative", in which case the element will have
           non-positive valuation at all other primes of self.


        .. note::

           When P is principal (e.g. always when self has class number
           one) the result may or may not be a generator of P!

        EXAMPLES::

            sage: K.<a> = NumberField(x^2 + 5); K
            Number Field in a with defining polynomial x^2 + 5
            sage: P,Q = K.ideal(3).prime_factors()
            sage: P
            Fractional ideal (3, a + 1)
            sage: pi = K.uniformizer(P); pi
            a + 1
            sage: K.ideal(pi).factor()
            (Fractional ideal (2, a + 1)) * (Fractional ideal (3, a + 1))
            sage: pi = K.uniformizer(P,'negative'); pi
            1/2*a + 1/2
            sage: K.ideal(pi).factor()
            (Fractional ideal (2, a + 1))^-1 * (Fractional ideal (3, a + 1))

        ::

            sage: K = CyclotomicField(9)
            sage: Plist=K.ideal(17).prime_factors()
            sage: pilist = [K.uniformizer(P) for P in Plist]
            sage: [pi.is_integral() for pi in pilist]
            [True, True, True]
            sage: [pi.valuation(P) for pi,P in zip(pilist,Plist)]
            [1, 1, 1]
            sage: [ pilist[i] in Plist[i] for i in range(len(Plist)) ]
            [True, True, True]

        ::

            sage: K.<t> = NumberField(x^4 - x^3 - 3*x^2 - x + 1)
            sage: [K.uniformizer(P) for P,e in factor(K.ideal(2))]
            [2]
            sage: [K.uniformizer(P) for P,e in factor(K.ideal(3))]
            [t - 1]
            sage: [K.uniformizer(P) for P,e in factor(K.ideal(5))]
            [t^2 - t + 1, t + 2, t - 2]
            sage: [K.uniformizer(P) for P,e in factor(K.ideal(7))]
            [t^2 + 3*t + 1]
            sage: [K.uniformizer(P) for P,e in factor(K.ideal(67))]
            [t + 23, t + 26, t - 32, t - 18]

        ALGORITHM:

            Use PARI. More precisely, use the second component of
            :pari:`idealprimedec` in the "positive" case. Use :pari:`idealappr`
            with exponent of -1 and invert the result in the "negative"
            case.
        """
        if not is_NumberFieldIdeal(P):
            P = self.ideal(P)
        P = P.pari_prime()
        if others == "positive":
            return self(P[1])
        elif others == "negative":
            nf = self.pari_nf()
            F = pari.matrix(1, 2, [P, -1])
            return ~self(nf.idealappr(F, 1))
        else:
            raise ValueError("others must be 'positive' or 'negative'")

    def units(self, proof=None):
        """
        Return generators for the unit group modulo torsion.

        ALGORITHM: Uses PARI's :pari:`bnfunit` command.

        INPUT:

        - ``proof`` (bool, default True) flag passed to ``pari``.

        .. note::

            For more functionality see the unit_group() function.

        .. SEEALSO::

            :meth:`unit_group`
            :meth:`S_unit_group`
            :meth:`S_units`

        EXAMPLES::

            sage: x = polygen(QQ)
            sage: A = x^4 - 10*x^3 + 20*5*x^2 - 15*5^2*x + 11*5^3
            sage: K = NumberField(A, 'a')
            sage: K.units()
            (1/275*a^3 - 7/55*a^2 + 6/11*a - 3,)

        For big number fields, provably computing the unit group can
        take a very long time.  In this case, one can ask for the
        conjectural unit group (correct if the Generalized Riemann
        Hypothesis is true)::

            sage: K = NumberField(x^17 + 3, 'a')
            sage: K.units(proof=True)  # takes forever, not tested
            ...
            sage: K.units(proof=False)  # result not independently verified
            (a^9 + a - 1,
             a^15 - a^12 + a^10 - a^9 - 2*a^8 + 3*a^7 + a^6 - 3*a^5 + a^4 + 4*a^3 - 3*a^2 - 2*a + 2,
             a^16 - a^15 + a^14 - a^12 + a^11 - a^10 - a^8 + a^7 - 2*a^6 + a^4 - 3*a^3 + 2*a^2 - 2*a + 1,
             2*a^16 - a^14 - a^13 + 3*a^12 - 2*a^10 + a^9 + 3*a^8 - 3*a^6 + 3*a^5 + 3*a^4 - 2*a^3 - 2*a^2 + 3*a + 4,
             2*a^16 - 3*a^15 + 3*a^14 - 3*a^13 + 3*a^12 - a^11 + a^9 - 3*a^8 + 4*a^7 - 5*a^6 + 6*a^5 - 4*a^4 + 3*a^3 - 2*a^2 - 2*a + 4,
             a^16 - a^15 - 3*a^14 - 4*a^13 - 4*a^12 - 3*a^11 - a^10 + 2*a^9 + 4*a^8 + 5*a^7 + 4*a^6 + 2*a^5 - 2*a^4 - 6*a^3 - 9*a^2 - 9*a - 7,
             a^15 + a^14 + 2*a^11 + a^10 - a^9 + a^8 + 2*a^7 - a^5 + 2*a^3 - a^2 - 3*a + 1,
             5*a^16 - 6*a^14 + a^13 + 7*a^12 - 2*a^11 - 7*a^10 + 4*a^9 + 7*a^8 - 6*a^7 - 7*a^6 + 8*a^5 + 6*a^4 - 11*a^3 - 5*a^2 + 13*a + 4)

        TESTS:

        Number fields defined by non-monic and non-integral
        polynomials are supported (:trac:`252`)::

            sage: K.<a> = NumberField(1/2*x^2 - 1/6)
            sage: K.units()
            (3*a - 2,)
        """
        proof = proof_flag(proof)

        # if we have cached provable results, return them immediately
        try:
            return self.__units
        except AttributeError:
            pass

        # if proof==False and we have cached results, return them immediately
        if not proof:
            try:
                return self.__units_no_proof
            except AttributeError:
                pass

        # get PARI to compute the units
        B = self.pari_bnf(proof).bnfunit()
        B = tuple(self(b, check=False) for b in B)
        if proof:
            # cache the provable results and return them
            self.__units = B
            return self.__units
        else:
            # cache the conjectural results and return them
            self.__units_no_proof = B
            return self.__units_no_proof

    def unit_group(self, proof=None):
        """
        Return the unit group (including torsion) of this number field.

        ALGORITHM: Uses PARI's :pari:`bnfunit` command.

        INPUT:

        - ``proof`` (bool, default True) flag passed to ``pari``.

        .. note::

           The group is cached.

        .. SEEALSO::

            :meth:`units`
            :meth:`S_unit_group`
            :meth:`S_units`

        EXAMPLES::

            sage: x = QQ['x'].0
            sage: A = x^4 - 10*x^3 + 20*5*x^2 - 15*5^2*x + 11*5^3
            sage: K = NumberField(A, 'a')
            sage: U = K.unit_group(); U
            Unit group with structure C10 x Z of Number Field in a with defining polynomial x^4 - 10*x^3 + 100*x^2 - 375*x + 1375
            sage: U.gens()
            (u0, u1)
            sage: U.gens_values()  # random
            [-1/275*a^3 + 7/55*a^2 - 6/11*a + 4, 1/275*a^3 + 4/55*a^2 - 5/11*a + 3]
            sage: U.invariants()
            (10, 0)
            sage: [u.multiplicative_order() for u in U.gens()]
            [10, +Infinity]

        For big number fields, provably computing the unit group can
        take a very long time.  In this case, one can ask for the
        conjectural unit group (correct if the Generalized Riemann
        Hypothesis is true)::

            sage: K = NumberField(x^17 + 3, 'a')
            sage: K.unit_group(proof=True)  # takes forever, not tested
            ...
            sage: U = K.unit_group(proof=False)
            sage: U
            Unit group with structure C2 x Z x Z x Z x Z x Z x Z x Z x Z of Number Field in a with defining polynomial x^17 + 3
            sage: U.gens()
            (u0, u1, u2, u3, u4, u5, u6, u7, u8)
            sage: U.gens_values()  # result not independently verified
            [-1, a^9 + a - 1, a^15 - a^12 + a^10 - a^9 - 2*a^8 + 3*a^7 + a^6 - 3*a^5 + a^4 + 4*a^3 - 3*a^2 - 2*a + 2, a^16 - a^15 + a^14 - a^12 + a^11 - a^10 - a^8 + a^7 - 2*a^6 + a^4 - 3*a^3 + 2*a^2 - 2*a + 1, 2*a^16 - a^14 - a^13 + 3*a^12 - 2*a^10 + a^9 + 3*a^8 - 3*a^6 + 3*a^5 + 3*a^4 - 2*a^3 - 2*a^2 + 3*a + 4, 2*a^16 - 3*a^15 + 3*a^14 - 3*a^13 + 3*a^12 - a^11 + a^9 - 3*a^8 + 4*a^7 - 5*a^6 + 6*a^5 - 4*a^4 + 3*a^3 - 2*a^2 - 2*a + 4, a^16 - a^15 - 3*a^14 - 4*a^13 - 4*a^12 - 3*a^11 - a^10 + 2*a^9 + 4*a^8 + 5*a^7 + 4*a^6 + 2*a^5 - 2*a^4 - 6*a^3 - 9*a^2 - 9*a - 7, a^15 + a^14 + 2*a^11 + a^10 - a^9 + a^8 + 2*a^7 - a^5 + 2*a^3 - a^2 - 3*a + 1, 5*a^16 - 6*a^14 + a^13 + 7*a^12 - 2*a^11 - 7*a^10 + 4*a^9 + 7*a^8 - 6*a^7 - 7*a^6 + 8*a^5 + 6*a^4 - 11*a^3 - 5*a^2 + 13*a + 4]
        """
        proof = proof_flag(proof)

        try:
            return self._unit_group
        except AttributeError:
            pass

        if not proof:
            try:
                return self._unit_group_no_proof
            except AttributeError:
                pass

        U = UnitGroup(self,proof)
        if proof:
            self._unit_group = U
        else:
            self._unit_group_no_proof = U
        return U

    def S_unit_group(self, proof=None, S=None):
        """
        Return the S-unit group (including torsion) of this number field.

        ALGORITHM: Uses PARI's :pari:`bnfsunit` command.

        INPUT:

        - ``proof`` (bool, default True) flag passed to ``pari``.
        - ``S`` - list or tuple of prime ideals, or an ideal, or a single
          ideal or element from which an ideal can be constructed, in
          which case the support is used.  If None, the global unit
          group is constructed; otherwise, the S-unit group is
          constructed.

        .. note::

           The group is cached.

        EXAMPLES::

            sage: x = polygen(QQ)
            sage: K.<a> = NumberField(x^4 - 10*x^3 + 20*5*x^2 - 15*5^2*x + 11*5^3)
            sage: U = K.S_unit_group(S=a); U
            S-unit group with structure C10 x Z x Z x Z of Number Field in a with defining polynomial x^4 - 10*x^3 + 100*x^2 - 375*x + 1375 with S = (Fractional ideal (5, 1/275*a^3 + 4/55*a^2 - 5/11*a + 5), Fractional ideal (11, 1/275*a^3 + 4/55*a^2 - 5/11*a + 9))
            sage: U.gens()
            (u0, u1, u2, u3)
            sage: U.gens_values()  # random
            [-1/275*a^3 + 7/55*a^2 - 6/11*a + 4, 1/275*a^3 + 4/55*a^2 - 5/11*a + 3, 1/275*a^3 + 4/55*a^2 - 5/11*a + 5, -14/275*a^3 + 21/55*a^2 - 29/11*a + 6]
            sage: U.invariants()
            (10, 0, 0, 0)
            sage: [u.multiplicative_order() for u in U.gens()]
            [10, +Infinity, +Infinity, +Infinity]
            sage: U.primes()
            (Fractional ideal (5, 1/275*a^3 + 4/55*a^2 - 5/11*a + 5), Fractional ideal (11, 1/275*a^3 + 4/55*a^2 - 5/11*a + 9))

        With the default value of `S`, the S-unit group is the same as
        the global unit group::

            sage: x = polygen(QQ)
            sage: K.<a> = NumberField(x^3 + 3)
            sage: U = K.unit_group(proof=False)
            sage: U == K.S_unit_group(proof=False)
            True

        The value of `S` may be specified as a list of prime ideals,
        or an ideal, or an element of the field::

            sage: K.<a> = NumberField(x^3 + 3)
            sage: U = K.S_unit_group(proof=False, S=K.ideal(6).prime_factors()); U
            S-unit group with structure C2 x Z x Z x Z x Z of Number Field in a with defining polynomial x^3 + 3 with S = (Fractional ideal (-a^2 + a - 1), Fractional ideal (a + 1), Fractional ideal (a))
            sage: K.<a> = NumberField(x^3 + 3)
            sage: U = K.S_unit_group(proof=False, S=K.ideal(6)); U
            S-unit group with structure C2 x Z x Z x Z x Z of Number Field in a with defining polynomial x^3 + 3 with S = (Fractional ideal (-a^2 + a - 1), Fractional ideal (a + 1), Fractional ideal (a))
            sage: K.<a> = NumberField(x^3 + 3)
            sage: U = K.S_unit_group(proof=False, S=6); U
            S-unit group with structure C2 x Z x Z x Z x Z of Number Field in a with defining polynomial x^3 + 3 with S = (Fractional ideal (-a^2 + a - 1), Fractional ideal (a + 1), Fractional ideal (a))

            sage: U
            S-unit group with structure C2 x Z x Z x Z x Z of Number Field in a with defining polynomial x^3 + 3 with S = (Fractional ideal (-a^2 + a - 1), Fractional ideal (a + 1), Fractional ideal (a))
            sage: U.primes()
            (Fractional ideal (-a^2 + a - 1),
            Fractional ideal (a + 1),
            Fractional ideal (a))
            sage: U.gens()
            (u0, u1, u2, u3, u4)
            sage: U.gens_values()
            [-1, a^2 - 2, -a^2 + a - 1, a + 1, a]

        The exp and log methods can be used to create `S`-units from
        sequences of exponents, and recover the exponents::

            sage: U.gens_orders()
            (2, 0, 0, 0, 0)
            sage: u = U.exp((3,1,4,1,5)); u
            -6*a^2 + 18*a - 54
            sage: u.norm().factor()
            -1 * 2^9 * 3^5
            sage: U.log(u)
            (1, 1, 4, 1, 5)

        """
        proof = proof_flag(proof)

        # process the parameter S:
        if not S:
            S = ()
        else:
            if isinstance(S, list):
                S = tuple(S)
            if not isinstance(S, tuple):
                try:
                    S = tuple(self.ideal(S).prime_factors())
                except (NameError, TypeError, ValueError):
                    raise ValueError("Cannot make a set of primes from %s"%(S,))
            else:
                try:
                    S = tuple(self.ideal(P) for P in S)
                except (NameError, TypeError, ValueError):
                    raise ValueError("Cannot make a set of primes from %s"%(S,))
                if not all([P.is_prime() for P in S]):
                    raise ValueError("Not all elements of %s are prime ideals"%(S,))

        try:
            return self._S_unit_group_cache[S]
        except AttributeError:
            self._S_unit_group_cache = {}
        except KeyError:
            pass

        if not proof:
            try:
                return self._S_unit_group_no_proof_cache[S]
            except AttributeError:
                self._S_unit_group_no_proof_cache = {}
            except KeyError:
                pass

        U = UnitGroup(self,proof,S=S)
        if proof:
            self._S_unit_group_cache[S] = U
        else:
            self._S_unit_group_no_proof_cache[S] = U
        return U

    def zeta(self, n=2, all=False):
        """
        Return one, or a list of all, primitive n-th root of unity in this field.

        INPUT:

        -  ``n`` - positive integer

        - ``all`` - bool.  If False (default), return a primitive
          `n`-th root of unity in this field, or raise a ValueError
          exception if there are none.  If True, return a list of
          all primitive `n`-th roots of unity in this field
          (possibly empty).

        .. note::

           To obtain the maximal order of a root of unity in this field,
           use self.number_of_roots_of_unity().

        .. note::

           We do not create the full unit group since that can be
           expensive, but we do use it if it is already known.

        EXAMPLES::

            sage: K.<z> = NumberField(x^2 + 3)
            sage: K.zeta(1)
            1
            sage: K.zeta(2)
            -1
            sage: K.zeta(2, all=True)
            [-1]
            sage: K.zeta(3)
            1/2*z - 1/2
            sage: K.zeta(3, all=True)
            [1/2*z - 1/2, -1/2*z - 1/2]
            sage: K.zeta(4)
            Traceback (most recent call last):
            ...
            ValueError: There are no 4th roots of unity in self.

        ::

            sage: r.<x> = QQ[]
            sage: K.<b> = NumberField(x^2+1)
            sage: K.zeta(4)
            b
            sage: K.zeta(4,all=True)
            [b, -b]
            sage: K.zeta(3)
            Traceback (most recent call last):
            ...
            ValueError: There are no 3rd roots of unity in self.
            sage: K.zeta(3,all=True)
            []

        Number fields defined by non-monic and non-integral
        polynomials are supported (:trac:`252`)::

            sage: K.<a> = NumberField(1/2*x^2 + 1/6)
            sage: K.zeta(3)
            -3/2*a - 1/2
        """
        try:
            return self._unit_group.zeta(n,all)
        except AttributeError:
            pass
        try:
            return self._unit_group_no_proof.zeta(n,all)
        except AttributeError:
            pass

        K = self
        n = ZZ(n)
        if n <= 0:
            raise ValueError("n (=%s) must be positive"%n)
        if n == 1:
            if all:
                return [K(1)]
            else:
                return K(1)
        elif n == 2:
            if all:
                return [K(-1)]
            else:
                return K(-1)

        # First check if the degree of K is compatible with an
        # inclusion QQ(\zeta_n) -> K.
        if sage.arith.all.euler_phi(n).divides(K.absolute_degree()):
            # Factor the n-th cyclotomic polynomial over K.
            f = K.pari_polynomial('y')
            factors = f.nffactor(pari.polcyclo(n)).component(1)
            roots = [K(-g.polcoeff(0)) for g in factors if g.poldegree() == 1]
            if all:
                return roots
            if roots:
                return roots[0]
        raise ValueError("There are no %s roots of unity in self." % n.ordinal_str())

    def zeta_order(self):
        r"""
        Return the number of roots of unity in this field.

        .. note::

           We do not create the full unit group since that can be
           expensive, but we do use it if it is already known.

        EXAMPLES::

            sage: F.<alpha> = NumberField(x**22+3)
            sage: F.zeta_order()
            6
            sage: F.<alpha> = NumberField(x**2-7)
            sage: F.zeta_order()
            2

        TESTS:

        Number fields defined by non-monic and non-integral
        polynomials are supported (:trac:`252`)::

            sage: K.<a> = NumberField(1/2*x^2 + 1/6)
            sage: K.zeta_order()
            6
        """
        try:
            return self._unit_group.zeta_order()
        except AttributeError:
            pass
        try:
            return self._unit_group_no_proof.zeta_order()
        except AttributeError:
            pass

        return ZZ(self.pari_nf().nfrootsof1()[0])

    number_of_roots_of_unity = zeta_order

    def primitive_root_of_unity(self):
        """
        Return a generator of the roots of unity in this field.

        OUTPUT: a primitive root of unity. No guarantee is made about
        which primitive root of unity this returns, not even for
        cyclotomic fields. Repeated calls of this function may return
        a different value.

        .. note::

           We do not create the full unit group since that can be
           expensive, but we do use it if it is already known.

        EXAMPLES::

            sage: K.<i> = NumberField(x^2+1)
            sage: z = K.primitive_root_of_unity(); z
            i
            sage: z.multiplicative_order()
            4

            sage: K.<a> = NumberField(x^2+x+1)
            sage: z = K.primitive_root_of_unity(); z
            a + 1
            sage: z.multiplicative_order()
            6

            sage: x = polygen(QQ)
            sage: F.<a,b> = NumberField([x^2 - 2, x^2 - 3])
            sage: y = polygen(F)
            sage: K.<c> = F.extension(y^2 - (1 + a)*(a + b)*a*b)
            sage: K.primitive_root_of_unity()
            -1

        We do not special-case cyclotomic fields, so we do not always
        get the most obvious primitive root of unity::

            sage: K.<a> = CyclotomicField(3)
            sage: z = K.primitive_root_of_unity(); z
            a + 1
            sage: z.multiplicative_order()
            6

            sage: K = CyclotomicField(3)
            sage: z = K.primitive_root_of_unity(); z
            zeta3 + 1
            sage: z.multiplicative_order()
            6

        TESTS:

        Check for :trac:`15027`. We use a new variable name::

            sage: K.<f> = NumberField(x^2 + x + 1)
            sage: K.primitive_root_of_unity()
            f + 1
            sage: UK = K.unit_group()
            sage: K.primitive_root_of_unity()
            f + 1

        Number fields defined by non-monic and non-integral
        polynomials are supported (:trac:`252`)::

            sage: K.<a> = NumberField(3*x^2 + 1)
            sage: K.primitive_root_of_unity()
            -3/2*a + 1/2
        """
        try:
            return self._unit_group.torsion_generator().value()
        except AttributeError:
            pass
        try:
            return self._unit_group_no_proof.torsion_generator().value()
        except AttributeError:
            pass

        pK = self.pari_nf()
        n, z = pK.nfrootsof1()
        return self(z, check=False)

    def roots_of_unity(self):
        """
        Return all the roots of unity in this field, primitive or not.

        EXAMPLES::

            sage: K.<b> = NumberField(x^2+1)
            sage: zs = K.roots_of_unity(); zs
            [b, -1, -b, 1]
            sage: [ z**K.number_of_roots_of_unity() for z in zs ]
            [1, 1, 1, 1]
        """
        z = self.primitive_root_of_unity()
        n = self.zeta_order()
        return [ z**k for k in range(1, n+1) ]

    def zeta_coefficients(self, n):
        """
        Compute the first n coefficients of the Dedekind zeta function of
        this field as a Dirichlet series.

        EXAMPLES::

            sage: x = QQ['x'].0
            sage: NumberField(x^2+1, 'a').zeta_coefficients(10)
            [1, 1, 0, 1, 2, 0, 0, 1, 1, 2]
        """
        return self.pari_nf().dirzetak(n)

    def solve_CRT(self, reslist, Ilist, check=True):
        r"""
        Solve a Chinese remainder problem over this number field.

        INPUT:

        - ``reslist`` -- a list of residues, i.e. integral number field elements

        - ``Ilist`` -- a list of integral ideals, assumed pairwise coprime

        - ``check`` (boolean, default True) -- if True, result is checked

        OUTPUT:

        An integral element x such that x-reslist[i] is in Ilist[i] for all i.

        .. note::

           The current implementation requires the ideals to be pairwise
           coprime.  A more general version would be possible.

        EXAMPLES::

            sage: K.<a> = NumberField(x^2-10)
            sage: Ilist = [K.primes_above(p)[0] for p in prime_range(10)]
            sage: b = K.solve_CRT([1,2,3,4],Ilist,True)
            sage: all([b-i-1 in Ilist[i] for i in range(4)])
            True
            sage: Ilist = [K.ideal(a), K.ideal(2)]
            sage: K.solve_CRT([0,1],Ilist,True)
            Traceback (most recent call last):
            ...
            ArithmeticError: ideals in solve_CRT() must be pairwise coprime
            sage: Ilist[0]+Ilist[1]
            Fractional ideal (2, a)
        """
        n = len(reslist)
        try:
            reslist = [self(x) for x in reslist]
        except ValueError:
            raise ValueError("solve_CRT requires a list of arguments in the field")
        if n==0:
            return self.zero()
        if n==1:
            return reslist[0]
        if n==2:
            try:
                r = Ilist[0].element_1_mod(Ilist[1])
            except TypeError:
                raise ArithmeticError("ideals in solve_CRT() must be pairwise coprime")
            x = ((1-r)*reslist[0]+r*reslist[1]).mod(prod(Ilist))
        else:  # n>2;, use induction / recursion
            x = self.solve_CRT([reslist[0],self.solve_CRT(reslist[1:],Ilist[1:])],
                               [Ilist[0],prod(Ilist[1:])], check=check)
        if check and not all([x-xi in Ii for xi,Ii in zip(reslist, Ilist)]):
            raise RuntimeError("Error in number field solve_CRT()")
        return self(x)

    def some_elements(self):
        """
        Return a list of elements in the given number field.

        EXAMPLES::

            sage: R.<t> = QQ[]
            sage: K.<a> =  QQ.extension(t^2 - 2); K
            Number Field in a with defining polynomial t^2 - 2
            sage: K.some_elements()
            [1, a, 2*a, 3*a - 4, 1/2, 1/3*a, 1/6*a, 0, 1/2*a, 2, ..., 12, -12*a + 18] 

            sage: T.<u> = K[]
            sage: M.<b> = K.extension(t^3 - 5); M
            Number Field in b with defining polynomial t^3 - 5 over its base field
            sage: M.some_elements()
            [1, b, 1/2*a*b, ..., 2/5*b^2 + 2/5, 1/6*b^2 + 5/6*b + 13/6, 2]

        TESTS:
            
        This also works in trivial extensions::

            sage: R.<t> = QQ[]
            sage: K.<a> = QQ.extension(t); K
            Number Field in a with defining polynomial t
            sage: K.some_elements()
            [0, 1, 2, -1, 1/2, -1/2, 1/4, -2, 4]

        """
        elements = []

        polynomials = [self(f) for f in self.polynomial_ring().some_elements()]

        for numerator in polynomials:
            for denominator in polynomials:
                if denominator:
                    some_element = numerator/denominator
                    if some_element not in elements:
                        elements.append(some_element)

        return elements


class NumberField_absolute(NumberField_generic):
    def __init__(self, polynomial, name, latex_name=None, check=True, embedding=None,
                 assume_disc_small=False, maximize_at_primes=None, structure=None):
        """
        Function to initialize an absolute number field.

        EXAMPLES::

            sage: K = NumberField(x^17 + 3, 'a'); K
            Number Field in a with defining polynomial x^17 + 3
            sage: type(K)
            <class 'sage.rings.number_field.number_field.NumberField_absolute_with_category'>
            sage: TestSuite(K).run()
        """
        NumberField_generic.__init__(self, polynomial, name, latex_name, check, embedding,
                                     assume_disc_small=assume_disc_small, maximize_at_primes=maximize_at_primes, structure=structure)
        self._element_class = number_field_element.NumberFieldElement_absolute
        self._zero_element = self._element_class(self, 0)
        self._one_element =  self._element_class(self, 1)

        self._init_embedding_approx()

    def _coerce_from_other_number_field(self, x):
        """
        Coerce a number field element x into this number field.

        Unless `x` is in ``QQ``, this requires ``x.parent()`` and
        ``self`` to have compatible embeddings: either they both embed
        in a common field, or there is an embedding of ``x.parent()``
        into ``self`` or the other way around.  If no compatible
        embeddings are found and `x` is not in ``QQ``, then raise
        ``TypeError``.  This guarantees that these conversions respect
        the field operations and conversions between several fields
        commute.

        REMARK:

        The name of this method was chosen for historical reasons.
        In fact, what it does is not a coercion but a conversion.

        INPUT:

        ``x`` -- an element of some number field

        OUTPUT:

        An element of ``self`` corresponding to ``x``.

        EXAMPLES::

            sage: K.<a> = NumberField(x^3 + 2)
            sage: L.<b> = NumberField(x^2 + 1)
            sage: K._coerce_from_other_number_field(L(2/3))
            2/3
            sage: L._coerce_from_other_number_field(K(0))
            0
            sage: K._coerce_from_other_number_field(b)
            Traceback (most recent call last):
            ...
            TypeError: No compatible natural embeddings found for Number Field in a with defining polynomial x^3 + 2 and Number Field in b with defining polynomial x^2 + 1

        Two number fields both containing `i`::

            sage: K.<a> = NumberField(x^4 + 6*x^2 + 1, embedding = CC(-2.4*I))
            sage: L.<b> = NumberField(x^4 + 8*x^2 + 4, embedding = CC(2.7*I))
            sage: Ki = 1/2*a^3 + 5/2*a; Ki.minpoly()
            x^2 + 1
            sage: L(Ki)
            -1/4*b^3 - 3/2*b
            sage: K(L(Ki)) == Ki
            True
            sage: Q.<i> = QuadraticField(-1)
            sage: Q(Ki)
            i
            sage: Q(L(Ki))
            i
            sage: L( (Ki+2)^1000 )
            737533628...075020804*b^3 + 442520177...450124824*b + 793311113...453515313

        This fails if we don't specify the embeddings::

            sage: K.<a> = NumberField(x^4 + 6*x^2 + 1)
            sage: L.<b> = NumberField(x^4 + 8*x^2 + 4)
            sage: L(1/2*a^3 + 5/2*a)
            Traceback (most recent call last):
            ...
            TypeError: No compatible natural embeddings found for Number Field in b with defining polynomial x^4 + 8*x^2 + 4 and Number Field in a with defining polynomial x^4 + 6*x^2 + 1

        Embeddings can also be `p`-adic::

            sage: F = Qp(73)
            sage: K.<a> = NumberField(x^4 + 6*x^2 + 1, embedding = F(1290990671961076190983179596556712119))
            sage: L.<b> = NumberField(x^4 + 8*x^2 + 4, embedding = F(1773398470280167815153042237103591466))
            sage: L(2*a^3 + 10*a + 3)
            b^3 + 6*b + 3

        If we take the same non-Galois number field with two different
        embeddings, conversion fails::

            sage: K.<a> = NumberField(x^3 - 4*x + 1, embedding = 0.254)
            sage: L.<b> = NumberField(x^3 - 4*x + 1, embedding = 1.86)
            sage: L(a)
            Traceback (most recent call last):
            ...
            ValueError: Cannot convert a to Number Field in b with defining polynomial x^3 - 4*x + 1 (using the specified embeddings)

        Subfields automatically come with an embedding::

            sage: K.<a> = NumberField(x^2 - 5)
            sage: L.<b>, phi = K.subfield(-a)
            sage: phi(b)
            -a
            sage: K(b)
            -a
            sage: L(a)
            -b

        Below we create two subfields of `K` which both contain `i`.
        Since `L2` and `L3` both embed in `K`, conversion works::

            sage: K.<z> = NumberField(x^8 - x^4 + 1)
            sage: i = (x^2+1).roots(ring=K)[0][0]
            sage: r2 = (x^2-2).roots(ring=K)[0][0]
            sage: r3 = (x^2-3).roots(ring=K)[0][0]
            sage: L2.<a2>, phi2 = K.subfield(r2+i)
            sage: L3.<a3>, phi3 = K.subfield(r3+i)
            sage: i_in_L2 = L2(i); i_in_L2
            1/6*a2^3 + 1/6*a2
            sage: i_in_L3 = L3(i); i_in_L3
            1/8*a3^3
            sage: L2(i_in_L3) == i_in_L2
            True
            sage: L3(i_in_L2) == i_in_L3
            True

        TESTS:

        The following was fixed in :trac:`8800`::

            sage: P.<x> = QQ[]
            sage: K.<a> = NumberField(x^3-5,embedding=0)
            sage: L.<b> = K.extension(x^2+a)
            sage: F,R = L.construction()
            sage: F(R) == L   #indirect doctest
            True

        AUTHORS:

        - Jeroen Demeyer (2011-09-30): :trac:`11869`

        """
        # Special case for x in QQ.  This is common, so should be fast.
        xpol = x.polynomial()
        if xpol.degree() <= 0:
            return self._element_class(self, xpol[0])
        # Convert from L to K
        K = self
        L = x.parent()
        # Find embeddings for K and L.  If no embedding is given, simply
        # take the identity map as "embedding".  This handles the case
        # where one field is created as subfield of the other.
        Kgen = K.gen_embedding()
        if Kgen is None:
            Kgen = K.gen()
        KF = Kgen.parent()
        Lgen = L.gen_embedding()
        if Lgen is None:
            Lgen = L.gen()
        LF = Lgen.parent()

        # Do not use CDF or RDF because of constraints on the
        # exponent of floating-point numbers
        from sage.rings.all import RealField, ComplexField
        CC = ComplexField(53)
        RR = RealField(53)

        # Find a common field F into which KF and LF both embed.
        if CC.has_coerce_map_from(KF) and CC.has_coerce_map_from(LF):
            # We postpone converting Kgen and Lgen to F until we know the
            # floating-point precision required.
            F = CC
        elif KF is LF:
            F = KF
        elif KF.has_coerce_map_from(LF):
            F = KF
            Lgen = F(Lgen)
        elif LF.has_coerce_map_from(KF):
            F = LF
            Kgen = F(Kgen)
        else:
            raise TypeError("No compatible natural embeddings found for %s and %s"%(KF,LF))

        # List of candidates for K(x)
        f = x.minpoly()
        ys = f.roots(ring=K, multiplicities=False)
        if not ys:
            raise ValueError("Cannot convert %s to %s (regardless of embeddings)"%(x,K))

        # Define a function are_roots_equal to determine whether two
        # roots of f are equal.  A simple a == b does not suffice for
        # inexact fields because of floating-point errors.
        if F.is_exact():
            are_roots_equal = lambda a,b: a == b
        else:
            ### Compute a lower bound on the distance between the roots of f.
            ### This essentially gives the precision to work with.

            # A function
            # log2abs: F --> RR
            #          x |-> log2(abs(x))
            # This should work for all fields F with an absolute value.
            # The p-adic absolute value goes into QQ, so we need the RR().
            log2abs = lambda x: RR(F(x).abs()).log2()

            # Compute half Fujiwara's bound on the roots of f
            n = f.degree()
            log_half_root_bound = log2abs(f[0]/2)/n
            for i in range(1,n):
                bd = log2abs(f[i])/(n-i)
                if bd > log_half_root_bound:
                    log_half_root_bound = bd
            # Twice the bound on the roots of f, in other words an upper
            # bound for the distance between two roots.
            log_double_root_bound = log_half_root_bound + 2.0  # 2.0 = log2(4)
            # Now we compute the minimum distance between two roots of f
            # using the fact that the discriminant of f is the product of
            # all root distances.
            # We use pari to compute the discriminant to work around #11872.
            log_root_diff = log2abs(pari(f).poldisc())*0.5 - (n*(n-1)*0.5 - 1.0)*log_double_root_bound
            # Let eps be 1/128 times the minimal root distance.
            # This implies: If two roots of f are at distance <= eps, then
            # they are equal.  The factor 128 is arbitrary, it is an extra
            # safety margin.
            eps = (log_root_diff - 7.0).exp2()
            are_roots_equal = lambda a,b: (a-b).abs() <= eps
            if F is CC:
                # Adjust the precision of F, sufficient to represent all
                # the temporaries in the computation with a precision
                # of eps, plus some extra bits.
                H = [log_double_root_bound - 1.0]
                for e in [x] + ys:
                    H += [log2abs(c) for c in e.polynomial().coefficients()]
                prec = (max(H) + RR(n+1).log2() - log_root_diff).ceil() + 12 + n
                F = ComplexField(prec=prec)
                Kgen = F(Kgen)
                Lgen = F(Lgen)

        # Embed x and the y's in F
        emb_x = x.polynomial()(Lgen)
        for y in ys:
            emb_y = y.polynomial()(Kgen)
            if are_roots_equal(emb_x, emb_y):
                return y
        raise ValueError("Cannot convert %s to %s (using the specified embeddings)"%(x,K))

    def _coerce_map_from_(self, R):
        """
        Canonical coercion of a ring R into self.

        Currently any ring coercing into the base ring canonically coerces
        into this field, as well as orders in any number field coercing into
        this field, and of course the field itself as well.

        Two embedded number fields may mutually coerce into each other, if
        the pushout of the two ambient fields exists and if it is possible
        to construct an :class:`~sage.rings.number_field.number_field_morphisms.EmbeddedNumberFieldMorphism`.

        EXAMPLES::

            sage: S.<y> = NumberField(x^3 + x + 1)
            sage: S.coerce(int(4)) # indirect doctest
            4
            sage: S.coerce(long(7))
            7
            sage: S.coerce(-Integer(2))
            -2
            sage: z = S.coerce(-7/8); z, type(z)
            (-7/8, <type 'sage.rings.number_field.number_field_element.NumberFieldElement_absolute'>)
            sage: S.coerce(y) is y
            True

        Fields with embeddings into an ambient field coerce naturally by the given embedding::

            sage: CyclotomicField(15).coerce(CyclotomicField(5).0 - 17/3)
            zeta15^3 - 17/3
            sage: K.<a> = CyclotomicField(16)
            sage: K(CyclotomicField(4).0)
            a^4
            sage: QuadraticField(-3, 'a').coerce_map_from(CyclotomicField(3))
            Generic morphism:
              From: Cyclotomic Field of order 3 and degree 2
              To:   Number Field in a with defining polynomial x^2 + 3
              Defn: zeta3 -> 1/2*a - 1/2

        Two embedded number fields with mutual coercions (testing against a
        bug that was fixed in :trac:`8800`)::

            sage: K.<r4> = NumberField(x^4-2)
            sage: L1.<r2_1> = NumberField(x^2-2, embedding = r4**2)
            sage: L2.<r2_2> = NumberField(x^2-2, embedding = -r4**2)
            sage: r2_1+r2_2    # indirect doctest
            0
            sage: (r2_1+r2_2).parent() is L1
            True
            sage: (r2_2+r2_1).parent() is L2
            True

        Coercion of an order (testing against a bug that was fixed in
        :trac:`8800`)::

            sage: K.has_coerce_map_from(L1)
            True
            sage: L1.has_coerce_map_from(K)
            False
            sage: K.has_coerce_map_from(L1.maximal_order())
            True
            sage: L1.has_coerce_map_from(K.maximal_order())
            False

        There are situations for which one might imagine conversion
        could make sense (at least after fixing choices), but of course
        there will be no coercion from the Symbolic Ring to a Number Field::

            sage: K.<a> = QuadraticField(2)
            sage: K.coerce(sqrt(2))
            Traceback (most recent call last):
            ...
            TypeError: no canonical coercion from Symbolic Ring to Number Field in a with defining polynomial x^2 - 2

        TESTS::

            sage: K.<a> = NumberField(polygen(QQ)^3-2)
            sage: type(K.coerce_map_from(QQ))
            <type 'sage.structure.coerce_maps.DefaultConvertMap_unique'>

        Make sure we still get our optimized morphisms for special fields::

            sage: K.<a> = NumberField(polygen(QQ)^2-2)
            sage: type(K.coerce_map_from(QQ))
            <type 'sage.rings.number_field.number_field_element_quadratic.Q_to_quadratic_field_element'>

        """
        if R in integer_types:
            return self._generic_coerce_map(R)
        elif R in (ZZ, QQ, self.base()):
            return self._generic_coerce_map(R)
        from sage.rings.number_field.order import is_NumberFieldOrder
        if is_NumberFieldOrder(R) and self.has_coerce_map_from(R.number_field()):
            return self._generic_coerce_map(R)
        # R is not QQ by the above tests
        if is_NumberField(R) and R.coerce_embedding() is not None:
            if self.coerce_embedding() is not None:
                try:
                    return number_field_morphisms.EmbeddedNumberFieldMorphism(R, self)
                except ValueError: # no common embedding found
                    return None
            else:
                # R is embedded, self isn't. So, we could only have
                # the forgetful coercion. But this yields to non-commuting
                # coercions, as was pointed out at ticket #8800
                return None

    def base_field(self):
        """
        Returns the base field of self, which is always QQ

        EXAMPLES::

            sage: K = CyclotomicField(5)
            sage: K.base_field()
            Rational Field
        """
        return QQ

    def is_absolute(self):
        """
        Returns True since self is an absolute field.

        EXAMPLES::

            sage: K = CyclotomicField(5)
            sage: K.is_absolute()
            True
        """
        return True

    def absolute_polynomial(self):
        r"""
        Return absolute polynomial that defines this absolute field. This
        is the same as ``self.polynomial()``.

        EXAMPLES::

            sage: K.<a> = NumberField(x^2 + 1)
            sage: K.absolute_polynomial ()
            x^2 + 1
        """
        return self.polynomial()

    def absolute_generator(self):
        r"""
        An alias for
        :meth:`sage.rings.number_field.number_field.NumberField_generic.gen`.
        This is provided for consistency with relative fields, where the
        element returned by
        :meth:`sage.rings.number_field.number_field_rel.NumberField_relative.gen`
        only generates the field over its base field (not necessarily over
        `\QQ`).

        EXAMPLES::

            sage: K.<a> = NumberField(x^2 - 17)
            sage: K.absolute_generator()
            a
        """
        return self.gen()

    def optimized_representation(self, name=None, both_maps=True):
        """
        Return a field isomorphic to self with a better defining polynomial
        if possible, along with field isomorphisms from the new field to
        self and from self to the new field.

        EXAMPLES: We construct a compositum of 3 quadratic fields, then
        find an optimized representation and transform elements back and
        forth.

        ::

            sage: K = NumberField([x^2 + p for p in [5, 3, 2]],'a').absolute_field('b'); K
            Number Field in b with defining polynomial x^8 + 40*x^6 + 352*x^4 + 960*x^2 + 576
            sage: L, from_L, to_L = K.optimized_representation()
            sage: L    # your answer may different, since algorithm is random
            Number Field in b1 with defining polynomial x^8 + 4*x^6 + 7*x^4 +
            36*x^2 + 81
            sage: to_L(K.0)   # random
            4/189*b1^7 + 1/63*b1^6 + 1/27*b1^5 - 2/9*b1^4 - 5/27*b1^3 - 8/9*b1^2 + 3/7*b1 - 3/7
            sage: from_L(L.0)   # random
            1/1152*b^7 - 1/192*b^6 + 23/576*b^5 - 17/96*b^4 + 37/72*b^3 - 5/6*b^2 + 55/24*b - 3/4

        The transformation maps are mutually inverse isomorphisms.

        ::

            sage: from_L(to_L(K.0)) == K.0
            True
            sage: to_L(from_L(L.0)) == L.0
            True

        Number fields defined by non-monic and non-integral
        polynomials are supported (:trac:`252`)::

            sage: K.<a> = NumberField(7/9*x^3 + 7/3*x^2 - 56*x + 123)
            sage: K.optimized_representation()
            (Number Field in a1 with defining polynomial x^3 - 7*x - 7,
             Ring morphism:
               From: Number Field in a1 with defining polynomial x^3 - 7*x - 7
               To:   Number Field in a with defining polynomial 7/9*x^3 + 7/3*x^2 - 56*x + 123
               Defn: a1 |--> 7/225*a^2 - 7/75*a - 42/25,
             Ring morphism:
               From: Number Field in a with defining polynomial 7/9*x^3 + 7/3*x^2 - 56*x + 123
               To:   Number Field in a1 with defining polynomial x^3 - 7*x - 7
               Defn: a |--> -15/7*a1^2 + 9)
        """
        if name is None:
            name = self.variable_names()
        name = normalize_names(1, name)[0]

        f = self.absolute_polynomial().__pari__()

        g, alpha = f.polredbest(flag=1)
        beta = alpha.modreverse()
        
        b = self(QQ['x'](lift(beta)))
        h = QQ['x'](g)
        
        embedding = None
        if self.coerce_embedding() is not None:
            embedding = self.coerce_embedding()(b)
        # trac 7695 add a _ to prevent zeta70 etc.
        if name[-1].isdigit():
            new_name = name + '_1'
        else:
            new_name = name + '1'

        K = NumberField(h, names=new_name, embedding=embedding)
        from_K = K.hom([b])

        if both_maps:
            a = K(alpha)
            to_K = self.hom([a]) 

            return K, from_K, to_K

        return K, from_K

    def optimized_subfields(self, degree=0, name=None, both_maps=True):
        """
        Return optimized representations of many (but *not* necessarily
        all!) subfields of self of the given degree, or of all possible degrees if
        degree is 0.

        EXAMPLES::

            sage: K = NumberField([x^2 + p for p in [5, 3, 2]],'a').absolute_field('b'); K
            Number Field in b with defining polynomial x^8 + 40*x^6 + 352*x^4 + 960*x^2 + 576
            sage: L = K.optimized_subfields(name='b')
            sage: L[0][0]
            Number Field in b0 with defining polynomial x
            sage: L[1][0]
            Number Field in b1 with defining polynomial x^2 - 3*x + 3
            sage: [z[0] for z in L]          # random -- since algorithm is random
            [Number Field in b0 with defining polynomial x - 1,
             Number Field in b1 with defining polynomial x^2 - x + 1,
             Number Field in b2 with defining polynomial x^4 - 5*x^2 + 25,
             Number Field in b3 with defining polynomial x^4 - 2*x^2 + 4,
             Number Field in b4 with defining polynomial x^8 + 4*x^6 + 7*x^4 + 36*x^2 + 81]

        We examine one of the optimized subfields in more detail::

            sage: M, from_M, to_M = L[2]
            sage: M                             # random
            Number Field in b2 with defining polynomial x^4 - 5*x^2 + 25
            sage: from_M     # may be slightly random
            Ring morphism:
              From: Number Field in b2 with defining polynomial x^4 - 5*x^2 + 25
              To:   Number Field in a1 with defining polynomial x^8 + 40*x^6 + 352*x^4 + 960*x^2 + 576
              Defn: b2 |--> -5/1152*a1^7 + 1/96*a1^6 - 97/576*a1^5 + 17/48*a1^4 - 95/72*a1^3 + 17/12*a1^2 - 53/24*a1 - 1

        The to_M map is None, since there is no map from K to M::

            sage: to_M

        We apply the from_M map to the generator of M, which gives a
        rather large element of `K`::

            sage: from_M(M.0)          # random
            -5/1152*a1^7 + 1/96*a1^6 - 97/576*a1^5 + 17/48*a1^4 - 95/72*a1^3 + 17/12*a1^2 - 53/24*a1 - 1

        Nevertheless, that large-ish element lies in a degree 4 subfield::

            sage: from_M(M.0).minpoly()   # random
            x^4 - 5*x^2 + 25

        TESTS:

        Number fields defined by non-monic and non-integral
        polynomials are supported (:trac:`252`)::

            sage: K.<a> = NumberField(2*x^4 + 6*x^2 + 1/2)
            sage: K.optimized_subfields()
            [
            (Number Field in a0 with defining polynomial x, Ring morphism:
              From: Number Field in a0 with defining polynomial x
              To:   Number Field in a with defining polynomial 2*x^4 + 6*x^2 + 1/2
              Defn: 0 |--> 0, None),
            (Number Field in a1 with defining polynomial x^2 - 2*x + 2, Ring morphism:
              From: Number Field in a1 with defining polynomial x^2 - 2*x + 2
              To:   Number Field in a with defining polynomial 2*x^4 + 6*x^2 + 1/2
              Defn: a1 |--> a^3 + 7/2*a + 1, None),
            (Number Field in a2 with defining polynomial x^2 - 2*x + 2, Ring morphism:
              From: Number Field in a2 with defining polynomial x^2 - 2*x + 2
              To:   Number Field in a with defining polynomial 2*x^4 + 6*x^2 + 1/2
              Defn: a2 |--> -a^3 - 7/2*a + 1, None),
            (Number Field in a3 with defining polynomial x^2 - 2, Ring morphism:
              From: Number Field in a3 with defining polynomial x^2 - 2
              To:   Number Field in a with defining polynomial 2*x^4 + 6*x^2 + 1/2
              Defn: a3 |--> a^2 + 3/2, None),
            (Number Field in a4 with defining polynomial x^2 + 1, Ring morphism:
              From: Number Field in a4 with defining polynomial x^2 + 1
              To:   Number Field in a with defining polynomial 2*x^4 + 6*x^2 + 1/2
              Defn: a4 |--> a^3 + 7/2*a, None),
            (Number Field in a5 with defining polynomial x^2 + 2, Ring morphism:
              From: Number Field in a5 with defining polynomial x^2 + 2
              To:   Number Field in a with defining polynomial 2*x^4 + 6*x^2 + 1/2
              Defn: a5 |--> 2*a^3 + 5*a, None),
            (Number Field in a6 with defining polynomial x^4 + 1, Ring morphism:
              From: Number Field in a6 with defining polynomial x^4 + 1
              To:   Number Field in a with defining polynomial 2*x^4 + 6*x^2 + 1/2
              Defn: a6 |--> a^3 + 1/2*a^2 + 5/2*a + 3/4, Ring morphism:
              From: Number Field in a with defining polynomial 2*x^4 + 6*x^2 + 1/2
              To:   Number Field in a6 with defining polynomial x^4 + 1
              Defn: a |--> -1/2*a6^3 + a6^2 - 1/2*a6)
            ]
        """
        return self._subfields_helper(degree=degree,name=name,
                                      both_maps=both_maps,optimize=True)

    def change_names(self, names):
        r"""
        Return number field isomorphic to self but with the given generator
        name.

        INPUT:


        -  ``names`` - should be exactly one variable name.


        Also, ``K.structure()`` returns from_K and to_K,
        where from_K is an isomorphism from K to self and to_K is an
        isomorphism from self to K.

        EXAMPLES::

            sage: K.<z> = NumberField(x^2 + 3); K
            Number Field in z with defining polynomial x^2 + 3
            sage: L.<ww> = K.change_names()
            sage: L
            Number Field in ww with defining polynomial x^2 + 3
            sage: L.structure()[0]
            Isomorphism given by variable name change map:
              From: Number Field in ww with defining polynomial x^2 + 3
              To:   Number Field in z with defining polynomial x^2 + 3
            sage: L.structure()[0](ww + 5/3)
            z + 5/3
        """
        return self.absolute_field(names)

    def subfields(self, degree=0, name=None):
        """
        Return all subfields of self of the given degree,
        or of all possible degrees if degree is 0.  The subfields are returned as
        absolute fields together with an embedding into self.  For the case of the
        field itself, the reverse isomorphism is also provided.

        EXAMPLES::

            sage: K.<a> = NumberField( [x^3 - 2, x^2 + x + 1] )
            sage: K = K.absolute_field('b')
            sage: S = K.subfields()
            sage: len(S)
            6
            sage: [k[0].polynomial() for k in S]
            [x - 3,
             x^2 - 3*x + 9,
             x^3 - 3*x^2 + 3*x + 1,
             x^3 - 3*x^2 + 3*x + 1,
             x^3 - 3*x^2 + 3*x - 17,
             x^6 - 3*x^5 + 6*x^4 - 11*x^3 + 12*x^2 + 3*x + 1]
            sage: R.<t> = QQ[]
            sage: L = NumberField(t^3 - 3*t + 1, 'c')
            sage: [k[1] for k in L.subfields()]
            [Ring morphism:
              From: Number Field in c0 with defining polynomial t
              To:   Number Field in c with defining polynomial t^3 - 3*t + 1
              Defn: 0 |--> 0,
             Ring morphism:
              From: Number Field in c1 with defining polynomial t^3 - 3*t + 1
              To:   Number Field in c with defining polynomial t^3 - 3*t + 1
              Defn: c1 |--> c]
            sage: len(L.subfields(2))
            0
            sage: len(L.subfields(1))
            1

        TESTS:

        Number fields defined by non-monic and non-integral
        polynomials are supported (:trac:`252`)::

            sage: K.<a> = NumberField(2*x^4 + 6*x^2 + 1/2)
            sage: K.subfields()
            [
            (Number Field in a0 with defining polynomial x, Ring morphism:
              From: Number Field in a0 with defining polynomial x
              To:   Number Field in a with defining polynomial 2*x^4 + 6*x^2 + 1/2
              Defn: 0 |--> 0, None),
            (Number Field in a1 with defining polynomial x^2 - 2, Ring morphism:
              From: Number Field in a1 with defining polynomial x^2 - 2
              To:   Number Field in a with defining polynomial 2*x^4 + 6*x^2 + 1/2
              Defn: a1 |--> a^2 + 3/2, None),
            (Number Field in a2 with defining polynomial x^2 + 4, Ring morphism:
              From: Number Field in a2 with defining polynomial x^2 + 4
              To:   Number Field in a with defining polynomial 2*x^4 + 6*x^2 + 1/2
              Defn: a2 |--> 2*a^3 + 7*a, None),
            (Number Field in a3 with defining polynomial x^2 + 2, Ring morphism:
              From: Number Field in a3 with defining polynomial x^2 + 2
              To:   Number Field in a with defining polynomial 2*x^4 + 6*x^2 + 1/2
              Defn: a3 |--> 2*a^3 + 5*a, None),
            (Number Field in a4 with defining polynomial x^4 + 1, Ring morphism:
              From: Number Field in a4 with defining polynomial x^4 + 1
              To:   Number Field in a with defining polynomial 2*x^4 + 6*x^2 + 1/2
              Defn: a4 |--> a^3 + 1/2*a^2 + 5/2*a + 3/4, Ring morphism:
              From: Number Field in a with defining polynomial 2*x^4 + 6*x^2 + 1/2
              To:   Number Field in a4 with defining polynomial x^4 + 1
              Defn: a |--> -1/2*a4^3 + a4^2 - 1/2*a4)
            ]
        """
        return self._subfields_helper(degree=degree, name=name,
                                      both_maps=True, optimize=False)

    def _subfields_helper(self, degree=0, name=None, both_maps=True, optimize=False):
        """
        Internal function: common code for optimized_subfields() and subfields().

        TESTS:

        Let's make sure embeddings are being respected::

            sage: K.<a> = NumberField(x^4 - 23, embedding=50)
            sage: K, CDF(a)
            (Number Field in a with defining polynomial x^4 - 23, 2.1899387030948425)
            sage: Ss = K.subfields(); len(Ss) # indirect doctest
            3
            sage: diffs = [ S.coerce_embedding()(S.gen()) - CDF(S_into_K(S.gen())) for S, S_into_K, _ in Ss ]
            sage: all(abs(diff) < 1e-5 for diff in diffs)
            True

            sage: L1, _, _ = K.subfields(2)[0]; L1, CDF(L1.gen()) # indirect doctest
            (Number Field in a0 with defining polynomial x^2 - 23, -4.795831523312719)

            If we take a different embedding of the large field, we get a
            different embedding of the degree 2 subfield::

            sage: K.<a> = NumberField(x^4 - 23, embedding=-50)
            sage: L2, _, _ = K.subfields(2)[0]; L2, CDF(L2.gen()) # indirect doctest
            (Number Field in a0 with defining polynomial x^2 - 23, -4.795831523312719)

        Test for :trac:`7695`::

            sage: F = CyclotomicField(7)
            sage: K = F.subfields(3)[0][0]
            sage: K
            Number Field in zeta7_0 with defining polynomial x^3 + x^2 - 2*x - 1

        """
        if name is None:
            name = self.variable_names()
        name = normalize_names(1, name)[0]
        try:
            return self.__subfields[name, degree, both_maps, optimize]
        except AttributeError:
            self.__subfields = {}
        except KeyError:
            pass
        f = self.pari_polynomial()
        if optimize:
            v = f.polred(2)
            elts = v[0]
            polys = v[1]
        else:
            v = f.nfsubfields(degree)
            elts = [x[1] for x in v]
            polys = [x[0] for x in v]

        R = self.polynomial_ring()

        embedding = None
        ans = []
        for i in range(len(elts)):
            f = R(polys[i])
            if not (degree == 0 or f.degree() == degree):
                continue
            a = self(elts[i], check=False)
            if self.coerce_embedding() is not None:
                embedding = self.coerce_embedding()(a)
            # trac 7695 add a _ to prevent zeta70 etc.
            if name[-1].isdigit():
                new_name= name+ '_' + str(i)
            else:
                new_name = name + str(i)
            K = NumberField(f, names=new_name, embedding=embedding)

            from_K = K.hom([a])    # check=False here ??   would be safe unless there are bugs.

            if both_maps and K.degree() == self.degree():
                g = K['x'](self.polynomial())
                a = from_K(K.gen())
                for root in g.roots(multiplicities=False):
                    to_K = self.hom([root])    # check=False here ??
                    if to_K(a) == K.gen():
                        break
            else:
                to_K = None
            ans.append((K, from_K, to_K))
        ans = Sequence(ans, immutable=True, cr=ans!=[])
        self.__subfields[name, degree, both_maps, optimize] = ans
        return ans

    def maximal_order(self, v=None):
        """
        Return the maximal order, i.e., the ring of integers, associated to
        this number field.

        INPUT:

        -  ``v`` - (default: ``None``) ``None``, a prime, or a list of primes.

           - if ``v`` is ``None``, return the maximal order.

           - if ``v`` is a prime, return an order that is `p`-maximal.

           - if ``v`` is a list, return an order that is maximal at each prime
             in the list ``v``.


        EXAMPLES:

        In this example, the maximal order cannot be generated by a single
        element::

            sage: k.<a> = NumberField(x^3 + x^2 - 2*x+8)
            sage: o = k.maximal_order()
            sage: o
            Maximal Order in Number Field in a with defining polynomial x^3 + x^2 - 2*x + 8

        We compute `p`-maximal orders for several `p`. Note
        that computing a `p`-maximal order is much faster in
        general than computing the maximal order::

            sage: p = next_prime(10^22); q = next_prime(10^23)
            sage: K.<a> = NumberField(x^3 - p*q)
            sage: K.maximal_order([3]).basis()
            [1/3*a^2 + 1/3*a + 1/3, a, a^2]
            sage: K.maximal_order([2]).basis()
            [1, a, a^2]
            sage: K.maximal_order([p]).basis()
            [1, a, a^2]
            sage: K.maximal_order([q]).basis()
            [1, a, a^2]
            sage: K.maximal_order([p,3]).basis()
            [1/3*a^2 + 1/3*a + 1/3, a, a^2]

        An example with bigger discriminant::

            sage: p = next_prime(10^97); q = next_prime(10^99)
            sage: K.<a> = NumberField(x^3 - p*q)
            sage: K.maximal_order(prime_range(10000)).basis()
            [1, a, a^2]
        """
        return self._maximal_order(self._normalize_prime_list(v))

    @cached_method
    def _maximal_order(self, v):
        r"""
        Helper method which adds caching to  :meth:`maximal_order`.

        EXAMPLES::

            sage: k.<a> = NumberField(x^3 + x^2 - 2*x+8)
            sage: k.maximal_order() is k.maximal_order() # indirect doctest
            True

        TESTS:

        Number fields defined by non-monic and non-integral
        polynomials are supported (:trac:`252`)::

            sage: K.<a> = NumberField(3*x^2 + 1)
            sage: K.maximal_order().basis()
            [3/2*a + 1/2, 3*a]
        """
        B = [self(b, check=False) for b in self._pari_integral_basis(v=v)]

        import sage.rings.number_field.order as order
        return order.absolute_order_from_module_generators(B,
                 check_integral=False, check_rank=False,
                 check_is_ring=False, is_maximal=not v)

    def order(self, *args, **kwds):
        r"""
        Return the order with given ring generators in the maximal order of
        this number field.

        INPUT:

        -  ``gens`` - list of elements in this number field; if no generators
           are given, just returns the cardinality of this number field
           (`\infty`) for consistency.

        -  ``check_is_integral`` - bool (default: ``True``), whether to check
           that each generator is integral.

        -  ``check_rank`` - bool (default: ``True``), whether to check that the
           ring generated by ``gens`` is of full rank.

        -  ``allow_subfield`` - bool (default: ``False``), if ``True`` and the
           generators do not generate an order, i.e., they generate a subring
           of smaller rank, instead of raising an error, return an order in a
           smaller number field.

        EXAMPLES::

            sage: k.<i> = NumberField(x^2 + 1)
            sage: k.order(2*i)
            Order in Number Field in i with defining polynomial x^2 + 1
            sage: k.order(10*i)
            Order in Number Field in i with defining polynomial x^2 + 1
            sage: k.order(3)
            Traceback (most recent call last):
            ...
            ValueError: the rank of the span of gens is wrong
            sage: k.order(i/2)
            Traceback (most recent call last):
            ...
            ValueError: each generator must be integral

        Alternatively, an order can be constructed by adjoining elements to
        `\ZZ`::

            sage: K.<a> = NumberField(x^3 - 2)
            sage: ZZ[a]
            Order in Number Field in a0 with defining polynomial x^3 - 2

        TESTS:

        We verify that :trac:`2480` is fixed::

            sage: K.<a> = NumberField(x^4 + 4*x^2 + 2)
            sage: B = K.integral_basis()
            sage: K.order(*B)
            Order in Number Field in a with defining polynomial x^4 + 4*x^2 + 2
            sage: K.order(B)
            Order in Number Field in a with defining polynomial x^4 + 4*x^2 + 2
            sage: K.order(gens=B)
            Order in Number Field in a with defining polynomial x^4 + 4*x^2 + 2
        """
        # set gens appropriately from the arguments
        gens = kwds.pop('gens', args)

        if len(gens) == 0:
            return NumberField_generic.order(self)
        if len(gens) == 1 and isinstance(gens[0], (list, tuple)):
            gens = gens[0]
        gens = map(self, gens)
        return self._order(tuple(gens), **kwds)

    @cached_method
    def _order(self, gens, **kwds):
        r"""
        Helper method for :meth:`order` which adds caching. See :meth:`order`
        for a description of the parameters and keyword parameters.

        TESTS:

        Test that caching works::

            sage: K.<a> = NumberField(x^3 - 2)
            sage: K.order(a) is K.order(a)      # indirect doctest
            True

        Keywords have no influence on the caching::

            sage: K.order(a) is K.order(a,check_is_integral=True) is K.order(a,check_is_integral=False)
            True

        Even if the order lives in a different field, caching works (currently,
        however, ``allow_subfield`` is incorrect :trac:`16046`)::

            sage: K.<a> = NumberField(x**4+3)
            sage: o = K.order([a**2], allow_subfield=True)
            sage: o is K.order([a**2], allow_subfield=True)
            True

        Different generators for the same order::

            sage: K.order(a) is K.order(a,a^2) is K.order(a^2,a)
            True

        """
        import sage.rings.number_field.order as order
        ret = order.absolute_order_from_ring_generators(gens, **kwds)
        # we make sure that the result is a unique parent even if it the order
        # lives in a different field
        if ret.ambient() is not self:
            return ret.ambient().order(gens, **kwds)

        gens = ret.basis()
        if self._order.is_in_cache(gens):
            # different ways of specifying the same set of generators lead to
            # the same order - this is to make sure that orders are unique
            # parents
            return self._order(gens)

        self._order.set_cache(ret, gens)
        return ret

    def vector_space(self):
        """
        Return a vector space V and isomorphisms self --> V and V --> self.

        OUTPUT:


        -  ``V`` - a vector space over the rational numbers

        -  ``from_V`` - an isomorphism from V to self

        -  ``to_V`` - an isomorphism from self to V


        EXAMPLES::

            sage: k.<a> = NumberField(x^3 + 2)
            sage: V, from_V, to_V  = k.vector_space()
            sage: from_V(V([1,2,3]))
            3*a^2 + 2*a + 1
            sage: to_V(1 + 2*a + 3*a^2)
            (1, 2, 3)
            sage: V
            Vector space of dimension 3 over Rational Field
            sage: to_V
            Isomorphism map:
              From: Number Field in a with defining polynomial x^3 + 2
              To:   Vector space of dimension 3 over Rational Field
            sage: from_V(to_V(2/3*a - 5/8))
            2/3*a - 5/8
            sage: to_V(from_V(V([0,-1/7,0])))
            (0, -1/7, 0)
        """
        try:
            return self.__vector_space
        except AttributeError:
            V = QQ**self.degree()
            from_V = maps.MapVectorSpaceToNumberField(V, self)
            to_V   = maps.MapNumberFieldToVectorSpace(self, V)
            self.__vector_space = (V, from_V, to_V)
            return self.__vector_space

    def absolute_vector_space(self):
        r"""
        Return vector space over `\QQ` corresponding to this
        number field, along with maps from that space to this number field
        and in the other direction.

        For an absolute extension this is identical to
        ``self.vector_space()``.

        EXAMPLES::

            sage: K.<a> = NumberField(x^3 - 5)
            sage: K.absolute_vector_space()
            (Vector space of dimension 3 over Rational Field,
             Isomorphism map:
              From: Vector space of dimension 3 over Rational Field
              To:   Number Field in a with defining polynomial x^3 - 5,
             Isomorphism map:
              From: Number Field in a with defining polynomial x^3 - 5
              To:   Vector space of dimension 3 over Rational Field)
        """
        return self.vector_space()


    def _galois_closure_and_embedding(self, names=None):
        r"""
        Return number field `K` that is the Galois closure of self and an
        embedding of self into `K`.

        INPUT:

        - ``names`` - variable name for Galois closure

        .. warning::

           This is an internal function; see :meth:`galois_closure`.

        EXAMPLES:

        For medium-sized Galois groups of fields with small discriminants,
        this computation is feasible::

            sage: K.<a> = NumberField(x^6 + 4*x^2 + 2)
            sage: K.galois_group(type='pari').order()
            48
            sage: L, phi = K._galois_closure_and_embedding('c')
            sage: phi.domain() is K, phi.codomain() is L
            (True, True)
            sage: L
            Number Field in c with defining polynomial x^48 + 8*x^46 - 20*x^44 - 520*x^42 + 12106*x^40 - 68344*x^38 + 463156*x^36 - 1823272*x^34 + 8984591*x^32 - 25016080*x^30 + 84949344*x^28 - 163504384*x^26 + 417511068*x^24 - 394687376*x^22 + 836352224*x^20 + 72845696*x^18 + 1884703919*x^16 + 732720520*x^14 + 3960878676*x^12 + 2507357768*x^10 + 5438373834*x^8 + 3888508744*x^6 + 4581432268*x^4 + 1765511400*x^2 + 1723993441
            sage: K.defining_polynomial()( phi(K.gen()) )
            0
        """
        if names is None:
            raise TypeError("You must specify the name of the generator.")

        try:
            # compose with variable renaming
            L = self.__galois_closure.change_names(names)
            L_to_orig, orig_to_L = L.structure()
            # "flatten" the composition by hand
            self_into_L = self.hom([ (orig_to_L * self.__galois_closure_embedding)(self.gen()) ])
            return (L, self_into_L)
        except AttributeError:
            pass

        # Compute degree of Galois closure if possible
        try:
            deg = self.galois_group(type='pari').order()
        except NotImplementedError:
            deg = None

        L, self_into_L = self.defining_polynomial().change_ring(self).splitting_field(names, map=True, degree_multiple=deg)
        self.__galois_closure = L
        self.__galois_closure_embedding = self_into_L
        return (self.__galois_closure, self.__galois_closure_embedding)

    def galois_closure(self, names=None, map=False):
        """
        Return number field `K` that is the Galois closure of self,
        i.e., is generated by all roots of the defining polynomial of
        self, and possibly an embedding of self into `K`.

        INPUT:

        - ``names`` - variable name for Galois closure

        - ``map`` - (default: False) also return an embedding of self into `K`

        EXAMPLES::

            sage: K.<a> = NumberField(x^4 - 2)
            sage: M = K.galois_closure('b'); M
            Number Field in b with defining polynomial x^8 + 28*x^4 + 2500
            sage: L.<a2> = K.galois_closure(); L
            Number Field in a2 with defining polynomial x^8 + 28*x^4 + 2500
            sage: K.galois_group(names=("a3")).order()
            8

        ::

            sage: phi = K.embeddings(L)[0]
            sage: phi(K.0)
            1/120*a2^5 + 19/60*a2
            sage: phi(K.0).minpoly()
            x^4 - 2

            sage: L, phi = K.galois_closure('b', map=True)
            sage: L
            Number Field in b with defining polynomial x^8 + 28*x^4 + 2500
            sage: phi
            Ring morphism:
              From: Number Field in a with defining polynomial x^4 - 2
              To:   Number Field in b with defining polynomial x^8 + 28*x^4 + 2500
              Defn: a |--> 1/240*b^5 - 41/120*b

        A cyclotomic field is already Galois::

            sage: K.<a> = NumberField(cyclotomic_polynomial(23))
            sage: L.<z> = K.galois_closure()
            sage: L
            Number Field in z with defining polynomial x^22 + x^21 + x^20 + x^19 + x^18 + x^17 + x^16 + x^15 + x^14 + x^13 + x^12 + x^11 + x^10 + x^9 + x^8 + x^7 + x^6 + x^5 + x^4 + x^3 + x^2 + x + 1

        TESTS:

        Let's make sure we're renaming correctly::

            sage: K.<a> = NumberField(x^4 - 2)
            sage: L, phi = K.galois_closure('cc', map=True)
            sage: L
            Number Field in cc with defining polynomial x^8 + 28*x^4 + 2500
            sage: phi
            Ring morphism:
              From: Number Field in a with defining polynomial x^4 - 2
              To:   Number Field in cc with defining polynomial x^8 + 28*x^4 + 2500
              Defn: a |--> 1/240*cc^5 - 41/120*cc
        """
        L, self_into_L = self._galois_closure_and_embedding(names)
        if map:
            return (L, self_into_L)
        else:
            return L

    def automorphisms(self):
        r"""
        Compute all Galois automorphisms of self.

        This uses PARI's :pari:`nfgaloisconj` and is much faster than root finding
        for many fields.

        EXAMPLES::

            sage: K.<a> = NumberField(x^2 + 10000)
            sage: K.automorphisms()
            [
            Ring endomorphism of Number Field in a with defining polynomial x^2 + 10000
              Defn: a |--> a,
            Ring endomorphism of Number Field in a with defining polynomial x^2 + 10000
              Defn: a |--> -a
            ]

        Here's a larger example, that would take some time if we found
        roots instead of using PARI's specialized machinery::

            sage: K = NumberField(x^6 - x^4 - 2*x^2 + 1, 'a')
            sage: len(K.automorphisms())
            2

        `L` is the Galois closure of `K`::

            sage: L = NumberField(x^24 - 84*x^22 + 2814*x^20 - 15880*x^18 - 409563*x^16 - 8543892*x^14 + 25518202*x^12 + 32831026956*x^10 - 672691027218*x^8 - 4985379093428*x^6 + 320854419319140*x^4 + 817662865724712*x^2 + 513191437605441, 'a')
            sage: len(L.automorphisms())
            24

        Number fields defined by non-monic and non-integral
        polynomials are supported (:trac:`252`)::

            sage: R.<x> = QQ[]
            sage: f = 7/9*x^3 + 7/3*x^2 - 56*x + 123
            sage: K.<a> = NumberField(f)
            sage: A = K.automorphisms(); A
            [
            Ring endomorphism of Number Field in a with defining polynomial 7/9*x^3 + 7/3*x^2 - 56*x + 123
              Defn: a |--> a,
            Ring endomorphism of Number Field in a with defining polynomial 7/9*x^3 + 7/3*x^2 - 56*x + 123
              Defn: a |--> -7/15*a^2 - 18/5*a + 96/5,
            Ring endomorphism of Number Field in a with defining polynomial 7/9*x^3 + 7/3*x^2 - 56*x + 123
              Defn: a |--> 7/15*a^2 + 13/5*a - 111/5
            ]
            sage: prod(x - sigma(a) for sigma in A) == f.monic()
            True
        """
        try:
            # this should be concordant with embeddings
            return self.__embeddings[self]
        except AttributeError:
            self.__embeddings = {}
        except KeyError:
            pass
        f = self.pari_polynomial('y')
        # Compute the conjugates of Mod(x, f).
        conj = self.pari_nf().nfgaloisconj()
        # Convert these to conjugates of self.gen().
        P = self._pari_absolute_structure()[1].lift()
        conj = sorted([self(P(g.Mod(f))) for g in conj])
        v = [self.hom([e]) for e in conj]    # check=False here?
        put_natural_embedding_first(v)
        self.__embeddings[self] = Sequence(v, cr=(v != []), immutable=True,
                                           check=False, universe=self.Hom(self))
        return self.__embeddings[self]

    def embeddings(self, K):
        """
        Compute all field embeddings of self into the field K (which need
        not even be a number field, e.g., it could be the complex numbers).
        This will return an identical result when given K as input again.

        If possible, the most natural embedding of self into K is put first
        in the list.

        INPUT:

        -  ``K`` - a number field

        EXAMPLES::

            sage: K.<a> = NumberField(x^3 - 2)
            sage: L.<a1> = K.galois_closure(); L
            Number Field in a1 with defining polynomial x^6 + 108
            sage: K.embeddings(L)[0]
            Ring morphism:
              From: Number Field in a with defining polynomial x^3 - 2
              To:   Number Field in a1 with defining polynomial x^6 + 108
              Defn: a |--> 1/18*a1^4
            sage: K.embeddings(L) is K.embeddings(L)
            True

        We embed a quadratic field into a cyclotomic field::

            sage: L.<a> = QuadraticField(-7)
            sage: K = CyclotomicField(7)
            sage: L.embeddings(K)
            [
            Ring morphism:
              From: Number Field in a with defining polynomial x^2 + 7
              To:   Cyclotomic Field of order 7 and degree 6
              Defn: a |--> 2*zeta7^4 + 2*zeta7^2 + 2*zeta7 + 1,
            Ring morphism:
              From: Number Field in a with defining polynomial x^2 + 7
              To:   Cyclotomic Field of order 7 and degree 6
              Defn: a |--> -2*zeta7^4 - 2*zeta7^2 - 2*zeta7 - 1
            ]

        We embed a cubic field in the complex numbers::

            sage: K.<a> = NumberField(x^3 - 2)
            sage: K.embeddings(CC)
            [
            Ring morphism:
              From: Number Field in a with defining polynomial x^3 - 2
              To:   Complex Field with 53 bits of precision
              Defn: a |--> -0.62996052494743... - 1.09112363597172*I,
            Ring morphism:
              From: Number Field in a with defining polynomial x^3 - 2
              To:   Complex Field with 53 bits of precision
              Defn: a |--> -0.62996052494743... + 1.09112363597172*I,
            Ring morphism:
              From: Number Field in a with defining polynomial x^3 - 2
              To:   Complex Field with 53 bits of precision
              Defn: a |--> 1.25992104989487
            ]

        Test that :trac:`15053` is fixed::

            sage: K = NumberField(x^3 - 2, 'a')
            sage: K.embeddings(GF(3))
            []
        """
        try:
            # this should be concordant with automorphisms
            return self.__embeddings[K]
        except AttributeError:
            self.__embeddings = {}
        except KeyError:
            pass
        if K is self:
            return self.automorphisms()
        if K.characteristic() != 0:
            return Sequence([], immutable=True, check=False, universe=self.Hom(K))

        f = self.defining_polynomial()
        r = sorted(f.roots(K, multiplicities=False))
        v = [self.hom([e], check=False) for e in r]
        # If there is an embedding that preserves variable names
        # then it is most natural, so we put it first.
        put_natural_embedding_first(v)

        self.__embeddings[K] = Sequence(v, cr=v!=[], immutable=True,
                                        check=False, universe=self.Hom(K))
        return self.__embeddings[K]

    def Minkowski_embedding(self, B=None, prec=None):
        r"""
        Return an nxn matrix over RDF whose columns are the images of the
        basis `\{1, \alpha, \dots, \alpha^{n-1}\}` of self over
        `\QQ` (as vector spaces), where here
        `\alpha` is the generator of self over
        `\QQ`, i.e. self.gen(0). If B is not None, return
        the images of the vectors in B as the columns instead. If prec is
        not None, use RealField(prec) instead of RDF.

        This embedding is the so-called "Minkowski embedding" of a number
        field in `\RR^n`: given the `n` embeddings
        `\sigma_1, \dots, \sigma_n` of self in
        `\CC`, write `\sigma_1, \dots, \sigma_r`
        for the real embeddings, and
        `\sigma_{r+1}, \dots, \sigma_{r+s}` for choices of one of
        each pair of complex conjugate embeddings (in our case, we simply
        choose the one where the image of `\alpha` has positive
        real part). Here `(r,s)` is the signature of self. Then the
        Minkowski embedding is given by

        .. MATH::

            x \mapsto ( \sigma_1(x), \dots,
                     \sigma_r(x), \sqrt{2}\Re(\sigma_{r+1}(x)),
                     \sqrt{2}\Im(\sigma_{r+1}(x)), \dots,
                     \sqrt{2}\Re(\sigma_{r+s}(x)),
                     \sqrt{2}\Im(\sigma_{r+s}(x)))

        Equivalently, this is an embedding of self in `\RR^n` so
        that the usual norm on `\RR^n` coincides with
        `|x| = \sum_i |\sigma_i(x)|^2` on self.

        TODO: This could be much improved by implementing homomorphisms
        over VectorSpaces.

        EXAMPLES::

            sage: F.<alpha> = NumberField(x^3+2)
            sage: F.Minkowski_embedding()
            [ 1.00000000000000 -1.25992104989487  1.58740105196820]
            [ 1.41421356237... 0.8908987181... -1.12246204830...]
            [0.000000000000000  1.54308184421...  1.94416129723...]
            sage: F.Minkowski_embedding([1, alpha+2, alpha^2-alpha])
            [ 1.00000000000000 0.740078950105127  2.84732210186307]
            [ 1.41421356237...  3.7193258428... -2.01336076644...]
            [0.000000000000000  1.54308184421... 0.40107945302...]
            sage: F.Minkowski_embedding() * (alpha + 2).vector().column()
            [0.740078950105127]
            [ 3.7193258428...]
            [ 1.54308184421...]
        """
        n = self.degree()
        if prec is None:
            R = sage.rings.real_double.RDF
        else:
            R = sage.rings.real_mpfr.RealField(prec)
        r,s = self.signature()
        places = self.places(prec=prec)

        if B is None:
            B = [ (self.gen(0))**i for i in range(n) ]

        A = ZZ['x']
        f = A.gen(0)**2-2
        sqrt2 = f.roots(R)[1][0]

        d = {}

        for col in range(n):

            for row in range(r):
                d[(row,col)] = places[row](B[col])

            for i in range(s):
                z = places[r+i](B[col])
                d[(r+2*i,col)] = z.real()*sqrt2
                d[(r+2*i+1,col)] = z.imag()*sqrt2


        M = sage.matrix.all.matrix(d)

        return M


    def places(self, all_complex=False, prec=None):
        """
        Return the collection of all infinite places of self.

        By default, this returns the set of real places as
        homomorphisms into RIF first, followed by a choice of one of
        each pair of complex conjugate homomorphisms into CIF.

        On the other hand, if prec is not None, we simply return places
        into RealField(prec) and ComplexField(prec) (or RDF, CDF if
        prec=53). One can also use ``prec=infinity``, which returns embeddings
        into the field `\overline{\QQ}` of algebraic numbers (or its subfield
        `\mathbb{A}` of algebraic reals); this permits exact computation, but
        can be extremely slow.

        There is an optional flag all_complex, which defaults to False. If
        all_complex is True, then the real embeddings are returned as
        embeddings into CIF instead of RIF.

        EXAMPLES::

            sage: F.<alpha> = NumberField(x^3-100*x+1) ; F.places()
            [Ring morphism:
            From: Number Field in alpha with defining polynomial x^3 - 100*x + 1
            To:   Real Field with 106 bits of precision
            Defn: alpha |--> -10.00499625499181184573367219280,
            Ring morphism:
            From: Number Field in alpha with defining polynomial x^3 - 100*x + 1
            To:   Real Field with 106 bits of precision
            Defn: alpha |--> 0.01000001000003000012000055000273,
            Ring morphism:
            From: Number Field in alpha with defining polynomial x^3 - 100*x + 1
            To:   Real Field with 106 bits of precision
            Defn: alpha |--> 9.994996244991781845613530439509]

        ::

            sage: F.<alpha> = NumberField(x^3+7) ; F.places()
            [Ring morphism:
            From: Number Field in alpha with defining polynomial x^3 + 7
            To:   Real Field with 106 bits of precision
            Defn: alpha |--> -1.912931182772389101199116839549,
            Ring morphism:
            From: Number Field in alpha with defining polynomial x^3 + 7
            To:   Complex Field with 53 bits of precision
            Defn: alpha |--> 0.956465591386195 + 1.65664699997230*I]

        ::

            sage: F.<alpha> = NumberField(x^3+7) ; F.places(all_complex=True)
            [Ring morphism:
            From: Number Field in alpha with defining polynomial x^3 + 7
            To:   Complex Field with 53 bits of precision
            Defn: alpha |--> -1.91293118277239,
            Ring morphism:
            From: Number Field in alpha with defining polynomial x^3 + 7
            To:   Complex Field with 53 bits of precision
            Defn: alpha |--> 0.956465591386195 + 1.65664699997230*I]
            sage: F.places(prec=10)
            [Ring morphism:
            From: Number Field in alpha with defining polynomial x^3 + 7
            To:   Real Field with 10 bits of precision
            Defn: alpha |--> -1.9,
            Ring morphism:
            From: Number Field in alpha with defining polynomial x^3 + 7
            To:   Complex Field with 10 bits of precision
            Defn: alpha |--> 0.96 + 1.7*I]
        """
        if prec is None:
            R = RIF
            C = CIF

        elif prec == 53:
            R = sage.rings.real_double.RDF
            C = sage.rings.complex_double.CDF

        elif prec == Infinity:
            R = sage.rings.all.AA
            C = sage.rings.all.QQbar

        else:
            R = sage.rings.real_mpfr.RealField(prec)
            C = sage.rings.complex_field.ComplexField(prec)

        ## first, find the intervals with roots, and see how much
        ## precision we need to approximate the roots
        ##
        all_intervals = [ x[0] for x in self.defining_polynomial().roots(C) ]

        ## first, set up the real places
        if all_complex:
            real_intervals = [ x for x in all_intervals if x.imag().is_zero() ]
        else:
            real_intervals = [ x[0] for x in self.defining_polynomial().roots(R) ]

        if prec is None:
            real_places = [ self.hom([i.center()], check=False) for i in real_intervals ]

            complex_places = [ self.hom([i.center()], check=False) for i in
                               all_intervals if i.imag() > 0 ]
        else:
            real_places = [ self.hom([i], check=False) for i in real_intervals ]

            complex_places = [ self.hom([i], check=False) for i in
                               all_intervals if i.imag() > 0 ]

        return real_places + complex_places

    def real_places(self, prec=None):
        """
        Return all real places of self as homomorphisms into RIF.

        EXAMPLES::

            sage: F.<alpha> = NumberField(x^4-7) ; F.real_places()
            [Ring morphism:
            From: Number Field in alpha with defining polynomial x^4 - 7
            To:   Real Field with 106 bits of precision
            Defn: alpha |--> -1.626576561697785743211232345494,
            Ring morphism:
            From: Number Field in alpha with defining polynomial x^4 - 7
            To:   Real Field with 106 bits of precision
            Defn: alpha |--> 1.626576561697785743211232345494]
        """
        return self.places(prec=prec)[0:self.signature()[0]]

    def abs_val(self, v, iota, prec=None):
        r"""
        Return the value `|\iota|_{v}`.

        INPUT:

        - ``v`` -- a place of ``K``, finite (a fractional ideal) or infinite (element of ``K.places(prec)``)
        - ``iota`` -- an element of ``K``
        - ``prec`` -- (default: None) the precision of the real field

        OUTPUT:

        The absolute value as a real number

        EXAMPLES::

            sage: K.<xi> = NumberField(x^3-3)
            sage: phi_real = K.places()[0]
            sage: phi_complex = K.places()[1]
            sage: v_fin = tuple(K.primes_above(3))[0]

            sage: K.abs_val(phi_real,xi^2)
            2.08008382305190

            sage: K.abs_val(phi_complex,xi^2)
            4.32674871092223

            sage: K.abs_val(v_fin,xi^2)
            0.111111111111111
        """
        if prec is None:
            prec = 53
        R = sage.rings.real_mpfr.RealField(prec)

        try:
            p = v.smallest_integer()
            iota_ideal = self.ideal(self(iota))
            exponent = - v.residue_class_degree() * iota_ideal.valuation(v)
            return R(p**exponent)
        except AttributeError:
            if is_real_place(v):
                return R(v(iota).abs())
            else:
                return R(v(iota).abs()**2)

    def relativize(self, alpha, names, structure=None):
        r"""
        Given an element in self or an embedding of a subfield into self,
        return a relative number field `K` isomorphic to self that is relative
        over the absolute field `\QQ(\alpha)` or the domain of `alpha`, along
        with isomorphisms from `K` to self and from self to `K`.

        INPUT:

        - ``alpha`` - an element of self  or an embedding of a subfield into
          self
        - ``names`` - 2-tuple of names of generator for output field K and the
          subfield QQ(alpha) names[0] generators K and names[1] QQ(alpha).
        - ``structure`` -- an instance of
          :class:`structure.NumberFieldStructure` or ``None`` (default:
          ``None``), if ``None``, then the resulting field's :meth:`structure`
          will return isomorphisms from and to this field. Otherwise, the field
          will be equipped with ``structure``.

        OUTPUT:

        K -- relative number field

        Also, ``K.structure()`` returns from_K and to_K, where
        from_K is an isomorphism from K to self and to_K is an isomorphism
        from self to K.

        EXAMPLES::

            sage: K.<a> = NumberField(x^10 - 2)
            sage: L.<c,d> = K.relativize(a^4 + a^2 + 2); L
            Number Field in c with defining polynomial x^2 - 1/5*d^4 + 8/5*d^3 - 23/5*d^2 + 7*d - 18/5 over its base field
            sage: c.absolute_minpoly()
            x^10 - 2
            sage: d.absolute_minpoly()
            x^5 - 10*x^4 + 40*x^3 - 90*x^2 + 110*x - 58
            sage: (a^4 + a^2 + 2).minpoly()
            x^5 - 10*x^4 + 40*x^3 - 90*x^2 + 110*x - 58
            sage: from_L, to_L = L.structure()
            sage: to_L(a)
            c
            sage: to_L(a^4 + a^2 + 2)
            d
            sage: from_L(to_L(a^4 + a^2 + 2))
            a^4 + a^2 + 2

        The following demonstrates distinct embeddings of a subfield into a
        larger field::

            sage: K.<a> = NumberField(x^4 + 2*x^2 + 2)
            sage: K0 = K.subfields(2)[0][0]; K0
            Number Field in a0 with defining polynomial x^2 - 2*x + 2
            sage: rho, tau = K0.embeddings(K)
            sage: L0 = K.relativize(rho(K0.gen()), 'b'); L0
            Number Field in b0 with defining polynomial x^2 - b1 + 2 over its base field
            sage: L1 = K.relativize(rho, 'b'); L1
            Number Field in b with defining polynomial x^2 - a0 + 2 over its base field
            sage: L2 = K.relativize(tau, 'b'); L2
            Number Field in b with defining polynomial x^2 + a0 over its base field
            sage: L0.base_field() is K0
            False
            sage: L1.base_field() is K0
            True
            sage: L2.base_field() is K0
            True

        Here we see that with the different embeddings, the relative norms are
        different::

            sage: a0 = K0.gen()
            sage: L1_into_K, K_into_L1 = L1.structure()
            sage: L2_into_K, K_into_L2 = L2.structure()
            sage: len(K.factor(41))
            4
            sage: w1 = -a^2 + a + 1; P = K.ideal([w1])
            sage: Pp = L1.ideal(K_into_L1(w1)).ideal_below(); Pp == K0.ideal([4*a0 + 1])
            True
            sage: Pp == w1.norm(rho)
            True

            sage: w2 = a^2 + a - 1; Q = K.ideal([w2])
            sage: Qq = L2.ideal(K_into_L2(w2)).ideal_below(); Qq == K0.ideal([-4*a0 + 9])
            True
            sage: Qq == w2.norm(tau)
            True

            sage: Pp == Qq
            False

        TESTS:

        We can relativize over the whole field::

            sage: K.<a> = NumberField(x^4 + 2*x^2 + 2)
            sage: K.relativize(K.gen(), 'a')
            Number Field in a0 with defining polynomial x - a1 over its base field
            sage: K.relativize(2*K.gen(), 'a')
            Number Field in a0 with defining polynomial x - 1/2*a1 over its base field

        We can relativize over the prime field::

            sage: L = K.relativize(K(1), 'a'); L
            Number Field in a0 with defining polynomial x^4 + 2*x^2 + 2 over its base field
            sage: L.base_field()
            Number Field in a1 with defining polynomial x - 1
            sage: L.base_field().base_field()
            Rational Field

            sage: L = K.relativize(K(2), 'a'); L
            Number Field in a0 with defining polynomial x^4 + 2*x^2 + 2 over its base field
            sage: L.base_field()
            Number Field in a1 with defining polynomial x - 2
            sage: L.base_field().base_field()
            Rational Field

            sage: L = K.relativize(K(0), 'a'); L
            Number Field in a0 with defining polynomial x^4 + 2*x^2 + 2 over its base field
            sage: L.base_field()
            Number Field in a1 with defining polynomial x
            sage: L.base_field().base_field()
            Rational Field

        We can relativize over morphisms returned by self.subfields()::

            sage: L = NumberField(x^4 + 1, 'a')
            sage: [L.relativize(h, 'c') for (f,h,i) in L.subfields()]
            [Number Field in c with defining polynomial x^4 + 1 over its base field,
             Number Field in c with defining polynomial x^2 - a1*x + 1 over its base field,
             Number Field in c with defining polynomial x^2 - 1/2*a2 over its base field,
             Number Field in c with defining polynomial x^2 - a3*x - 1 over its base field,
             Number Field in c with defining polynomial x - a4 over its base field]

        We can relativize over a relative field::

            sage: K.<z> = CyclotomicField(16)
            sage: L, L_into_K, _ = K.subfields(4)[0]; L
            Number Field in z0 with defining polynomial x^4 + 16
            sage: F, F_into_L, _ = L.subfields(2)[0]; F
            Number Field in z0_0 with defining polynomial x^2 + 64

            sage: L_over_F = L.relativize(F_into_L, 'c'); L_over_F
            Number Field in c with defining polynomial x^2 - 1/2*z0_0 over its base field
            sage: L_over_F_into_L, _ = L_over_F.structure()

            sage: K_over_rel = K.relativize(L_into_K * L_over_F_into_L, 'a'); K_over_rel
            Number Field in a with defining polynomial x^2 - 1/2*c over its base field
            sage: K_over_rel.base_field() is L_over_F
            True
            sage: K_over_rel.structure()
            (Relative number field morphism:
              From: Number Field in a with defining polynomial x^2 - 1/2*c over its base field
              To:   Cyclotomic Field of order 16 and degree 8
              Defn: a |--> z
                    c |--> 2*z^2
                    z0_0 |--> 8*z^4, Ring morphism:
              From: Cyclotomic Field of order 16 and degree 8
              To:   Number Field in a with defining polynomial x^2 - 1/2*c over its base field
              Defn: z |--> a)

        We can relativize over a really large field::

            sage: K.<a> = CyclotomicField(3^3*2^3)
            sage: R = K.relativize(a^(3^2), 't'); R
            Number Field in t0 with defining polynomial x^9 - t1 over its base field
            sage: R.structure()
            (Relative number field morphism:
              From: Number Field in t0 with defining polynomial x^9 - t1 over its base field
              To:   Cyclotomic Field of order 216 and degree 72
              Defn: t0 |--> a
                    t1 |--> a^9,
             Ring morphism:
              From: Cyclotomic Field of order 216 and degree 72
              To:   Number Field in t0 with defining polynomial x^9 - t1 over its base field
              Defn: a |--> t0)

        Only one name is required when a morphism is given (fixing :trac:`12005`)::

            sage: R.<x> = PolynomialRing(QQ)
            sage: K.<i> = NumberField(x^2 + 1)
            sage: L.<b> = NumberField(x^4 - x^2 + 1)
            sage: phi = K.hom(b^3, L)
            sage: M.<r> = L.relativize(phi)
            sage: M
            Number Field in r with defining polynomial x^2 - i*x - 1 over its base field
            sage: M.base_field()
            Number Field in i with defining polynomial x^2 + 1
        """
        # step 1: construct the abstract field generated by alpha.w
        # step 2: make a relative extension of it.
        # step 3: construct isomorphisms
        from sage.all import vector, matrix

        from sage.categories.map import is_Map
        if is_Map(alpha):
            # alpha better be a morphism with codomain self
            if alpha.codomain() != self:
                raise ValueError("Co-domain of morphism must be self")
            L = alpha.domain()
            alpha = alpha(L.gen()) # relativize over phi's domain
            if L is QQ:
                from sage.rings.all import polygen
                f = polygen(QQ)
            else:
                f = L.defining_polynomial() # = alpha.minpoly()
            names = normalize_names(1, names)
        else:
            # alpha must be an element coercible to self
            alpha = self(alpha)
            f = alpha.minpoly()
            names = normalize_names(2, names)
            L = NumberField(f, names[1])

        # now we do some linear algebra to find the minpoly of self.gen() over L
        L_into_self = L.hom([alpha])

        extdeg = self.absolute_degree() // L.absolute_degree() # [ L : self ]
        a = self.gen()

        # we will find a linear relation between small powers of a over L
        basis = [ a**i * b for i in range(extdeg) for b in map(L_into_self, L.power_basis()) ]
        basis.append(a**extdeg) # this one makes the basis no longer a basis
        mat = matrix([ b.vector() for b in basis ])
        soln_space = mat.left_kernel(mat.row_space()(0))
        # the solution space is one dimensional and the last entry is non-zero
        # because a satisfies no smaller linear relation
        assert soln_space.dimension() == 1
        (reln, ) = soln_space.basis()
        assert reln[-1] != 0
        reln = reln * ~reln[-1]

        # now we need to get those coeffs in L
        coeff_mat = matrix(extdeg, f.degree(), list(reln)[:-1]) # easy way to divide into the correct lengths
        coeffs_in_L = [ r*vector(L.power_basis()) for r in coeff_mat.rows() ]
        # f is the minimal polynomial of a over L
        f = L['x'](coeffs_in_L + [1])
        # sanity check...

        mp_in_self = self['x']([L_into_self(_) for _ in f.coefficients(sparse=False)])
        assert mp_in_self(a) == 0

        if structure is None:
            from sage.rings.number_field.structure import RelativeFromAbsolute
            structure = RelativeFromAbsolute(self, alpha)
        if L is QQ:
            return L.extension(f, names[0])
        else:
            return L.extension(f, names[0], structure=structure)

    # Synonyms so that terminology appropriate to relative number fields
    # can be applied to an absolute number field:

    def absolute_degree(self):
        """
        A synonym for degree.

        EXAMPLES::

            sage: K.<i> = NumberField(x^2 + 1)
            sage: K.absolute_degree()
            2
        """
        return self.degree()

    def relative_degree(self):
        """
        A synonym for degree.

        EXAMPLES::

            sage: K.<i> = NumberField(x^2 + 1)
            sage: K.relative_degree()
            2
        """
        return self.degree()

    def absolute_polynomial(self):
        """
        A synonym for polynomial.

        EXAMPLES::

            sage: K.<i> = NumberField(x^2 + 1)
            sage: K.absolute_polynomial()
            x^2 + 1
        """
        return self.polynomial()

    def relative_polynomial(self):
        """
        A synonym for polynomial.

        EXAMPLES::

            sage: K.<i> = NumberField(x^2 + 1)
            sage: K.relative_polynomial()
            x^2 + 1
        """
        return self.polynomial()

    def absolute_vector_space(self):
        """
        A synonym for vector_space.

        EXAMPLES::

            sage: K.<i> = NumberField(x^2 + 1)
            sage: K.absolute_vector_space()
            (Vector space of dimension 2 over Rational Field,
             Isomorphism map:
              From: Vector space of dimension 2 over Rational Field
              To:   Number Field in i with defining polynomial x^2 + 1,
             Isomorphism map:
              From: Number Field in i with defining polynomial x^2 + 1
              To:   Vector space of dimension 2 over Rational Field)
        """
        return self.vector_space()

    def relative_vector_space(self):
        """
        A synonym for vector_space.

        EXAMPLES::

            sage: K.<i> = NumberField(x^2 + 1)
            sage: K.relative_vector_space()
            (Vector space of dimension 2 over Rational Field,
             Isomorphism map:
              From: Vector space of dimension 2 over Rational Field
              To:   Number Field in i with defining polynomial x^2 + 1,
             Isomorphism map:
              From: Number Field in i with defining polynomial x^2 + 1
              To:   Vector space of dimension 2 over Rational Field)
        """
        return self.vector_space()

    def absolute_discriminant(self):
        """
        A synonym for discriminant.

        EXAMPLES::

            sage: K.<i> = NumberField(x^2 + 1)
            sage: K.absolute_discriminant()
            -4
        """
        return self.discriminant()

    def relative_discriminant(self):
        """
        A synonym for discriminant.

        EXAMPLES::

            sage: K.<i> = NumberField(x^2 + 1)
            sage: K.relative_discriminant()
            -4
        """
        return self.discriminant()

    def absolute_different(self):
        """
        A synonym for different.

        EXAMPLES::

            sage: K.<i> = NumberField(x^2 + 1)
            sage: K.absolute_different()
            Fractional ideal (2)
        """
        return self.different()

    def relative_different(self):
        """
        A synonym for different.

        EXAMPLES::

            sage: K.<i> = NumberField(x^2 + 1)
            sage: K.relative_different()
            Fractional ideal (2)
        """
        return self.different()

    def hilbert_symbol(self, a, b, P = None):
        r"""
        Returns the Hilbert symbol `(a,b)_P` for a prime P of self
        and non-zero elements a and b of self.
        If P is omitted, return the global Hilbert symbol `(a,b)` instead.

        INPUT:

        - ``a``, ``b`` -- elements of self

        - ``P`` -- (default: None) If `P` is ``None``, compute the global
          symbol.  Otherwise, `P` should be either a prime ideal of self
          (which may also be given as a generator or set of generators)
          or a real or complex embedding.

        OUTPUT:

        If a or b is zero, returns 0.

        If a and b are non-zero and P is specified, returns
        the Hilbert symbol `(a,b)_P`, which is 1 if the equation
        `a x^2 + b y^2 = 1` has a solution in the completion of
        self at P, and is -1 otherwise.

        If a and b are non-zero and P is unspecified, returns 1
        if the equation has a solution in self and -1 otherwise.

        EXAMPLES:

        Some global examples::

            sage: K.<a> = NumberField(x^2 - 23)
            sage: K.hilbert_symbol(0, a+5)
            0
            sage: K.hilbert_symbol(a, 0)
            0
            sage: K.hilbert_symbol(-a, a+1)
            1
            sage: K.hilbert_symbol(-a, a+2)
            -1
            sage: K.hilbert_symbol(a, a+5)
            -1

        That the latter two are unsolvable should be visible in local
        obstructions.  For the first, this is a prime ideal above 19.
        For the second, the ramified prime above 23::

            sage: K.hilbert_symbol(-a, a+2, a+2)
            -1
            sage: K.hilbert_symbol(a, a+5, K.ideal(23).factor()[0][0])
            -1

        More local examples::

            sage: K.hilbert_symbol(a, 0, K.ideal(5))
            0
            sage: K.hilbert_symbol(a, a+5, K.ideal(5))
            1
            sage: K.hilbert_symbol(a+1, 13, (a+6)*K.maximal_order())
            -1
            sage: [emb1, emb2] = K.embeddings(AA)
            sage: K.hilbert_symbol(a, -1, emb1)
            -1
            sage: K.hilbert_symbol(a, -1, emb2)
            1

        Ideals P can be given by generators::

            sage: K.<a> = NumberField(x^5 - 23)
            sage: pi = 2*a^4 + 3*a^3 + 4*a^2 + 15*a + 11
            sage: K.hilbert_symbol(a, a+5, pi)
            1
            sage: rho = 2*a^4 + 3*a^3 + 4*a^2 + 15*a + 11
            sage: K.hilbert_symbol(a, a+5, rho)
            1

        This also works for non-principal ideals::

            sage: K.<a> = QuadraticField(-5)
            sage: P = K.ideal(3).factor()[0][0]
            sage: P.gens_reduced()  # random, could be the other factor
            (3, a + 1)
            sage: K.hilbert_symbol(a, a+3, P)
            1
            sage: K.hilbert_symbol(a, a+3, [3, a+1])
            1

        Primes above 2::

            sage: K.<a> = NumberField(x^5 - 23)
            sage: O = K.maximal_order()
            sage: p = [p[0] for p in (2*O).factor() if p[0].norm() == 16][0]
            sage: K.hilbert_symbol(a, a+5, p)
            1
            sage: K.hilbert_symbol(a, 2, p)
            1
            sage: K.hilbert_symbol(-1, a-2, p)
            -1

        Various real fields are allowed::

            sage: K.<a> = NumberField(x^3+x+1)
            sage: K.hilbert_symbol(a/3, 1/2, K.embeddings(RDF)[0])
            1
            sage: K.hilbert_symbol(a/5, -1, K.embeddings(RR)[0])
            -1
            sage: [K.hilbert_symbol(a, -1, e) for e in K.embeddings(AA)]
            [-1]

        Real embeddings are not allowed to be disguised as complex embeddings::

            sage: K.<a> = QuadraticField(5)
            sage: K.hilbert_symbol(-1, -1, K.embeddings(CC)[0])
            Traceback (most recent call last):
            ...
            ValueError: Possibly real place (=Ring morphism:
              From: Number Field in a with defining polynomial x^2 - 5
              To:   Complex Field with 53 bits of precision
              Defn: a |--> -2.23606797749979) given as complex embedding in hilbert_symbol. Is it real or complex?
            sage: K.hilbert_symbol(-1, -1, K.embeddings(QQbar)[0])
            Traceback (most recent call last):
            ...
            ValueError: Possibly real place (=Ring morphism:
              From: Number Field in a with defining polynomial x^2 - 5
              To:   Algebraic Field
              Defn: a |--> -2.236067977499790?) given as complex embedding in hilbert_symbol. Is it real or complex?
            sage: K.<b> = QuadraticField(-5)
            sage: K.hilbert_symbol(-1, -1, K.embeddings(CDF)[0])
            1
            sage: K.hilbert_symbol(-1, -1, K.embeddings(QQbar)[0])
            1

        a and b do not have to be integral or coprime::

            sage: K.<i> = QuadraticField(-1)
            sage: O = K.maximal_order()
            sage: K.hilbert_symbol(1/2, 1/6, 3*O)
            1
            sage: p = 1+i
            sage: K.hilbert_symbol(p, p, p)
            1
            sage: K.hilbert_symbol(p, 3*p, p)
            -1
            sage: K.hilbert_symbol(3, p, p)
            -1
            sage: K.hilbert_symbol(1/3, 1/5, 1+i)
            1
            sage: L = QuadraticField(5, 'a')
            sage: L.hilbert_symbol(-3, -1/2, 2)
            1

        Various other examples::

            sage: K.<a> = NumberField(x^3+x+1)
            sage: K.hilbert_symbol(-6912, 24, -a^2-a-2)
            1
            sage: K.<a> = NumberField(x^5-23)
            sage: P = K.ideal(-1105*a^4 + 1541*a^3 - 795*a^2 - 2993*a + 11853)
            sage: Q = K.ideal(-7*a^4 + 13*a^3 - 13*a^2 - 2*a + 50)
            sage: b = -a+5
            sage: K.hilbert_symbol(a,b,P)
            1
            sage: K.hilbert_symbol(a,b,Q)
            1
            sage: K.<a> = NumberField(x^5-23)
            sage: P = K.ideal(-1105*a^4 + 1541*a^3 - 795*a^2 - 2993*a + 11853)
            sage: K.hilbert_symbol(a, a+5, P)
            1
            sage: K.hilbert_symbol(a, 2, P)
            1
            sage: K.hilbert_symbol(a+5, 2, P)
            -1
            sage: K.<a> = NumberField(x^3 - 4*x + 2)
            sage: K.hilbert_symbol(2, -2, K.primes_above(2)[0])
            1

        Check that the bug reported at :trac:`16043` has been fixed::

            sage: K.<a> = NumberField(x^2 + 5)
            sage: p = K.primes_above(2)[0]; p
            Fractional ideal (2, a + 1)
            sage: K.hilbert_symbol(2*a, -1, p)
            1
            sage: K.hilbert_symbol(2*a, 2, p)
            -1
            sage: K.hilbert_symbol(2*a, -2, p)
            -1

        AUTHOR:

        - Aly Deines (2010-08-19): part of the doctests

        - Marco Streng (2010-12-06)
        """
        if a.is_zero() or b.is_zero():
            return 0
        a = self(a)
        b = self(b)
        if P is None:
            return pari(self).nfhilbert(a, b)

        from sage.categories.map import Map
        from sage.categories.all import Rings
        if isinstance(P, Map) and P.category_for().is_subcategory(Rings()):
            # P is a morphism of Rings
            if P.domain() is not self:
                raise ValueError("Domain of P (=%s) should be self (=%s) in self.hilbert_symbol" % (P, self))
            codom = P.codomain()
            from sage.rings.complex_field import is_ComplexField
            from sage.rings.complex_interval_field import is_ComplexIntervalField
            from sage.rings.real_mpfr import is_RealField
            from sage.rings.real_mpfi import is_RealIntervalField
            from sage.rings.all import (AA, CDF, QQbar, RDF)
            if is_ComplexField(codom) or is_ComplexIntervalField(codom) or \
                                         codom is CDF or codom is QQbar:
                if P(self.gen()).imag() == 0:
                    raise ValueError("Possibly real place (=%s) given as complex embedding in hilbert_symbol. Is it real or complex?" % P)
                return 1
            if is_RealField(codom) or codom is RDF or codom is AA:
                if P(a) > 0 or P(b) > 0:
                    return 1
                return -1
        if not is_NumberFieldIdeal(P):
            P = self.ideal(P)
        if P.number_field() is not self:
            raise ValueError("P (=%s) should be an ideal of self (=%s) in hilbert_symbol, not of %s" % (P, self, P.number_field()))
        if not P.is_prime():
            raise ValueError("Non-prime ideal P (=%s) in hilbert_symbol" % P)
        return pari(self).nfhilbert(a, b, P.pari_prime())

    def hilbert_conductor(self,a,b):
        """
        This is the product of all (finite) primes where the Hilbert symbol is -1.
        What is the same, this is the (reduced) discriminant of the quaternion
        algebra `(a,b)` over a number field.

        INPUT:

        - ``a``, ``b`` -- elements of the number field ``self``

        OUTPUT:

        - squarefree ideal of the ring of integers of ``self``

        EXAMPLES::

            sage: F.<a> = NumberField(x^2-x-1)
            sage: F.hilbert_conductor(2*a,F(-1))
            Fractional ideal (2)
            sage: K.<b> = NumberField(x^3-4*x+2)
            sage: K.hilbert_conductor(K(2),K(-2))
            Fractional ideal (1)
            sage: K.hilbert_conductor(K(2*b),K(-2))
            Fractional ideal (b^2 + b - 2)

        AUTHOR:

        - Aly Deines

        """
        a, b = self(a), self(b)
        d = self.ideal(1)
        for p in union(union( self.ideal(2).prime_factors(), self.ideal(a).prime_factors()), self.ideal(b).prime_factors()):
            if self.hilbert_symbol(a,b,p) == -1:
                d *= p
        return d

    def elements_of_bounded_height(self,bound,precision=53,LLL=False):
        r"""
        Return an iterator over the elements of ``self`` with relative
        multiplicative height at most ``bound``.

        The algorithm requires floating point arithmetic, so the user is
        allowed to specify the precision for such calculations.

        It might be helpful to work with an LLL-reduced system of fundamental
        units, so the user has the option to perform an LLL reduction for the
        fundamental units by setting ``LLL`` to True.

        Certain computations may be faster assuming GRH, which may be done
        globally by using the number_field(True/False) switch.

        For details: See [Doyle-Krumm]_.

        INPUT:

        - ``bound`` - a real number
        - ``precision`` - (default: 53) a positive integer
        - ``LLL`` - (default: False) a boolean value

        OUTPUT:

        - an iterator of number field elements

        .. WARNING::

           In the current implementation, the output of the algorithm cannot be
           guaranteed to be correct due to the necessity of floating point
           computations. In some cases, the default 53-bit precision is
           considerably lower than would be required for the algorithm to
           generate correct output.

        .. TODO::

           Should implement a version of the algorithm that guarantees correct
           output. See Algorithm 4 in [Doyle-Krumm]_ for details of an
           implementation that takes precision issues into account.

        EXAMPLES:

        There are no elements in a number field with multiplicative height less
        than 1::

            sage: K.<g> = NumberField(x^5 - x + 19)
            sage: list(K.elements_of_bounded_height(0.9))
            []

        The only elements in a number field of height 1 are 0 and the roots of
        unity::

            sage: K.<a> = NumberField(x^2 + x + 1)
            sage: list(K.elements_of_bounded_height(1))
            [0, a + 1, a, -1, -a - 1, -a, 1]

        ::

            sage: K.<a> = CyclotomicField(20)
            sage: len(list(K.elements_of_bounded_height(1)))
            21

        The elements in the output iterator all have relative multiplicative
        height at most the input bound::

            sage: K.<a> = NumberField(x^6 + 2)
            sage: L = K.elements_of_bounded_height(5)
            sage: for t in L:
            ....:     exp(6*t.global_height())
            ....:
            1.00000000000000
            1.00000000000000
            1.00000000000000
            2.00000000000000
            2.00000000000000
            2.00000000000000
            2.00000000000000
            4.00000000000000
            4.00000000000000
            4.00000000000000
            4.00000000000000

        ::

            sage: K.<a> = NumberField(x^2 - 71)
            sage: L = K.elements_of_bounded_height(20)
            sage: all(exp(2*t.global_height()) <= 20 for t in L) # long time (5 s)
            True

        ::

            sage: K.<a> = NumberField(x^2 + 17)
            sage: L = K.elements_of_bounded_height(120)
            sage: len(list(L))
            9047

        ::

            sage: K.<a> = NumberField(x^4 - 5)
            sage: L = K.elements_of_bounded_height(50)
            sage: len(list(L)) # long time (2 s)
            2163

        ::

            sage: K.<a> = CyclotomicField(13)
            sage: L = K.elements_of_bounded_height(2)
            sage: len(list(L)) # long time (3 s)
            27

        ::

            sage: K.<a> = NumberField(x^6 + 2)
            sage: L = K.elements_of_bounded_height(60, precision=100)
            sage: len(list(L)) # long time (5 s)
            1899

        ::

            sage: K.<a> = NumberField(x^4 - x^3 - 3*x^2 + x + 1)
            sage: L = K.elements_of_bounded_height(10, LLL=true)
            sage: len(list(L))
            99

        AUTHORS:

        - John Doyle (2013)

        - David Krumm (2013)
        """
        from sage.rings.number_field.bdd_height import bdd_height, bdd_height_iq
        r1, r2 = self.signature()
        r = r1 + r2 - 1
        if self.degree() == 2 and r == 0:
            return bdd_height_iq(self, bound)
        else:
            return bdd_height(self, bound, precision, LLL)

class NumberField_cyclotomic(NumberField_absolute):
    """
    Create a cyclotomic extension of the rational field.

    The command CyclotomicField(n) creates the n-th cyclotomic field,
    obtained by adjoining an n-th root of unity to the rational field.

    EXAMPLES::

        sage: CyclotomicField(3)
        Cyclotomic Field of order 3 and degree 2
        sage: CyclotomicField(18)
        Cyclotomic Field of order 18 and degree 6
        sage: z = CyclotomicField(6).gen(); z
        zeta6
        sage: z^3
        -1
        sage: (1+z)^3
        6*zeta6 - 3

    ::

        sage: K = CyclotomicField(197)
        sage: loads(K.dumps()) == K
        True
        sage: loads((z^2).dumps()) == z^2
        True

    ::

        sage: cf12 = CyclotomicField( 12 )
        sage: z12 = cf12.0
        sage: cf6 = CyclotomicField( 6 )
        sage: z6 = cf6.0
        sage: FF = Frac( cf12['x'] )
        sage: x = FF.0
        sage: z6*x^3/(z6 + x)
        zeta12^2*x^3/(x + zeta12^2)

    ::

        sage: cf6 = CyclotomicField(6) ; z6 = cf6.gen(0)
        sage: cf3 = CyclotomicField(3) ; z3 = cf3.gen(0)
        sage: cf3(z6)
        zeta3 + 1
        sage: cf6(z3)
        zeta6 - 1
        sage: type(cf6(z3))
        <type 'sage.rings.number_field.number_field_element_quadratic.NumberFieldElement_quadratic'>
        sage: cf1 = CyclotomicField(1) ; z1 = cf1.0
        sage: cf3(z1)
        1
        sage: type(cf3(z1))
        <type 'sage.rings.number_field.number_field_element_quadratic.NumberFieldElement_quadratic'>
    """
    def __init__(self, n, names, embedding=None, assume_disc_small=False, maximize_at_primes=None):
        """
        A cyclotomic field, i.e., a field obtained by adjoining an n-th
        root of unity to the rational numbers.

        EXAMPLES::

            sage: k = CyclotomicField(3)
            sage: type(k)
            <class 'sage.rings.number_field.number_field.NumberField_cyclotomic_with_category'>

        TESTS:

        The ``gcd`` and ``xgcd`` methods do not agree on this field, see
        :trac:`23274`::

            sage: TestSuite(k).run()
            Failure in _test_gcd_vs_xgcd:
            ...
            AssertionError: The methods gcd and xgcd disagree on Cyclotomic Field of order 3 and degree 2:
              gcd(0,2) = 1
             xgcd(0,2) = (2, 0, 1)
            ------------------------------------------------------------
            The following tests failed: _test_gcd_vs_xgcd

        ::

            sage: type(CyclotomicField(4).zero())
            <type 'sage.rings.number_field.number_field_element_quadratic.NumberFieldElement_quadratic'>
            sage: type(CyclotomicField(6).one())
            <type 'sage.rings.number_field.number_field_element_quadratic.NumberFieldElement_quadratic'>
            sage: type(CyclotomicField(6).an_element())
            <type 'sage.rings.number_field.number_field_element_quadratic.NumberFieldElement_quadratic'>
            sage: type(CyclotomicField(15).zero())
            <type 'sage.rings.number_field.number_field_element.NumberFieldElement_absolute'>
        """
        f = QQ['x'].cyclotomic_polynomial(n)
        if names[0].startswith('zeta'):
            latex_name = "\\zeta_{%s}"%n
        else:
            latex_name = latex_variable_name(names[0])
        self.__n = n = Integer(n)
        NumberField_absolute.__init__(self, f,
                                      name= names,
                                      latex_name=latex_name,
                                      check=False,
                                      embedding = embedding,
                                      assume_disc_small=assume_disc_small,
                                      maximize_at_primes=maximize_at_primes)
        if n%2:
            self.__zeta_order = 2*n
        else:
            self.__zeta_order = n
        ## quadratic number fields require this:
        if f.degree() == 2:
            # define a boolean flag as for NumberField_quadratic to know, which
            # square root we choose (True means no embedding or positive
            # imaginary value).
            # Note that the test is done with NumberFieldElement and not with
            # NumberFieldElement_quadratic which requires somehow this flag.
            # As a consequence, a result of _an_element_() with the wrong class
            # is cached during the call to has_coerce_map_from. We reset the
            # cache afterwards.
            self._standard_embedding = not CDF.has_coerce_map_from(self) or CDF(self.gen()).imag() > 0
            self._cache_an_element = None

            self._element_class = number_field_element_quadratic.NumberFieldElement_quadratic
            if n == 4:
                self._D = ZZ(-1)
                self._NumberField_generic__gen = self._element_class(self, (QQ(0), QQ(1)))
            else:
                ## n is 3 or 6
                self._D = ZZ(-3)
                one_half = ZZ(1)/ZZ(2)
                if n == 3:
                    self._NumberField_generic__gen = self._element_class(self, (one_half-1, one_half))
                else:
                    self._NumberField_generic__gen = self._element_class(self, (one_half, one_half))

            # NumberField_absolute.__init__(...) set _zero_element and
            # _one_element to NumberFieldElement_absolute values, which is
            # wrong (and dangerous; such elements can actually be used to
            # crash Sage: see #5316).  Overwrite them with correct values.
            self._zero_element = self._element_class(self, (QQ(0),QQ(0)))
            self._one_element =  self._element_class(self, (QQ(1),QQ(0)))

        zeta = self.gen()
        zeta._set_multiplicative_order(n)
        self._init_embedding_approx()

    def construction(self):
        """
        Return data defining a functorial construction of ``self``.

        EXAMPLES::

            sage: F, R = CyclotomicField(5).construction()
            sage: R
            Rational Field
            sage: F.polys
            [x^4 + x^3 + x^2 + x + 1]
            sage: F.names
            ['zeta5']
            sage: F.embeddings
            [0.309016994374948? + 0.951056516295154?*I]
            sage: F.structures
            [None]
        """
        F,R = NumberField_generic.construction(self)
        F.cyclotomic = self.__n
        return F,R

    def _magma_init_(self, magma):
        """
        Function returning a string to create this cyclotomic field in
        Magma.

        .. note::

           The Magma generator name is also initialized to be the same
           as for the Sage field.

        EXAMPLES::

            sage: K=CyclotomicField(7,'z')
            sage: K._magma_init_(magma)                                # optional - magma
            'SageCreateWithNames(CyclotomicField(7),["z"])'
            sage: K=CyclotomicField(7,'zeta')
            sage: K._magma_init_(magma)                                # optional - magma
            'SageCreateWithNames(CyclotomicField(7),["zeta"])'
        """
        s = 'CyclotomicField(%s)'%self.__n
        return magma._with_names(s, self.variable_names())

    def _gap_init_(self):
        """
        Return a string that provides a representation of ``self`` in GAP.

        TESTS::

            sage: K = CyclotomicField(8)
            sage: gap(K)   # indirect doctest
            CF(8)
            sage: gap(K.0)
            E(8)
            sage: K(gap(K.0^5)); K(gap(K.0^5))==K.0^5
            -zeta8
            True

        The following was the motivating example to introduce
        a genuine representation of cyclotomic fields in the
        GAP interface -- see :trac:`5618`. ::

            sage: H = AlternatingGroup(4)
            sage: g = H.list()[1]
            sage: K = H.subgroup([g])
            sage: z = CyclotomicField(3).an_element(); z
            zeta3
            sage: c = K.character([1,z,z**2]); c
            Character of Subgroup of (Alternating group of order 4!/2 as a permutation group) generated by [(1,2,3)]
            sage: c(g^2); z^2
            -zeta3 - 1
            -zeta3 - 1

        """
        return 'CyclotomicField(%s)'%self.__n

    def _libgap_(self):
        """
        Return a LibGAP representation of ``self``.

        TESTS::

            sage: K = CyclotomicField(8)
            sage: K._libgap_()
            CF(8)
            sage: libgap(K)   # indirect doctest
            CF(8)
        """
        from sage.libs.gap.libgap import libgap
        return libgap.CyclotomicField(self.__n)

    def _repr_(self):
        r"""
        Return string representation of this cyclotomic field.

        The "order" of the cyclotomic field `\QQ(\zeta_n)`
        in the string output refers to the order of the `\zeta_n`,
        i.e., it is the integer `n`. The degree is the degree of
        the field as an extension of `\QQ`.

        EXAMPLES::

            sage: CyclotomicField(4)._repr_()
            'Cyclotomic Field of order 4 and degree 2'
            sage: CyclotomicField(400)._repr_()
            'Cyclotomic Field of order 400 and degree 160'
        """
        return "Cyclotomic Field of order %s and degree %s"%(
                self.__n, self.degree())

    def _n(self):
        """
        Return the n used to create this cyclotomic field.

        EXAMPLES::

            sage: CyclotomicField(3).zeta_order()
            6
            sage: CyclotomicField(3)._n()
            3
        """
        return self.__n

    def _latex_(self):
        """
        Return the latex representation of this cyclotomic field.

        EXAMPLES::

            sage: Z = CyclotomicField(4)
            sage: Z.gen()
            zeta4
            sage: latex(Z) # indirect doctest
            \Bold{Q}(\zeta_{4})

        Latex printing respects the generator name::

            sage: k.<a> = CyclotomicField(4)
            sage: latex(k)
            \Bold{Q}[a]/(a^{2} + 1)
            sage: k
            Cyclotomic Field of order 4 and degree 2
            sage: k.gen()
            a

        TESTS:

        We check that the bug reported on :trac:`8938` is fixed::

            sage: C5.<z> = CyclotomicField(5)
            sage: P.<s, t> = C5[]
            sage: f = (z^2 + z)*s
            sage: f
            (z^2 + z)*s
            sage: latex(f)
            \left(z^{2} + z\right) s
        """
        v = self.latex_variable_name()
        if v.startswith('\\zeta_'):
            return "%s(%s)"%(latex(QQ), v)
        else:
            return NumberField_generic._latex_(self)

    def _coerce_map_from_(self, K):
        r"""
        Return a coercion map from `K` to ``self``, or None.

        The cyclotomic field `\QQ(\zeta_n)` coerces into the
        cyclotomic field `\QQ(\zeta_m)` if and only if `n' \mid m`,
        where `n'` is the odd part of `n` if `4 \nmid n` and `n' = n`
        otherwise.

        The morphism is consistent with the chosen embedding into `\CC`.

        If `K` is not a cyclotomic field, the normal coercion rules
        for number fields are used.

        EXAMPLES::

            sage: K.<a> = CyclotomicField(12)
            sage: L.<b> = CyclotomicField(132)
            sage: L.coerce_map_from(K) # indirect doctest
            Generic morphism:
              From: Cyclotomic Field of order 12 and degree 4
              To:   Cyclotomic Field of order 132 and degree 40
              Defn: a -> b^11
            sage: a + b
            b^11 + b
            sage: L.coerce_map_from(CyclotomicField(4, 'z'))
            Generic morphism:
              From: Cyclotomic Field of order 4 and degree 2
              To:   Cyclotomic Field of order 132 and degree 40
              Defn: z -> b^33
            sage: L.coerce_map_from(CyclotomicField(5, 'z')) is None
            True

            sage: K.<a> = CyclotomicField(3)
            sage: L.<b> = CyclotomicField(6)
            sage: L.coerce_map_from(K)
            Generic morphism:
              From: Cyclotomic Field of order 3 and degree 2
              To:   Cyclotomic Field of order 6 and degree 2
              Defn: a -> b - 1
            sage: K.coerce_map_from(L)
            Generic morphism:
              From: Cyclotomic Field of order 6 and degree 2
              To:   Cyclotomic Field of order 3 and degree 2
              Defn: b -> a + 1

            sage: CyclotomicField(33).coerce_map_from(CyclotomicField(66))
            Generic morphism:
              From: Cyclotomic Field of order 66 and degree 20
              To:   Cyclotomic Field of order 33 and degree 20
              Defn: zeta66 -> -zeta33^17
            sage: CyclotomicField(15).coerce_map_from(CyclotomicField(6))
            Generic morphism:
              From: Cyclotomic Field of order 6 and degree 2
              To:   Cyclotomic Field of order 15 and degree 8
              Defn: zeta6 -> zeta15^5 + 1

        Check that :trac:`12632` is fixed::

            sage: K1 = CyclotomicField(1); K2 = CyclotomicField(2)
            sage: K1.coerce_map_from(K2)
            Generic morphism:
              From: Cyclotomic Field of order 2 and degree 1
              To:   Cyclotomic Field of order 1 and degree 1
              Defn: zeta2 -> -1

        Check that custom embeddings are respected (:trac:`13765`)::

            sage: z105 = CDF(exp(2*pi*I/105))
            sage: Ka.<a> = CyclotomicField(105, embedding=z105^11)
            sage: Kb.<b> = CyclotomicField(35, embedding=z105^6)
            sage: Ka.coerce_map_from(Kb)
            Generic morphism:
              From: Cyclotomic Field of order 35 and degree 24
              To:   Cyclotomic Field of order 105 and degree 48
              Defn: b -> -a^44 - a^42 + a^39 + a^37 + a^35 - a^29 - a^27 - a^25 + a^24 - a^23 + a^22 - a^21 + a^20 + a^18 + a^16 - a^12 - a^10 - a^8 - a^6 + a^5 + a^3 + a
            sage: CC(b)
            0.936234870639737 + 0.351374824081343*I
            sage: CC(-a^44 - a^42 + a^39 + a^37 + a^35 - a^29 - a^27 - a^25 + a^24 - a^23 + a^22 - a^21 + a^20 + a^18 + a^16 - a^12 - a^10 - a^8 - a^6 + a^5 + a^3 + a)
            0.936234870639731 + 0.351374824081341*I

            sage: z15 = CDF(exp(2*pi*I/15))
            sage: CyclotomicField(15).coerce_map_from(CyclotomicField(6, embedding=-z15^5))
            Generic morphism:
              From: Cyclotomic Field of order 6 and degree 2
              To:   Cyclotomic Field of order 15 and degree 8
              Defn: zeta6 -> -zeta15^5

            sage: CyclotomicField(15, embedding=z15^4).coerce_map_from(CyclotomicField(6, embedding=-z15^5))
            Generic morphism:
              From: Cyclotomic Field of order 6 and degree 2
              To:   Cyclotomic Field of order 15 and degree 8
              Defn: zeta6 -> -zeta15^5

        Check transitivity of coercion embeddings (:trac:`20513`)::

            sage: K60.<zeta60> = CyclotomicField(60)
            sage: K30.<zeta30> = CyclotomicField(30, embedding=zeta60**14)
            sage: K15.<zeta15> = CyclotomicField(15, embedding=zeta30**26)
            sage: K5.<zeta5> = CyclotomicField(5, embedding=zeta15**12)
            sage: K60.has_coerce_map_from(K5)
            True
            sage: K60(zeta5)
            -zeta60^14 - zeta60^12 + zeta60^6 + zeta60^4 - 1
            sage: _ == zeta60**(14*26*12)
            True
        """
        if isinstance(K, NumberField_cyclotomic):
            if (self.coerce_embedding() is None or K.coerce_embedding() is None):
                return None
            ambient_field = self.coerce_embedding().codomain()
            if not ambient_field.has_coerce_map_from(K.coerce_embedding().codomain()):
                return None
            Kn = K.__n
            n = self.__n
            if Kn.divides(n):
                return number_field_morphisms.CyclotomicFieldEmbedding(K, self)
            if Kn == 2 and n == 1:
                # see #12632
                return number_field_morphisms.NumberFieldEmbedding(K, self, -self.gen())
            if Kn % 4 == 2 and (Kn//2).divides(n):
                e = self._log_gen(ambient_field(-K.gen()))
                return number_field_morphisms.NumberFieldEmbedding(K, self, -self.gen() ** e)
            else:
                return None

        elif self.degree() == 2:
            if K is ZZ:
                return number_field_element_quadratic.Z_to_quadratic_field_element(self)
            if K is QQ:
                return number_field_element_quadratic.Q_to_quadratic_field_element(self)

        return NumberField_absolute._coerce_map_from_(self, K)

    def _log_gen(self, x):
        """
        Returns an integer `e` such that `self.gen()^e == x`, or `None`
        if no such integer exists. This is primarily used to construct
        embedding-respecting coercions.

        If `x` is complex, the result is either an integer `e` such
        that the absolute value of `self.gen()^e-x` is small or
        `None` if no such `e` is found.

        EXAMPLES::

            sage: K.<a> = CyclotomicField(5)
            sage: K._log_gen(CDF(a))
            1
            sage: K._log_gen(CDF(a^4))
            4

            sage: zeta105 = CC(exp(2*pi*i/105))
            sage: K.<a> = CyclotomicField(105, embedding=zeta105^13)
            sage: zeta105^13, CC(a)
            (0.712376096951345 + 0.701797902883992*I, 0.712376096951345 + 0.701797902883991*I)
            sage: K._log_gen(zeta105^26)
            2
            sage: K._log_gen(zeta105)
            97
            sage: zeta105, CC(a^97)
            (0.998210129767735 + 0.0598041539450342*I, 0.998210129767736 + 0.0598041539450313*I)
            sage: K._log_gen(zeta105^3)
            81
            sage: zeta105^3, CC(a)^81
            (0.983929588598630 + 0.178556894798637*I, 0.983929588598631 + 0.178556894798635*I)

            sage: K.<a> = CyclotomicField(5, embedding=None)
            sage: K._log_gen(CDF(.5, -.8)) is None
            True

            sage: zeta5 = cyclotomic_polynomial(5).change_ring(Qp(11)).roots()[0][0]
            sage: zeta5 ^ 5
            1 + O(11^20)
            sage: K.<a> = CyclotomicField(5, embedding=zeta5^2)
            sage: K._log_gen(zeta5)
            3

            sage: K60.<zeta60> = CyclotomicField(60)
            sage: K30.<zeta30> = CyclotomicField(30, embedding=zeta60**2)
            sage: K15.<zeta15> = CyclotomicField(15, embedding=zeta30**2)
            sage: K5.<zeta5> = CyclotomicField(5, embedding=zeta15**12)
            sage: K60._log_gen(zeta30)
            2
            sage: K60._log_gen(zeta15)
            4
            sage: K60._log_gen(zeta5)
            48
            sage: K5._log_gen(zeta15**3)
            4
        """
        X = x.parent()
        gen = self.gen()

        if self.has_coerce_map_from(X):
            Y = self
            x = self(x)
        elif X.has_coerce_map_from(self):
            Y = X
            gen = X(self.gen())
        else:
            return

        n = self._n()
        if CDF.has_coerce_map_from(Y):
            x = CDF(x)
            gen = CDF(gen)
            # Let zeta = e^(2*pi*i/n)
            two_pi = 2*RDF.pi()
            a = (n * x.arg() / two_pi).round()        # x = zeta^a
            b = (n * gen.arg() / two_pi).round()      # gen = zeta^b
            e = mod(a/b, n).lift()          # e is the expected result
            if abs(gen**e-x) < 1/n:         # a sanity check
                return e
        else:
            # NOTE: this can be *very* slow!
            gen_pow_e = 1
            for e in range(n):
                if gen_pow_e == x:
                    return e
                gen_pow_e *= gen

    def _element_constructor_(self, x, check=True):
        """
        Create an element of this cyclotomic field from `x`.

        EXAMPLES:

        The following example illustrates coercion from the
        cyclotomic field Q(zeta_42) to the cyclotomic field Q(zeta_6), in
        a case where such coercion is defined::

            sage: k42 = CyclotomicField(42)
            sage: k6 = CyclotomicField(6)
            sage: a = k42.gen(0)
            sage: b = a^7
            sage: b
            zeta42^7
            sage: k6(b) # indirect doctest
            zeta6
            sage: b^2
            zeta42^7 - 1
            sage: k6(b^2)
            zeta6 - 1

        Conversion of elements of the :class:`~sage.rings.universal_cyclotomic_field.UniversalCyclotomicField`::

            sage: CF = CyclotomicField(5)
            sage: UCF.<E> = UniversalCyclotomicField()
            sage: CF(E(5))
            zeta5

            sage: CF = CyclotomicField(10)
            sage: CF(E(5))
            zeta10^2

       Coercion of GAP cyclotomic elements is also supported::

            sage: CyclotomicField(18)(gap('E(3)')) # indirect doctest
            zeta18^3 - 1

        Converting from rings of integers::

            sage: K.<z> = CyclotomicField(7)
            sage: O = K.maximal_order()
            sage: K(O.1)
            z
            sage: K(O.1^2 + O.1 - 2)
            z^2 + z - 2
        """
        if isinstance(x, number_field_element.NumberFieldElement):
            if isinstance(x.parent(), NumberField_cyclotomic):
                return self._coerce_from_other_cyclotomic_field(x)
            else:
                return NumberField_absolute._element_constructor_(self, x)
        elif isinstance(x, pari_gen):
            return NumberField_absolute._element_constructor_(self, x, check=check)
        elif (sage.interfaces.gap.is_GapElement(x) or
              isinstance(x, sage.libs.gap.element.GapElement)):
            return self._coerce_from_gap(x)
        elif isinstance(x,str):
            return self._convert_from_str(x)

        # late import because of speed
        from sage.rings.universal_cyclotomic_field import UniversalCyclotomicFieldElement
        if isinstance(x,UniversalCyclotomicFieldElement):
            return x.to_cyclotomic_field(self)
        else:
            return self._convert_non_number_field_element(x)

    # TODO:
    # The following is very nice and much more flexible / powerful.
    # However, it is simply not *consistent*, since it totally
    # breaks the doctests in eisenstein_submodule.py.
    # FIX THIS.

##     def _will_be_better_coerce_from_other_cyclotomic_field(self, x, only_canonical=False):
##         """
##         Coerce an element x of a cyclotomic field into self, if at all possible.

##         INPUT:
##             x -- number field element

##             only_canonical -- bool (default: False); Attempt to work,
##                    even in some cases when x is not in a subfield of
##                    the cyclotomics (as long as x is a root of unity).

##         EXAMPLES::

##             sage: k5 = CyclotomicField(5)
##             sage: k3 = CyclotomicField(3)
##             sage: k15 = CyclotomicField(15)
##             sage: k15._coerce_from_other_cyclotomic_field(k3.gen())
##             zeta15^5
##             sage: k15._coerce_from_other_cyclotomic_field(k3.gen()^2 + 17/3)
##             -zeta15^5 + 14/3
##             sage: k3._coerce_from_other_cyclotomic_field(k15.gen()^5)
##             zeta3
##             sage: k3._coerce_from_other_cyclotomic_field(-2/3 * k15.gen()^5 + 2/3)
##             -2/3*zeta3 + 2/3
##         """

##         K = x.parent()

##         if K is self:
##             return x
##         n = K.zeta_order()
##         m = self.zeta_order()


##         self_gen = self.gen()

##         if m % n == 0:   # easy case
##             # pass this off to a method in the element class
##             # it can be done very quickly and easily by the cython<->NTL
##             # interface there
##             return x._lift_cyclotomic_element(self)

##         # Whatever happens below, it has to be consistent with
##         #  zeta_r |---> (zeta_s)^m

##         if m % 2 and not n%2:
##             m *= 2
##             self_gen = -self_gen

##         if only_canonical and m % n:
##             raise TypeError, "no canonical coercion"

##         if not is_CyclotomicField(K):
##             raise TypeError, "x must be in a cyclotomic field"

##         v = x.list()

##         # Find the smallest power r >= 1 of the generator g of K that is in self,
##         # i.e., find the smallest r such that g^r has order dividing m.

##         d = sage.arith.all.gcd(m,n)
##         r = n // d

##         # Since we use the power basis for cyclotomic fields, if every
##         # v[i] with i not divisible by r is 0, then we're good.

##         # If h generates self and has order m, then the element g^r
##         # maps to the power of self of order gcd(m,n)., i.e., h^(m/gcd(m,n))
##         #
##         z = self_gen**(m // d)
##         w = self(1)

##         a = self(0)
##         for i in range(len(v)):
##             if i%r:
##                 if v[i]:
##                     raise TypeError, "element does not belong to cyclotomic field"
##             else:
##                 a += w*v[i]
##                 w *= z
##         return a

    def _coerce_from_other_cyclotomic_field(self, x, only_canonical=False):
        """
        Coerce an element x of a cyclotomic field into self, if at all
        possible.

        INPUT:


        -  ``x`` - number field element

        -  ``only_canonical`` - bool (default: False); Attempt
           to work, even in some cases when x is not in a subfield of the
           cyclotomics (as long as x is a root of unity).


        EXAMPLES::

            sage: K = CyclotomicField(24) ; L = CyclotomicField(48)
            sage: L._coerce_from_other_cyclotomic_field(K.0+1)
            zeta48^2 + 1
            sage: K(L.0**2)
            zeta24
        """
        K = x.parent()
        if K is self:
            return x
        n = K._n()
        m = self._n()
        if m % n == 0:   # easy case
            # pass this off to a method in the element class
            # it can be done very quickly and easily by the
            # Cython<->NTL interface there
            return x._lift_cyclotomic_element(self)
        else:
            if only_canonical:
                raise TypeError
            n = x.multiplicative_order()
            m = self.zeta_order()
            if m % n == 0:
                # Harder case.  E.g., x = (zeta_42)^7 and
                # self.__zeta = zeta_6, so it is possible to
                # coerce x in, but not zeta_42 in.
                # Algorithm:
                #    1. Compute self.__zeta as an element
                #       of K = parent of x.  Call this y.
                #    2. Write x as a power r of y.
                #       TODO: we do step two STUPIDLY.
                #    3. Return self.__zeta to the power r.
                y = K(self.zeta(m))
                z = y
                for r in range(y.multiplicative_order()):
                    if z == x:
                        return self.zeta(m)**(r+1)
                    z *= y
            raise TypeError("Cannot coerce %s into %s"%(x,self))
        return self._element_class(self, g)


    def _coerce_from_gap(self, x):
        """
        Attempt to coerce a GAP number field element into this cyclotomic
        field.

        EXAMPLES::

            sage: k5.<z> = CyclotomicField(5)
            sage: gap('E(5)^7 + 3')
            -3*E(5)-2*E(5)^2-3*E(5)^3-3*E(5)^4
            sage: w = gap('E(5)^7 + 3')
            sage: z^7 + 3
            z^2 + 3
            sage: k5(w) # indirect doctest
            z^2 + 3

        It may be that GAP uses a name for the generator of the cyclotomic field.
        We can deal with this case, if this name coincides with the name in Sage::

            sage: F = CyclotomicField(8)
            sage: z = F.gen()
            sage: a = gap(z+1/z); a
            E(8)-E(8)^3
            sage: F(a)
            -zeta8^3 + zeta8

        Matrices over cyclotomic fields are correctly dealt with it as well::

            sage: b = gap(Matrix(F,[[z^2,1],[0,a+1]])); b
            [ [ E(4), 1 ], [ 0, 1+E(8)-E(8)^3 ] ]
            sage: b[1,2]
            1
            sage: F(b[1,2])
            1
            sage: matrix(F, b)
            [             zeta8^2                    1]
            [                   0 -zeta8^3 + zeta8 + 1]

        It also word with libGAP instead of GAP::

            sage: b = libgap.eval('[[E(4), 1], [0, 1+E(8)-E(8)^3]]')
            sage: matrix(F, b)
            [             zeta8^2                    1]
            [                   0 -zeta8^3 + zeta8 + 1]
        """
        if x.IsRat():
            return self(QQ(x))
        coeffs = x.CoeffsCyc(self.__n)
        zeta = self.gen()
        return sum(QQ(c)*zeta**i for i,c in enumerate(coeffs))

    def _Hom_(self, codomain, cat=None):
        """
        Return homset of homomorphisms from the cyclotomic field self to
        the number field codomain.

        The cat option is currently ignored.

        EXAMPLES:

        This function is implicitly called by the Hom method or
        function.

        ::

            sage: K.<a> = NumberField(x^2 + 3); K
            Number Field in a with defining polynomial x^2 + 3
            sage: CyclotomicField(3).Hom(K) # indirect doctest
            Set of field embeddings from Cyclotomic Field of order 3 and degree 2 to Number Field in a with defining polynomial x^2 + 3
            sage: End(CyclotomicField(21))
            Automorphism group of Cyclotomic Field of order 21 and degree 12
        """
        if is_NumberFieldHomsetCodomain(codomain):
            from . import morphism
            return morphism.CyclotomicFieldHomset(self, codomain)
        else:
            raise TypeError

    def is_galois(self):
        """
        Return True since all cyclotomic fields are automatically Galois.

        EXAMPLES::

            sage: CyclotomicField(29).is_galois()
            True
        """
        return True

    def is_isomorphic(self, other):
        """
        Return True if the cyclotomic field self is isomorphic as a number
        field to other.

        EXAMPLES::

            sage: CyclotomicField(11).is_isomorphic(CyclotomicField(22))
            True
            sage: CyclotomicField(11).is_isomorphic(CyclotomicField(23))
            False
            sage: CyclotomicField(3).is_isomorphic(NumberField(x^2 + x +1, 'a'))
            True
            sage: CyclotomicField(18).is_isomorphic(CyclotomicField(9))
            True
            sage: CyclotomicField(10).is_isomorphic(NumberField(x^4 - x^3 + x^2 - x + 1, 'b'))
            True

        Check :trac:`14300`::

            sage: K = CyclotomicField(4)
            sage: N = K.extension(x^2-5, 'z')
            sage: K.is_isomorphic(N)
            False
            sage: K.is_isomorphic(CyclotomicField(8))
            False
        """
        if is_CyclotomicField(other):
            return self.zeta_order() == other.zeta_order()
        return NumberField_generic.is_isomorphic(self, other)

    def complex_embedding(self, prec=53):
        r"""
        Return the embedding of this cyclotomic field into the approximate
        complex field with precision prec obtained by sending the generator
        `\zeta` of self to exp(2\*pi\*i/n), where `n` is
        the multiplicative order of `\zeta`.

        EXAMPLES::

            sage: C = CyclotomicField(4)
            sage: C.complex_embedding()
            Ring morphism:
              From: Cyclotomic Field of order 4 and degree 2
              To:   Complex Field with 53 bits of precision
              Defn: zeta4 |--> 6.12323399573677e-17 + 1.00000000000000*I

        Note in the example above that the way zeta is computed (using sin
        and cosine in MPFR) means that only the prec bits of the number
        after the decimal point are valid.

        ::

            sage: K = CyclotomicField(3)
            sage: phi = K.complex_embedding(10)
            sage: phi(K.0)
            -0.50 + 0.87*I
            sage: phi(K.0^3)
            1.0
            sage: phi(K.0^3 - 1)
            0.00
            sage: phi(K.0^3 + 7)
            8.0
        """
        CC = sage.rings.complex_field.ComplexField(prec)
        return self.hom([CC.zeta(self._n())], check=False)

    def complex_embeddings(self, prec=53):
        r"""
        Return all embeddings of this cyclotomic field into the approximate
        complex field with precision prec.

        If you want 53-bit double precision, which is faster but less
        reliable, then do ``self.embeddings(CDF)``.

        EXAMPLES::

            sage: CyclotomicField(5).complex_embeddings()
            [
            Ring morphism:
              From: Cyclotomic Field of order 5 and degree 4
              To:   Complex Field with 53 bits of precision
              Defn: zeta5 |--> 0.309016994374947 + 0.951056516295154*I,
            Ring morphism:
              From: Cyclotomic Field of order 5 and degree 4
              To:   Complex Field with 53 bits of precision
              Defn: zeta5 |--> -0.809016994374947 + 0.587785252292473*I,
            Ring morphism:
              From: Cyclotomic Field of order 5 and degree 4
              To:   Complex Field with 53 bits of precision
              Defn: zeta5 |--> -0.809016994374947 - 0.587785252292473*I,
            Ring morphism:
              From: Cyclotomic Field of order 5 and degree 4
              To:   Complex Field with 53 bits of precision
              Defn: zeta5 |--> 0.309016994374947 - 0.951056516295154*I
            ]
        """
        CC = sage.rings.complex_field.ComplexField(prec)
        try:
            return self.__embeddings[CC]
        except AttributeError:
            self.__embeddings = {}
        except KeyError:
            pass
        n = self._n()
        z = CC.zeta(n)
        X = [m for m in range(n) if arith.gcd(m,n) == 1]
        v = [self.hom([z**n], check=False) for n in X]
        self.__embeddings[CC] = Sequence(v, cr=True, immutable=True,
                                         check=False, universe=self.Hom(CC))
        return self.__embeddings[CC]

    def real_embeddings(self, prec=53):
        r"""
        Return all embeddings of this cyclotomic field into the approximate
        real field with precision prec.

        Mostly, of course, there are no such embeddings.

        EXAMPLES::

            sage: CyclotomicField(4).real_embeddings()
            []
            sage: CyclotomicField(2).real_embeddings()
            [
            Ring morphism:
              From: Cyclotomic Field of order 2 and degree 1
              To:   Real Field with 53 bits of precision
              Defn: -1 |--> -1.00000000000000
            ]
        """
        K = sage.rings.real_mpfr.RealField(prec)
        n = self._n()
        if n > 2:
            return Sequence([], cr=False, immutable=True,
                                         check=False, universe=self.Hom(K))
        else:
            return self.embeddings(K)

    def signature(self):
        """
        Return (r1, r2), where r1 and r2 are the number of real embeddings
        and pairs of complex embeddings of this cyclotomic field,
        respectively.

        Trivial since, apart from QQ, cyclotomic fields are totally
        complex.

        EXAMPLES::

            sage: CyclotomicField(5).signature()
            (0, 2)
            sage: CyclotomicField(2).signature()
            (1, 0)
        """
        m = ZZ(self.degree())
        if m == 1:
            return (ZZ(1), ZZ(0))
        else:
            return (ZZ(0), ZZ(m/2))

    def different(self):
        """
        Returns the different ideal of the cyclotomic field self.

        EXAMPLES::

            sage: C20 = CyclotomicField(20)
            sage: C20.different()
            Fractional ideal (10, 2*zeta20^6 - 4*zeta20^4 - 4*zeta20^2 + 2)
            sage: C18 = CyclotomicField(18)
            sage: D = C18.different().norm()
            sage: D == C18.discriminant().abs()
            True
        """
        try:
            return self.__different

        except AttributeError:

            z = self.gen()
            n = self._n()
            D = self.ideal(1)
            factors = n.factor()
            for f in factors:
                p = f[0]
                r = f[1]
                e = (r*p - r - 1)*p**(r-1)
                D *= self.ideal(z**(n/p**r) - 1)**e
            self.__different = D
            return self.__different

    def discriminant(self, v=None):
        """
        Returns the discriminant of the ring of integers of the cyclotomic
        field self, or if v is specified, the determinant of the trace
        pairing on the elements of the list v.

        Uses the formula for the discriminant of a prime power cyclotomic
        field and Hilbert Theorem 88 on the discriminant of composita.

        INPUT:


        -  ``v (optional)`` - list of element of this number
           field


        OUTPUT: Integer if v is omitted, and Rational otherwise.

        EXAMPLES::

            sage: CyclotomicField(20).discriminant()
            4000000
            sage: CyclotomicField(18).discriminant()
            -19683
        """
        if v is None:
            try:
                return self.__disc
            except AttributeError:
                n = self._n()
                deg = self.degree()
                d = ZZ(1) # so that CyclotomicField(1).disc() has the right type
                factors = n.factor()
                for f in factors:
                    p = f[0]
                    r = f[1]
                    e = (r*p - r - 1)*deg/(p-1)
                    d *= p**e
                sign = 1
                if len(factors) == 1 and (n == 4 or factors[0][0].mod(4) == 3):
                    sign = -1
                elif len(factors) == 2 and factors[0] == (2, 1) and factors[1][0].mod(4) == 3:
                    sign = -1
                self.__disc = sign*d
                return self.__disc
        else:
            return NumberField_generic.discriminant(self, v)


    def next_split_prime(self, p=2):
        """
        Return the next prime integer `p` that splits completely in
        this cyclotomic field (and does not ramify).

        EXAMPLES::

            sage: K.<z> = CyclotomicField(3)
            sage: K.next_split_prime(7)
            13
        """
        n = self._n()
        while True:
            p = arith.next_prime(p)
            if p % n == 1:
                return p

    def _pari_integral_basis(self, v=None, important=True):
        """
        Internal function returning an integral basis of this number field in
        PARI format.

        This field is cyclotomic, so this is a trivial computation,
        since the power basis on the generator is an integral basis.
        Thus the ``v`` and ``important`` parameters are ignored.

        EXAMPLES::

            sage: CyclotomicField(5)._pari_integral_basis()
            [1, y, y^2, y^3]
            sage: len(CyclotomicField(137)._pari_integral_basis())
            136
        """
        try:
            return self._integral_basis_dict[tuple()]
        except KeyError:
            z = pari(self.gen())
            a = pari(1)
            B = []
            for n in range(self.degree()):
                B.append(a.lift())
                a *= z
            self._integral_basis_dict[tuple()] = pari(B)
            return B


    def zeta_order(self):
        """
        Return the order of the maximal root of unity contained in this
        cyclotomic field.

        EXAMPLES::

            sage: CyclotomicField(1).zeta_order()
            2
            sage: CyclotomicField(4).zeta_order()
            4
            sage: CyclotomicField(5).zeta_order()
            10
            sage: CyclotomicField(5)._n()
            5
            sage: CyclotomicField(389).zeta_order()
            778
        """
        return self.__zeta_order

    def _multiplicative_order_table(self):
        """
        Return a dictionary that maps powers of zeta to their order. This
        makes computing the orders of the elements of finite order in this
        field faster.

        EXAMPLES::

            sage: v = CyclotomicField(6)._multiplicative_order_table()
            sage: w = v.items(); w.sort(); w
            [(-1, 2), (1, 1), (-x, 3), (-x + 1, 6), (x - 1, 3), (x, 6)]
        """
        try:
            return self.__multiplicative_order_table
        except AttributeError:
            t = {}
            x = self(1)
            n = self.zeta_order()
            m = 0
            zeta = self.zeta(n)
            # todo: this desperately needs to be optimized!!!
            for i in range(n):
                t[x.polynomial()] = n//arith.GCD(m,n)   # multiplicative_order of (zeta_n)**m
                x *= zeta
                m += 1
            self.__multiplicative_order_table = t
            return t

    def zeta(self, n=None, all=False):
        """
        Return an element of multiplicative order `n` in this
        cyclotomic field.

        If there is no such element, raise a ``ValueError``.

        INPUT:

        - ``n`` -- integer (default: None, returns element of
          maximal order)

        - ``all`` -- bool (default: False) - whether to return
          a list of all primitive `n`-th roots of unity.

        OUTPUT: root of unity or list

        EXAMPLES::

            sage: k = CyclotomicField(4)
            sage: k.zeta()
            zeta4
            sage: k.zeta(2)
            -1
            sage: k.zeta().multiplicative_order()
            4

        ::

            sage: k = CyclotomicField(21)
            sage: k.zeta().multiplicative_order()
            42
            sage: k.zeta(21).multiplicative_order()
            21
            sage: k.zeta(7).multiplicative_order()
            7
            sage: k.zeta(6).multiplicative_order()
            6
            sage: k.zeta(84)
            Traceback (most recent call last):
            ..
            ValueError: 84 does not divide order of generator (42)

        ::

            sage: K.<a> = CyclotomicField(7)
            sage: K.zeta(all=True)
            [-a^4, -a^5, a^5 + a^4 + a^3 + a^2 + a + 1, -a, -a^2, -a^3]
            sage: K.zeta(14, all=True)
            [-a^4, -a^5, a^5 + a^4 + a^3 + a^2 + a + 1, -a, -a^2, -a^3]
            sage: K.zeta(2, all=True)
            [-1]
            sage: K.<a> = CyclotomicField(10)
            sage: K.zeta(20, all=True)
            Traceback (most recent call last):
            ...
            ValueError: 20 does not divide order of generator (10)

        ::

            sage: K.<a> = CyclotomicField(5)
            sage: K.zeta(4)
            Traceback (most recent call last):
            ...
            ValueError: 4 does not divide order of generator (10)
            sage: v = K.zeta(5, all=True); v
            [a, a^2, a^3, -a^3 - a^2 - a - 1]
            sage: [b^5 for b in v]
            [1, 1, 1, 1]
        """
        if n is None:
            n = self.zeta_order()
        else:
            n = Integer(n)

        z = self.gen()
        m = self._n()
        if n % 2 == 0 and m % 2 == 1:
            # In the n-th cyclotomic field, n odd, there are
            # actually 2*n-th roots of unity, so we include them.
            z = -z**((m+1)//2) # -z
            m = 2*m
        if m % n != 0:
            raise ValueError("%s does not divide order of generator (%s)" %
                    (n, self.zeta_order()))
        a = z**(m//n)
        if not all:
            return a

        v = [a]
        b = a*a
        for i in range(2,n):
            if n.gcd(i).is_one():
                v.append(b)
            b = b * a
        return v

    def number_of_roots_of_unity(self):
        """
        Return number of roots of unity in this cyclotomic field.

        EXAMPLES::

            sage: K.<a> = CyclotomicField(21)
            sage: K.number_of_roots_of_unity()
            42
        """
        n = self._n()
        if n%2:
            n *= 2
        return n

    def roots_of_unity(self):
        """
        Return all the roots of unity in this cyclotomic field, primitive
        or not.

        EXAMPLES::

            sage: K.<a> = CyclotomicField(3)
            sage: zs = K.roots_of_unity(); zs
            [1, a, -a - 1, -1, -a, a + 1]
            sage: [ z**K.number_of_roots_of_unity() for z in zs ]
            [1, 1, 1, 1, 1, 1]
        """
        z = self.gen()
        n = self._n()
        v = [z**k for k in range(n)]
        if n%2:
            v += [-x for x in v]
        return v


class NumberField_quadratic(NumberField_absolute):
    r"""
    Create a quadratic extension of the rational field.

    The command ``QuadraticField(a)`` creates the field `\QQ(\sqrt{a})`.

    EXAMPLES::

        sage: QuadraticField(3, 'a')
        Number Field in a with defining polynomial x^2 - 3
        sage: QuadraticField(-4, 'b')
        Number Field in b with defining polynomial x^2 + 4
    """
    def __init__(self, polynomial, name=None, latex_name=None, check=True, embedding=None,
                 assume_disc_small=False, maximize_at_primes=None, structure=None):
        """
        Create a quadratic number field.

        EXAMPLES::

            sage: k.<a> = QuadraticField(5, check=False); k
            Number Field in a with defining polynomial x^2 - 5

        Don't do this::

            sage: k.<a> = QuadraticField(4, check=False); k
            Number Field in a with defining polynomial x^2 - 4

        TESTS::

            sage: k.<a> = QuadraticField(7)
            sage: type(k.zero())
            <type 'sage.rings.number_field.number_field_element_quadratic.NumberFieldElement_quadratic'>
            sage: type(k.one())
            <type 'sage.rings.number_field.number_field_element_quadratic.NumberFieldElement_quadratic'>

            sage: TestSuite(k).run()
        """
        NumberField_absolute.__init__(self, polynomial, name=name, check=check,
                                      embedding=embedding, latex_name=latex_name,
                                      assume_disc_small=assume_disc_small, maximize_at_primes=maximize_at_primes, structure=structure)
        self._standard_embedding = True
        self._element_class = number_field_element_quadratic.NumberFieldElement_quadratic
        c, b, a = [QQ(t) for t in self.defining_polynomial().list()]
        # set the generator
        Dpoly = b*b - 4*a*c
        D = (Dpoly.numer() * Dpoly.denom()).squarefree_part(bound=10000)
        self._D = D
        parts = -b/(2*a), (Dpoly/D).sqrt()/(2*a)
        self._NumberField_generic__gen = self._element_class(self, parts)

        # we must set the flag _standard_embedding *before* any element creation
        # Note that in the following code, no element is built.
        emb = self.coerce_embedding()
        if emb is not None:
            rootD = number_field_element_quadratic.NumberFieldElement_quadratic(self, (QQ(0),QQ(1)))
            if D > 0:
                from sage.rings.real_double import RDF
                self._standard_embedding = RDF.has_coerce_map_from(self) and RDF(rootD) > 0
            else:
                from sage.rings.complex_double import CDF
                self._standard_embedding = CDF.has_coerce_map_from(self) and CDF(rootD).imag() > 0

        # we reset _NumberField_generic__gen has the flag standard_embedding
        # might be modified
        self._NumberField_generic__gen = self._element_class(self, parts)

        # NumberField_absolute.__init__(...) set _zero_element and
        # _one_element to NumberFieldElement_absolute values, which is
        # wrong (and dangerous; such elements can actually be used to
        # crash Sage: see #5316).  Overwrite them with correct values.
        self._zero_element = self._element_class(self, (QQ(0), QQ(0)))
        self._one_element  = self._element_class(self, (QQ(1), QQ(0)))

    def _coerce_map_from_(self, K):
        """
        EXAMPLES::

            sage: K.<a> = QuadraticField(-3)
            sage: f = K.coerce_map_from(QQ); f # indirect doctest
            Natural morphism:
              From: Rational Field
              To:   Number Field in a with defining polynomial x^2 + 3
            sage: f(3/5)
            3/5
            sage: parent(f(3/5)) is K
            True

            sage: g = K.coerce_map_from(ZZ); g # indirect doctest
            Natural morphism:
              From: Integer Ring
              To:   Number Field in a with defining polynomial x^2 + 3
            sage: g(1)
            1
            sage: parent(g(1)) is K
            True
        """
        if K is ZZ:
            return number_field_element_quadratic.Z_to_quadratic_field_element(self)
        if K is int:
            return self._coerce_map_via([ZZ], int) # faster than direct
        if K is QQ:
            return number_field_element_quadratic.Q_to_quadratic_field_element(self)
        return NumberField_absolute._coerce_map_from_(self, K)

    def _latex_(self):
        """
        Return the latex representation of this quadratic field.

        EXAMPLES::

            sage: Z = QuadraticField(7)
            sage: latex(Z) # indirect doctest
            \Bold{Q}(\sqrt{7})

            sage: Z = QuadraticField(7, latex_name='x')
            sage: latex(Z) # indirect doctest
            \Bold{Q}[x]/(x^{2} - 7)
        """
        v = self.latex_variable_name()
        if v.startswith('\\sqrt'):
            return "%s(%s)"%(latex(QQ), v)
        else:
            return NumberField_generic._latex_(self)

    def _polymake_init_(self):
        r"""
        Return the polymake representation of this quadratic field.

        This is merely a string, and does not represent a specific quadratic field.
        In polymake, only the elements know which field they belong to.

        EXAMPLES::

            sage: Z = QuadraticField(7)
            sage: polymake(Z)    # optional - polymake # indirect doctest
            QuadraticExtension

        """
        return '"QuadraticExtension"'

    def discriminant(self, v=None):
        """
        Returns the discriminant of the ring of integers of the number
        field, or if v is specified, the determinant of the trace pairing
        on the elements of the list v.

        INPUT:


        -  ``v (optional)`` - list of element of this number
           field


        OUTPUT: Integer if v is omitted, and Rational otherwise.

        EXAMPLES::

            sage: K.<i> = NumberField(x^2+1)
            sage: K.discriminant()
            -4
            sage: K.<a> = NumberField(x^2+5)
            sage: K.discriminant()
            -20
            sage: K.<a> = NumberField(x^2-5)
            sage: K.discriminant()
            5
        """
        if v is None:
            try:
                return self.__disc
            except AttributeError:
                d = self._D.squarefree_part()
                if d % 4 != 1:
                    d *= 4
                self.__disc = d
                return self.__disc
        else:
            return NumberField_generic.discriminant(self, v)

    def is_galois(self):
        """
        Return True since all quadratic fields are automatically Galois.

        EXAMPLES::

            sage: QuadraticField(1234,'d').is_galois()
            True
        """
        return True

    def class_number(self, proof=None):
        r"""
        Return the size of the class group of self.

        If proof = False (*not* the default!) and the discriminant of the
        field is negative, then the following warning from the PARI manual
        applies:

        .. warning::

            For `D<0`, this function may give incorrect results when
            the class group has a low exponent (has many cyclic
            factors), because implementing Shank's method in full
            generality slows it down immensely.

        EXAMPLES::

            sage: QuadraticField(-23,'a').class_number()
            3

        These are all the primes so that the class number of
        `\QQ(\sqrt{-p})` is `1`::

            sage: [d for d in prime_range(2,300) if not is_square(d) and QuadraticField(-d,'a').class_number() == 1]
            [2, 3, 7, 11, 19, 43, 67, 163]

        It is an open problem to *prove* that there are infinity many
        positive square-free `d` such that
        `\QQ(\sqrt{d})` has class number `1`:

        ::

            sage: len([d for d in range(2,200) if not is_square(d) and QuadraticField(d,'a').class_number() == 1])
            121

        TESTS::

            sage: type(QuadraticField(-23,'a').class_number())
            <type 'sage.rings.integer.Integer'>
            sage: type(NumberField(x^3 + 23, 'a').class_number())
            <type 'sage.rings.integer.Integer'>
            sage: type(NumberField(x^3 + 23, 'a').extension(x^2 + 5, 'b').class_number())
            <type 'sage.rings.integer.Integer'>
            sage: type(CyclotomicField(10).class_number())
            <type 'sage.rings.integer.Integer'>
        """
        proof = proof_flag(proof)
        try:
            return self.__class_number
        except AttributeError:
            self.__class_number = self.discriminant().class_number(proof)
            return self.__class_number

    def hilbert_class_field_defining_polynomial(self, name='x'):
        r"""
        Returns a polynomial over `\QQ` whose roots generate the
        Hilbert class field of this quadratic field as an extension of
        this quadratic field.

        .. note::

           Computed using PARI via Schertz's method. This
           implementation is quite fast.

        EXAMPLES::

            sage: K.<b> = QuadraticField(-23)
            sage: K.hilbert_class_field_defining_polynomial()
            x^3 - x^2 + 1

        Note that this polynomial is not the actual Hilbert class
        polynomial: see ``hilbert_class_polynomial``::

            sage: K.hilbert_class_polynomial()
            x^3 + 3491750*x^2 - 5151296875*x + 12771880859375

        ::

            sage: K.<a> = QuadraticField(-431)
            sage: K.class_number()
            21
            sage: K.hilbert_class_field_defining_polynomial(name='z')
            z^21 + 6*z^20 + 9*z^19 - 4*z^18 + 33*z^17 + 140*z^16 + 220*z^15 + 243*z^14 + 297*z^13 + 461*z^12 + 658*z^11 + 743*z^10 + 722*z^9 + 681*z^8 + 619*z^7 + 522*z^6 + 405*z^5 + 261*z^4 + 119*z^3 + 35*z^2 + 7*z + 1
        """
        f = pari(self.discriminant()).quadhilbert()
        return QQ[name](f)

    def hilbert_class_field(self, names):
        r"""
        Returns the Hilbert class field of this quadratic field as a
        relative extension of this field.

        .. note::

           For the polynomial that defines this field as a relative
           extension, see the ``hilbert_class_field_defining_polynomial``
           command, which is vastly faster than this command, since it doesn't
           construct a relative extension.

        EXAMPLES::

            sage: K.<a> = NumberField(x^2 + 23)
            sage: L = K.hilbert_class_field('b'); L
            Number Field in b with defining polynomial x^3 - x^2 + 1 over its base field
            sage: L.absolute_field('c')
            Number Field in c with defining polynomial x^6 - 2*x^5 + 70*x^4 - 90*x^3 + 1631*x^2 - 1196*x + 12743
            sage: K.hilbert_class_field_defining_polynomial()
            x^3 - x^2 + 1
        """
        f = self.hilbert_class_field_defining_polynomial()
        return self.extension(f, names)

    def hilbert_class_polynomial(self, name='x'):
        r"""
        Compute the Hilbert class polynomial of this quadratic field.

        Right now, this is only implemented for imaginary quadratic
        fields.

        EXAMPLES::

            sage: K.<a> = QuadraticField(-3)
            sage: K.hilbert_class_polynomial()
            x

            sage: K.<a> = QuadraticField(-31)
            sage: K.hilbert_class_polynomial(name='z')
            z^3 + 39491307*z^2 - 58682638134*z + 1566028350940383
        """
        D = self.discriminant()

        if D > 0:
            raise NotImplementedError("Hilbert class polynomial is not implemented for real quadratic fields.")

        from sage.schemes.elliptic_curves.all import hilbert_class_polynomial as HCP
        return QQ[name](HCP(D))

def is_fundamental_discriminant(D):
    r"""
    Return True if the integer `D` is a fundamental
    discriminant, i.e., if `D \cong 0,1\pmod{4}`, and
    `D\neq 0, 1` and either (1) `D` is square free or
    (2) we have `D\cong 0\pmod{4}` with
    `D/4 \cong 2,3\pmod{4}` and `D/4` square free. These
    are exactly the discriminants of quadratic fields.

    EXAMPLES::

        sage: [D for D in range(-15,15) if is_fundamental_discriminant(D)]
        [-15, -11, -8, -7, -4, -3, 5, 8, 12, 13]
        sage: [D for D in range(-15,15) if not is_square(D) and QuadraticField(D,'a').disc() == D]
        [-15, -11, -8, -7, -4, -3, 5, 8, 12, 13]
    """
    d = D % 4
    if not (d in [0,1]):
        return False
    return D != 1 and  D != 0 and \
           (arith.is_squarefree(D) or \
            (d == 0 and (D//4)%4 in [2,3] and arith.is_squarefree(D//4)))


###################
# For pickling
###################


def NumberField_absolute_v1(poly, name, latex_name, canonical_embedding=None):
    """
    Used for unpickling old pickles.

    EXAMPLES::

        sage: from sage.rings.number_field.number_field import NumberField_absolute_v1
        sage: R.<x> = QQ[]
        sage: NumberField_absolute_v1(x^2 + 1, 'i', 'i')
        Number Field in i with defining polynomial x^2 + 1
    """
    return NumberField(polynomial=poly, name=name, latex_name=latex_name, check=False, embedding=canonical_embedding)

NumberField_generic_v1 = NumberField_absolute_v1  # for historical reasons only (so old objects unpickle)

def NumberField_cyclotomic_v1(zeta_order, name, canonical_embedding=None):
    """
    Used for unpickling old pickles.

    EXAMPLES::

        sage: from sage.rings.number_field.number_field import NumberField_cyclotomic_v1
        sage: NumberField_cyclotomic_v1(5,'a')
        Cyclotomic Field of order 5 and degree 4
        sage: NumberField_cyclotomic_v1(5,'a').variable_name()
        'a'
    """
    return CyclotomicField(n=zeta_order, names=name, embedding=canonical_embedding)

def NumberField_quadratic_v1(poly, name, canonical_embedding=None):
    """
    Used for unpickling old pickles.

    EXAMPLES::

        sage: from sage.rings.number_field.number_field import NumberField_quadratic_v1
        sage: R.<x> = QQ[]
        sage: NumberField_quadratic_v1(x^2 - 2, 'd')
        Number Field in d with defining polynomial x^2 - 2
    """
    return NumberField(polynomial=poly, name=name, check=False, embedding=canonical_embedding)

def put_natural_embedding_first(v):
    """
    Helper function for embeddings() functions for number fields.

    INPUT: a list of embeddings of a number field

    OUTPUT: None. The
    list is altered in-place, so that, if possible, the first embedding
    has been switched with one of the others, so that if there is an
    embedding which preserves the generator names then it appears
    first.

    EXAMPLES::

        sage: K.<a> = CyclotomicField(7)
        sage: embs = K.embeddings(K)
        sage: [e(a) for e in embs] # random - there is no natural sort order
        [a, a^2, a^3, a^4, a^5, -a^5 - a^4 - a^3 - a^2 - a - 1]
        sage: id = [ e for e in embs if e(a) == a ][0]; id
        Ring endomorphism of Cyclotomic Field of order 7 and degree 6
          Defn: a |--> a
        sage: permuted_embs = list(embs); permuted_embs.remove(id); permuted_embs.append(id)
        sage: [e(a) for e in permuted_embs] # random - but natural map is not first
        [a^2, a^3, a^4, a^5, -a^5 - a^4 - a^3 - a^2 - a - 1, a]
        sage: permuted_embs[0] != a
        True
        sage: from sage.rings.number_field.number_field import put_natural_embedding_first
        sage: put_natural_embedding_first(permuted_embs)
        sage: [e(a) for e in permuted_embs] # random - but natural map is first
        [a, a^3, a^4, a^5, -a^5 - a^4 - a^3 - a^2 - a - 1, a^2]
        sage: permuted_embs[0] == id
        True
    """
    for i in range(len(v)):
        phi = v[i]
        a = str(list(phi.domain().gens()))
        b = str(list(phi.im_gens()))
        if a == b:
            v[i] = v[0]
            v[0] = phi
            return



def refine_embedding(e, prec=None):
    r"""
    Given an embedding from a number field to either `\RR` or
    `\CC`, returns an equivalent embedding with higher precision.

    INPUT:


    -  ``e`` - an embedding of a number field into either
       RR or CC (with some precision)

    - ``prec`` - (default None) the desired precision; if None,
       current precision is doubled; if Infinity, the equivalent
       embedding into either ``QQbar`` or ``AA`` is returned.

    EXAMPLES::

        sage: from sage.rings.number_field.number_field import refine_embedding
        sage: K = CyclotomicField(3)
        sage: e10 = K.complex_embedding(10)
        sage: e10.codomain().precision()
        10
        sage: e25 = refine_embedding(e10, prec=25)
        sage: e25.codomain().precision()
        25

    An example where we extend a real embedding into ``AA``::

        sage: K.<a> = NumberField(x^3-2)
        sage: K.signature()
        (1, 1)
        sage: e = K.embeddings(RR)[0]; e
        Ring morphism:
        From: Number Field in a with defining polynomial x^3 - 2
        To:   Real Field with 53 bits of precision
        Defn: a |--> 1.25992104989487
        sage: e = refine_embedding(e,Infinity); e
        Ring morphism:
        From: Number Field in a with defining polynomial x^3 - 2
        To:   Algebraic Real Field
        Defn: a |--> 1.259921049894873?

    Now we can obtain arbitrary precision values with no trouble::

        sage: RealField(150)(e(a))
        1.2599210498948731647672106072782283505702515
        sage: _^3
        2.0000000000000000000000000000000000000000000
        sage: RealField(200)(e(a^2-3*a+7))
        4.8076379022835799804500738174376232086807389337953290695624

    Complex embeddings can be extended into ``QQbar``::

        sage: e = K.embeddings(CC)[0]; e
        Ring morphism:
        From: Number Field in a with defining polynomial x^3 - 2
        To:   Complex Field with 53 bits of precision
        Defn: a |--> -0.62996052494743... - 1.09112363597172*I
        sage: e = refine_embedding(e,Infinity); e
        Ring morphism:
        From: Number Field in a with defining polynomial x^3 - 2
        To:   Algebraic Field
        Defn: a |--> -0.6299605249474365? - 1.091123635971722?*I
        sage: ComplexField(200)(e(a))
        -0.62996052494743658238360530363911417528512573235075399004099 - 1.0911236359717214035600726141898088813258733387403009407036*I
        sage: e(a)^3
        2

    Embeddings into lazy fields work::

        sage: L = CyclotomicField(7)
        sage: x = L.specified_complex_embedding(); x
        Generic morphism:
          From: Cyclotomic Field of order 7 and degree 6
          To:   Complex Lazy Field
          Defn: zeta7 -> 0.623489801858734? + 0.781831482468030?*I
        sage: refine_embedding(x, 300)
        Ring morphism:
          From: Cyclotomic Field of order 7 and degree 6
          To:   Complex Field with 300 bits of precision
          Defn: zeta7 |--> 0.623489801858733530525004884004239810632274730896402105365549439096853652456487284575942507 + 0.781831482468029808708444526674057750232334518708687528980634958045091731633936441700868007*I
        sage: refine_embedding(x, infinity)
        Ring morphism:
          From: Cyclotomic Field of order 7 and degree 6
          To:   Algebraic Field
          Defn: zeta7 |--> 0.6234898018587335? + 0.7818314824680299?*I

    When the old embedding is into the real lazy field,
    then only real embeddings should be considered.
    See :trac:`17495`::

        sage: R.<x> = QQ[]
        sage: K.<a> = NumberField(x^3 + x - 1, embedding=0.68)
        sage: from sage.rings.number_field.number_field import refine_embedding
        sage: refine_embedding(K.specified_complex_embedding(), 100)
        Ring morphism:
          From: Number Field in a with defining polynomial x^3 + x - 1
          To:   Real Field with 100 bits of precision
          Defn: a |--> 0.68232780382801932736948373971
        sage: refine_embedding(K.specified_complex_embedding(), Infinity)
        Ring morphism:
          From: Number Field in a with defining polynomial x^3 + x - 1
          To:   Algebraic Real Field
          Defn: a |--> 0.6823278038280193?
    """
    K = e.domain()
    RC = e.codomain()
    if RC in (sage.rings.qqbar.AA, sage.rings.qqbar.QQbar):
        return e
    if RC in (RLF, CLF):
        prec_old = e.gen_image().approx().prec()
        old_root = e(K.gen()).approx()
    else:
        prec_old = RC.precision()
        old_root = e(K.gen())

    if prec is None:
        prec = 2*prec_old
    elif prec_old >= prec:
        return e

    # We first compute all the embeddings at the new precision:
    if sage.rings.real_mpfr.is_RealField(RC) or RC in (RDF, RLF):
        if prec == Infinity:
            elist = K.embeddings(sage.rings.qqbar.AA)
        else:
            elist = K.real_embeddings(prec)
    else:
        if prec == Infinity:
            elist = K.embeddings(sage.rings.qqbar.QQbar)
        else:
            elist = K.complex_embeddings(prec)

    # Now we determine which is an extension of the old one; this
    # relies on the fact that coercing a high-precision root into a
    # field with lower precision will equal the lower-precision root!
    diffs = [(RC(ee(K.gen()))-old_root).abs() for ee in elist]
    return elist[min(zip(diffs, count()))[1]]

def is_real_place(v):
    r"""
    Return ``True`` if ``v`` is real, ``False`` if ``v`` is complex

    INPUT:

    - ``v`` -- an infinite place of ``K``

    OUTPUT:

    A boolean indicating whether a place is real (``True``) or complex (``False``).

    EXAMPLES::

        sage: K.<xi> = NumberField(x^3-3)
        sage: phi_real = K.places()[0]
        sage: phi_complex = K.places()[1]
        sage: v_fin = tuple(K.primes_above(3))[0]

        sage: is_real_place(phi_real)
        True

        sage: is_real_place(phi_complex)
        False

    It is an error to put in a finite place

    ::

        sage: is_real_place(v_fin)
        Traceback (most recent call last):
        ...
        AttributeError: 'NumberFieldFractionalIdeal' object has no attribute 'im_gens'

    """
    RR = sage.rings.real_mpfr.RealField(53)
    try:
        RR(v.im_gens()[0])
        return True
    except TypeError:
        return False<|MERGE_RESOLUTION|>--- conflicted
+++ resolved
@@ -1686,7 +1686,6 @@
                 result += x[i]*self.gen(0)**i
             return result
         return self._convert_non_number_field_element(x)
-<<<<<<< HEAD
 
     def _convert_non_number_field_element(self, x):
         """
@@ -1782,103 +1781,6 @@
         else:
             return self._convert_from_qqbar(y)
 
-=======
-
-    def _convert_non_number_field_element(self, x):
-        """
-        Convert a non-number field element ``x`` into this number field.
-
-        INPUT:
-
-        - ``x`` -- a non number field element, e.g., a list, integer,
-          rational, or polynomial
-
-        EXAMPLES::
-
-            sage: K.<a> = NumberField(x^3 + 2/3)
-            sage: K._convert_non_number_field_element(-7/8)
-            -7/8
-            sage: K._convert_non_number_field_element([1,2,3])
-            3*a^2 + 2*a + 1
-
-        The list is just turned into a polynomial in the generator::
-
-            sage: K._convert_non_number_field_element([0,0,0,1,1])
-            -2/3*a - 2/3
-
-        Any polynomial whose coefficients can be converted to rationals
-        will convert to the number field, e.g., this one in
-        characteristic 7::
-
-            sage: f = GF(7)['y']([1,2,3]); f
-            3*y^2 + 2*y + 1
-            sage: K._convert_non_number_field_element(f)
-            3*a^2 + 2*a + 1
-
-        But not this one over a field of order 27::
-
-            sage: F27.<g> = GF(27)
-            sage: f = F27['z']([g^2, 2*g, 1]); f
-            z^2 + 2*g*z + g^2
-            sage: K._convert_non_number_field_element(f)
-            Traceback (most recent call last):
-            ...
-            TypeError: unable to convert g^2 to a rational
-
-        One can also convert an element of the polynomial quotient ring
-        that is isomorphic to the number field::
-
-            sage: K.<a> = NumberField(x^3 + 17)
-            sage: b = K.polynomial_quotient_ring().random_element()
-            sage: K(b)
-            -1/2*a^2 - 4
-
-        We can convert symbolic expressions::
-
-            sage: I = sqrt(-1); parent(I)
-            Symbolic Ring
-            sage: GaussianIntegers()(2 + I)
-            I + 2
-            sage: K1 = QuadraticField(3)
-            sage: K2 = QuadraticField(5)
-            sage: (K,) = K1.composite_fields(K2, preserve_embedding=True)
-            sage: K(sqrt(3) + sqrt(5))
-            -1/2*a0^3 + 8*a0
-            sage: K(sqrt(-3)*I)
-            1/4*a0^3 - 7/2*a0
-        """
-        if isinstance(x, integer_types + (Rational, Integer, pari_gen, list)):
-            return self._element_class(self, x)
-
-        if isinstance(x, sage.rings.polynomial.polynomial_quotient_ring_element.PolynomialQuotientRingElement)\
-               and (x in self.polynomial_quotient_ring()):
-            y = self.polynomial_ring().gen()
-            return x.lift().subs({y:self.gen()})
-
-        if isinstance(x, (sage.rings.qqbar.AlgebraicNumber, sage.rings.qqbar.AlgebraicReal)):
-            return self._convert_from_qqbar(x)
-
-        if isinstance(x, polynomial_element.Polynomial):
-            return self._element_class(self, x)
-
-        # Try converting via QQ.
-        try:
-            y = QQ(x)
-        except (TypeError, ValueError):
-            pass
-        else:
-            return self._element_class(self, y)
-
-        # Final attempt: convert via QQbar. This deals in particular
-        # with symbolic expressions like sqrt(-5).
-        try:
-            y = sage.rings.qqbar.QQbar(x)
-        except (TypeError, ValueError):
-            pass
-        else:
-            return self._convert_from_qqbar(y)
-
->>>>>>> a2e82e15
         raise TypeError("unable to convert %r to %s" % (x, self))
 
     def _convert_from_qqbar(self, x):
@@ -5354,7 +5256,6 @@
             True
             sage: NumberField(x^15 + x^14 - 14*x^13 - 13*x^12 + 78*x^11 + 66*x^10 - 220*x^9 - 165*x^8 + 330*x^7 + 210*x^6 - 252*x^5 - 126*x^4 + 84*x^3 + 28*x^2 - 8*x - 10, 'a').is_galois()
             False
-<<<<<<< HEAD
         """
         #return self.galois_group(type="pari").order() == self.degree()
         if self.degree() < 12:
@@ -5381,34 +5282,6 @@
             sage: NumberField(x^6 + x^5 - 5*x^4 - 4*x^3 + 6*x^2 + 3*x - 1, 'a').is_abelian()
             True
         """
-=======
-        """
-        #return self.galois_group(type="pari").order() == self.degree()
-        if self.degree() < 12:
-            return self.galois_group(type='pari').order() == self.degree()
-        else:
-            return len(self.automorphisms()) == self.degree()
-
-    @cached_method
-    def is_abelian(self):
-        r"""
-        Return True if this number field is an abelian Galois extension of
-        `\QQ`.
-
-        EXAMPLES::
-
-            sage: NumberField(x^2 + 1, 'i').is_abelian()
-            True
-            sage: NumberField(x^3 + 2, 'a').is_abelian()
-            False
-            sage: NumberField(x^3 + x^2 - 2*x - 1, 'a').is_abelian()
-            True
-            sage: NumberField(x^6 + 40*x^3 + 1372, 'a').is_abelian()
-            False
-            sage: NumberField(x^6 + x^5 - 5*x^4 - 4*x^3 + 6*x^2 + 3*x - 1, 'a').is_abelian()
-            True
-        """
->>>>>>> a2e82e15
 
         if not self.is_galois():
             return False
