--- conflicted
+++ resolved
@@ -2956,15 +2956,10 @@
 
     def topological_sort_generator(self):
         """
-<<<<<<< HEAD
         Return an iterator over all topological sorts of the digraph if
-        it is acyclic, and raises a TypeError if the digraph contains
-        a directed cycle.
-=======
-        Return a list of all topological sorts of the digraph.
+        it is acyclic.
 
         If the digraph contains a directed cycle, a ``TypeError`` is raised.
->>>>>>> f894105d
 
         A topological sort is an ordering of the vertices of the digraph such
         that each vertex comes before all of its successors. That is, if u comes
@@ -2998,16 +2993,8 @@
             ....:         if sort.index(u) > sort.index(v):
             ....:             print("this should never happen")
         """
-<<<<<<< HEAD
         from sage.combinat.posets.posets import Poset
         return Poset(self).linear_extensions()
-=======
-        from sage.graphs.linearextensions import LinearExtensions
-        try:
-            return LinearExtensions(self).list()
-        except TypeError:
-            raise TypeError('digraph is not acyclic; there is no topological sort (or there was an error in sage/graphs/linearextensions.py)')
->>>>>>> f894105d
 
     ### Visualization
 
