# -*- coding: utf-8 -*-
r"""
Undirected graphs

This module implements functions and operations involving undirected
graphs.

{INDEX_OF_METHODS}

AUTHORS:

-  Robert L. Miller (2006-10-22): initial version

-  William Stein (2006-12-05): Editing

-  Robert L. Miller (2007-01-13): refactoring, adjusting for
   NetworkX-0.33, fixed plotting bugs (2007-01-23): basic tutorial,
   edge labels, loops, multiple edges and arcs (2007-02-07): graph6
   and sparse6 formats, matrix input

-  Emily Kirkmann (2007-02-11): added graph_border option to plot
   and show

-  Robert L. Miller (2007-02-12): vertex color-maps, graph
   boundaries, graph6 helper functions in Cython

-  Robert L. Miller Sage Days 3 (2007-02-17-21): 3d plotting in
   Tachyon

-  Robert L. Miller (2007-02-25): display a partition

-  Robert L. Miller (2007-02-28): associate arbitrary objects to
   vertices, edge and arc label display (in 2d), edge coloring

-  Robert L. Miller (2007-03-21): Automorphism group, isomorphism
   check, canonical label

-  Robert L. Miller (2007-06-07-09): NetworkX function wrapping

-  Michael W. Hansen (2007-06-09): Topological sort generation

-  Emily Kirkman, Robert L. Miller Sage Days 4: Finished wrapping
   NetworkX

-  Emily Kirkman (2007-07-21): Genus (including circular planar,
   all embeddings and all planar embeddings), all paths, interior
   paths

-  Bobby Moretti (2007-08-12): fixed up plotting of graphs with
   edge colors differentiated by label

-  Jason Grout (2007-09-25): Added functions, bug fixes, and
   general enhancements

-  Robert L. Miller (Sage Days 7): Edge labeled graph isomorphism

-  Tom Boothby (Sage Days 7): Miscellaneous awesomeness

-  Tom Boothby (2008-01-09): Added graphviz output

-  David Joyner (2009-2): Fixed docstring bug related to GAP.

-  Stephen Hartke (2009-07-26): Fixed bug in blocks_and_cut_vertices()
   that caused an incorrect result when the vertex 0 was a cut vertex.

-  Stephen Hartke (2009-08-22): Fixed bug in blocks_and_cut_vertices()
   where the list of cut_vertices is not treated as a set.

-  Anders Jonsson (2009-10-10): Counting of spanning trees and out-trees added.

-  Nathann Cohen (2009-09) : Cliquer, Connectivity, Flows
                             and everything that uses Linear Programming
                             and class numerical.MIP

- Nicolas M. Thiery (2010-02): graph layout code refactoring, dot2tex/graphviz interface

- David Coudert (2012-04) : Reduction rules in vertex_cover.

- Birk Eisermann (2012-06): added recognition of weakly chordal graphs and
                            long-hole-free / long-antihole-free graphs

- Alexandre P. Zuge (2013-07): added join operation.

- Amritanshu Prasad (2014-08): added clique polynomial

- Julian Rüth (2018-06-21): upgrade to NetworkX 2

Graph Format
------------

Supported formats
~~~~~~~~~~~~~~~~~

Sage Graphs can be created from a wide range of inputs. A few
examples are covered here.


-  NetworkX dictionary format:

   ::

       sage: d = {0: [1,4,5], 1: [2,6], 2: [3,7], 3: [4,8], 4: [9], \
             5: [7, 8], 6: [8,9], 7: [9]}
       sage: G = Graph(d); G
       Graph on 10 vertices
       sage: G.plot().show()    # or G.show()

-  A NetworkX graph:

   ::

       sage: import networkx
       sage: K = networkx.complete_bipartite_graph(12,7)
       sage: G = Graph(K)
       sage: G.degree()
       [7, 7, 7, 7, 7, 7, 7, 7, 7, 7, 7, 7, 12, 12, 12, 12, 12, 12, 12]

-  graph6 or sparse6 format:

   ::

       sage: s = ':I`AKGsaOs`cI]Gb~'
       sage: G = Graph(s, sparse=True); G
       Looped multi-graph on 10 vertices
       sage: G.plot().show()    # or G.show()

   Note that the ``\`` character is an escape character in Python, and
   also a character used by graph6 strings:

   ::

       sage: G = Graph('Ihe\n@GUA')
       Traceback (most recent call last):
       ...
       RuntimeError: The string (Ihe) seems corrupt: for n = 10, the string is too short.

   In Python, the escaped character ``\`` is represented by ``\\``:

   ::

       sage: G = Graph('Ihe\\n@GUA')
       sage: G.plot().show()    # or G.show()

-  adjacency matrix: In an adjacency matrix, each column and each
   row represent a vertex. If a 1 shows up in row `i`, column
   `j`, there is an edge `(i,j)`.

   ::

       sage: M = Matrix([(0,1,0,0,1,1,0,0,0,0),(1,0,1,0,0,0,1,0,0,0), \
       (0,1,0,1,0,0,0,1,0,0), (0,0,1,0,1,0,0,0,1,0),(1,0,0,1,0,0,0,0,0,1), \
       (1,0,0,0,0,0,0,1,1,0), (0,1,0,0,0,0,0,0,1,1),(0,0,1,0,0,1,0,0,0,1), \
       (0,0,0,1,0,1,1,0,0,0), (0,0,0,0,1,0,1,1,0,0)])
       sage: M
       [0 1 0 0 1 1 0 0 0 0]
       [1 0 1 0 0 0 1 0 0 0]
       [0 1 0 1 0 0 0 1 0 0]
       [0 0 1 0 1 0 0 0 1 0]
       [1 0 0 1 0 0 0 0 0 1]
       [1 0 0 0 0 0 0 1 1 0]
       [0 1 0 0 0 0 0 0 1 1]
       [0 0 1 0 0 1 0 0 0 1]
       [0 0 0 1 0 1 1 0 0 0]
       [0 0 0 0 1 0 1 1 0 0]
       sage: G = Graph(M); G
       Graph on 10 vertices
       sage: G.plot().show()    # or G.show()

-  incidence matrix: In an incidence matrix, each row represents a
   vertex and each column represents an edge.

   ::

       sage: M = Matrix([(-1, 0, 0, 0, 1, 0, 0, 0, 0, 0,-1, 0, 0, 0, 0),
       ....:             ( 1,-1, 0, 0, 0, 0, 0, 0, 0, 0, 0,-1, 0, 0, 0),
       ....:             ( 0, 1,-1, 0, 0, 0, 0, 0, 0, 0, 0, 0,-1, 0, 0),
       ....:             ( 0, 0, 1,-1, 0, 0, 0, 0, 0, 0, 0, 0, 0,-1, 0),
       ....:             ( 0, 0, 0, 1,-1, 0, 0, 0, 0, 0, 0, 0, 0, 0,-1),
       ....:             ( 0, 0, 0, 0, 0,-1, 0, 0, 0, 1, 1, 0, 0, 0, 0),
       ....:             ( 0, 0, 0, 0, 0, 0, 0, 1,-1, 0, 0, 1, 0, 0, 0),
       ....:             ( 0, 0, 0, 0, 0, 1,-1, 0, 0, 0, 0, 0, 1, 0, 0),
       ....:             ( 0, 0, 0, 0, 0, 0, 0, 0, 1,-1, 0, 0, 0, 1, 0),
       ....:             ( 0, 0, 0, 0, 0, 0, 1,-1, 0, 0, 0, 0, 0, 0, 1)])
       sage: M
       [-1  0  0  0  1  0  0  0  0  0 -1  0  0  0  0]
       [ 1 -1  0  0  0  0  0  0  0  0  0 -1  0  0  0]
       [ 0  1 -1  0  0  0  0  0  0  0  0  0 -1  0  0]
       [ 0  0  1 -1  0  0  0  0  0  0  0  0  0 -1  0]
       [ 0  0  0  1 -1  0  0  0  0  0  0  0  0  0 -1]
       [ 0  0  0  0  0 -1  0  0  0  1  1  0  0  0  0]
       [ 0  0  0  0  0  0  0  1 -1  0  0  1  0  0  0]
       [ 0  0  0  0  0  1 -1  0  0  0  0  0  1  0  0]
       [ 0  0  0  0  0  0  0  0  1 -1  0  0  0  1  0]
       [ 0  0  0  0  0  0  1 -1  0  0  0  0  0  0  1]
       sage: G = Graph(M); G
       Graph on 10 vertices
       sage: G.plot().show()    # or G.show()
       sage: DiGraph(matrix(2,[0,0,-1,1]), format="incidence_matrix")
       Traceback (most recent call last):
       ...
       ValueError: There must be two nonzero entries (-1 & 1) per column.

-  a list of edges::

       sage: g = Graph([(1,3),(3,8),(5,2)])
       sage: g
       Graph on 5 vertices

-  an igraph Graph::

       sage: import igraph                                # optional - python_igraph
       sage: g = Graph(igraph.Graph([(1,3),(3,2),(0,2)])) # optional - python_igraph
       sage: g                                            # optional - python_igraph
       Graph on 4 vertices

Generators
----------

Use ``graphs(n)`` to iterate through all non-isomorphic graphs of given size::

    sage: for g in graphs(4):
    ....:     print(g.degree_sequence())
    [0, 0, 0, 0]
    [1, 1, 0, 0]
    [2, 1, 1, 0]
    [3, 1, 1, 1]
    [1, 1, 1, 1]
    [2, 2, 1, 1]
    [2, 2, 2, 0]
    [3, 2, 2, 1]
    [2, 2, 2, 2]
    [3, 3, 2, 2]
    [3, 3, 3, 3]

Similarly ``graphs()`` will iterate through all graphs. The complete
graph of 4 vertices is of course the smallest graph with chromatic number
bigger than three::

    sage: for g in graphs():
    ....:     if g.chromatic_number() > 3:
    ....:         break
    sage: g.is_isomorphic(graphs.CompleteGraph(4))
    True

For some commonly used graphs to play with, type

::

    sage: graphs.[tab]          # not tested

and hit {tab}. Most of these graphs come with their own custom
plot, so you can see how people usually visualize these graphs.

::

    sage: G = graphs.PetersenGraph()
    sage: G.plot().show()    # or G.show()
    sage: G.degree_histogram()
    [0, 0, 0, 10]
    sage: G.adjacency_matrix()
    [0 1 0 0 1 1 0 0 0 0]
    [1 0 1 0 0 0 1 0 0 0]
    [0 1 0 1 0 0 0 1 0 0]
    [0 0 1 0 1 0 0 0 1 0]
    [1 0 0 1 0 0 0 0 0 1]
    [1 0 0 0 0 0 0 1 1 0]
    [0 1 0 0 0 0 0 0 1 1]
    [0 0 1 0 0 1 0 0 0 1]
    [0 0 0 1 0 1 1 0 0 0]
    [0 0 0 0 1 0 1 1 0 0]

::

    sage: S = G.subgraph([0,1,2,3])
    sage: S.plot().show()    # or S.show()
    sage: S.density()
    1/2

::

    sage: G = GraphQuery(display_cols=['graph6'], num_vertices=7, diameter=5)
    sage: L = G.get_graphs_list()
    sage: graphs_list.show_graphs(L)

.. _Graph:labels:

Labels
------

Each vertex can have any hashable object as a label. These are
things like strings, numbers, and tuples. Each edge is given a
default label of ``None``, but if specified, edges can
have any label at all. Edges between vertices `u` and
`v` are represented typically as ``(u, v, l)``, where
``l`` is the label for the edge.

Note that vertex labels themselves cannot be mutable items::

    sage: M = Matrix( [[0,0],[0,0]] )
    sage: G = Graph({ 0 : { M : None } })
    Traceback (most recent call last):
    ...
    TypeError: mutable matrices are unhashable

However, if one wants to define a dictionary, with the same keys
and arbitrary objects for entries, one can make that association::

    sage: d = {0 : graphs.DodecahedralGraph(), 1 : graphs.FlowerSnark(), \
          2 : graphs.MoebiusKantorGraph(), 3 : graphs.PetersenGraph() }
    sage: d[2]
    Moebius-Kantor Graph: Graph on 16 vertices
    sage: T = graphs.TetrahedralGraph()
    sage: T.vertices()
    [0, 1, 2, 3]
    sage: T.set_vertices(d)
    sage: T.get_vertex(1)
    Flower Snark: Graph on 20 vertices

Database
--------

There is a database available for searching for graphs that satisfy
a certain set of parameters, including number of vertices and
edges, density, maximum and minimum degree, diameter, radius, and
connectivity. To see a list of all search parameter keywords broken
down by their designated table names, type

::

    sage: graph_db_info()
    {...}

For more details on data types or keyword input, enter

::

    sage: GraphQuery?    # not tested

The results of a query can be viewed with the show method, or can be
viewed individually by iterating through the results:

::

    sage: Q = GraphQuery(display_cols=['graph6'],num_vertices=7, diameter=5)
    sage: Q.show()
    Graph6
    --------------------
    F?`po
    F?gqg
    F@?]O
    F@OKg
    F@R@o
    FA_pW
    FEOhW
    FGC{o
    FIAHo

Show each graph as you iterate through the results:

::

    sage: for g in Q:
    ....:     show(g)

Visualization
-------------

To see a graph `G` you are working with, there
are three main options. You can view the graph in two dimensions via
matplotlib with ``show()``. ::

    sage: G = graphs.RandomGNP(15,.3)
    sage: G.show()

And you can view it in three dimensions via jmol with ``show3d()``. ::

    sage: G.show3d()

Or it can be rendered with `\LaTeX`.  This requires the right
additions to a standard `\mbox{\rm\TeX}` installation.  Then standard
Sage commands, such as ``view(G)`` will display the graph, or
``latex(G)`` will produce a string suitable for inclusion in a
`\LaTeX` document.  More details on this are at
the :mod:`sage.graphs.graph_latex` module. ::

    sage: from sage.graphs.graph_latex import check_tkz_graph
    sage: check_tkz_graph()  # random - depends on TeX installation
    sage: latex(G)
    \begin{tikzpicture}
    ...
    \end{tikzpicture}

Mutability
----------

Graphs are mutable, and thus unusable as dictionary keys, unless
``data_structure="static_sparse"`` is used::

    sage: G = graphs.PetersenGraph()
    sage: {G:1}[G]
    Traceback (most recent call last):
    ...
    TypeError: This graph is mutable, and thus not hashable. Create an immutable copy by `g.copy(immutable=True)`
    sage: G_immutable = Graph(G, immutable=True)
    sage: G_immutable == G
    True
    sage: {G_immutable:1}[G_immutable]
    1

Methods
-------
"""


# ****************************************************************************
#       Copyright (C) 2006-2007 Robert L. Miller <rlmillster@gmail.com>
#                          2018 Julian Rüth <julian.rueth@fsfe.org>
#
# This program is free software: you can redistribute it and/or modify
# it under the terms of the GNU General Public License as published by
# the Free Software Foundation, either version 2 of the License, or
# (at your option) any later version.
#                  https://www.gnu.org/licenses/
# ****************************************************************************
from __future__ import print_function
from __future__ import absolute_import
import six
from six.moves import range

from copy import copy
from sage.rings.polynomial.polynomial_ring_constructor import PolynomialRing
from sage.misc.superseded import deprecation
from sage.rings.integer import Integer
from sage.rings.integer_ring import ZZ
import sage.graphs.generic_graph_pyx as generic_graph_pyx
from sage.graphs.generic_graph import GenericGraph
from sage.graphs.digraph import DiGraph
from sage.graphs.independent_sets import IndependentSets
from sage.misc.rest_index_of_methods import doc_index, gen_thematic_rest_table_index


class Graph(GenericGraph):
    r"""
    Undirected graph.

    A graph is a set of vertices connected by edges. See the
    :wikipedia:`Graph_(mathematics)` for more information. For a collection of
    pre-defined graphs, see the :mod:`~sage.graphs.graph_generators` module.

    A :class:`Graph` object has many methods whose list can be obtained by
    typing ``g.<tab>`` (i.e. hit the 'tab' key) or by reading the documentation
    of :mod:`~sage.graphs.graph`, :mod:`~sage.graphs.generic_graph`, and
    :mod:`~sage.graphs.digraph`.

    INPUT:

    By default, a :class:`Graph` object is simple (i.e. no *loops* nor *multiple
    edges*) and unweighted. This can be easily tuned with the appropriate flags
    (see below).

    -  ``data`` -- can be any of the following (see the ``format`` argument):

      #. ``Graph()`` -- build a graph on 0 vertices.

      #. ``Graph(5)`` -- return an edgeless graph on the 5 vertices 0,...,4.

      #. ``Graph([list_of_vertices,list_of_edges])`` -- returns a graph with
         given vertices/edges.

         To bypass auto-detection, prefer the more explicit
         ``Graph([V,E],format='vertices_and_edges')``.

      #. ``Graph(list_of_edges)`` -- return a graph with a given list of edges
         (see documentation of
         :meth:`~sage.graphs.generic_graph.GenericGraph.add_edges`).

         To bypass auto-detection, prefer the more explicit ``Graph(L,
         format='list_of_edges')``.

      #. ``Graph({1:[2,3,4],3:[4]})`` -- return a graph by associating to each
         vertex the list of its neighbors.

         To bypass auto-detection, prefer the more explicit ``Graph(D,
         format='dict_of_lists')``.

      #. ``Graph({1: {2: 'a', 3:'b'} ,3:{2:'c'}})`` -- return a graph by
         associating a list of neighbors to each vertex and providing its edge
         label.

         To bypass auto-detection, prefer the more explicit ``Graph(D,
         format='dict_of_dicts')``.

         For graphs with multiple edges, you can provide a list of labels
         instead, e.g.: ``Graph({1: {2: ['a1', 'a2'], 3:['b']} ,3:{2:['c']}})``.

      #. ``Graph(a_symmetric_matrix)`` -- return a graph with given (weighted)
         adjacency matrix (see documentation of
         :meth:`~sage.graphs.generic_graph.GenericGraph.adjacency_matrix`).

         To bypass auto-detection, prefer the more explicit ``Graph(M,
         format='adjacency_matrix')``. To take weights into account, use
         ``format='weighted_adjacency_matrix'`` instead.

      #. ``Graph(a_nonsymmetric_matrix)`` -- return a graph with given incidence
         matrix (see documentation of
         :meth:`~sage.graphs.generic_graph.GenericGraph.incidence_matrix`).

         To bypass auto-detection, prefer the more explicit ``Graph(M,
         format='incidence_matrix')``.

      #. ``Graph([V, f])`` -- return a graph from a vertex set ``V`` and a
         *symmetric* function ``f``. The graph contains an edge `u,v` whenever
         ``f(u,v)`` is ``True``.. Example: ``Graph([ [1..10], lambda x,y:
         abs(x-y).is_square()])``

      #. ``Graph(':I`ES@obGkqegW~')`` -- return a graph from a graph6 or sparse6
         string (see documentation of :meth:`graph6_string` or
         :meth:`sparse6_string`).

      #. ``Graph(a_seidel_matrix, format='seidel_adjacency_matrix')`` -- return
         a graph with a given Seidel adjacency matrix (see documentation of
         :meth:`seidel_adjacency_matrix`).

      #. ``Graph(another_graph)`` -- return a graph from a Sage (di)graph,
         `pygraphviz <https://pygraphviz.github.io/>`__ graph, `NetworkX
         <https://networkx.github.io/>`__ graph, or `igraph
         <http://igraph.org/python/>`__ graph.

    - ``pos`` - a positioning dictionary (cf. documentation of
      :meth:`~sage.graphs.generic_graph.GenericGraph.layout`). For example, to
      draw 4 vertices on a square::

         {0: [-1,-1],
          1: [ 1,-1],
          2: [ 1, 1],
          3: [-1, 1]}

    -  ``name`` - (must be an explicitly named parameter,
       i.e., ``name="complete")`` gives the graph a name

    -  ``loops`` - boolean, whether to allow loops (ignored
       if data is an instance of the ``Graph`` class)

    -  ``multiedges`` - boolean, whether to allow multiple
       edges (ignored if data is an instance of the ``Graph`` class).

    - ``weighted`` - whether graph thinks of itself as weighted or not. See
      :meth:`~sage.graphs.generic_graph.GenericGraph.weighted`.

    - ``format`` - if set to ``None`` (default), :class:`Graph` tries to guess
      input's format. To avoid this possibly time-consuming step, one of the
      following values can be specified (see description above): ``"int"``,
      ``"graph6"``, ``"sparse6"``, ``"rule"``, ``"list_of_edges"``,
      ``"dict_of_lists"``, ``"dict_of_dicts"``, ``"adjacency_matrix"``,
      ``"weighted_adjacency_matrix"``, ``"seidel_adjacency_matrix"``,
      ``"incidence_matrix"``, ``"NX"``, ``"igraph"``.

    - ``sparse`` (boolean) -- ``sparse=True`` is an alias for
      ``data_structure="sparse"``, and ``sparse=False`` is an alias for
      ``data_structure="dense"``.

    - ``data_structure`` -- one of the following (for more information, see
      :mod:`~sage.graphs.base.overview`)

       * ``"dense"`` -- selects the :mod:`~sage.graphs.base.dense_graph`
         backend.

       * ``"sparse"`` -- selects the :mod:`~sage.graphs.base.sparse_graph`
         backend.

       * ``"static_sparse"`` -- selects the
         :mod:`~sage.graphs.base.static_sparse_backend` (this backend is faster
         than the sparse backend and smaller in memory, and it is immutable, so
         that the resulting graphs can be used as dictionary keys).

    - ``immutable`` (boolean) -- whether to create a immutable graph. Note that
      ``immutable=True`` is actually a shortcut for
      ``data_structure='static_sparse'``. Set to ``False`` by default.

    - ``vertex_labels`` - Whether to allow any object as a vertex (slower), or
      only the integers `0,...,n-1`, where `n` is the number of vertices.

    -  ``convert_empty_dict_labels_to_None`` - this arguments sets
       the default edge labels used by NetworkX (empty dictionaries)
       to be replaced by None, the default Sage edge label. It is
       set to ``True`` iff a NetworkX graph is on the input.

    EXAMPLES:

    We illustrate the first seven input formats (the other two
    involve packages that are currently not standard in Sage):

    #. An integer giving the number of vertices::

        sage: g = Graph(5); g
        Graph on 5 vertices
        sage: g.vertices()
        [0, 1, 2, 3, 4]
        sage: g.edges()
        []

    #. A dictionary of dictionaries::

        sage: g = Graph({0:{1:'x',2:'z',3:'a'}, 2:{5:'out'}}); g
        Graph on 5 vertices

       The labels ('x', 'z', 'a', 'out') are labels for edges. For
       example, 'out' is the label for the edge on 2 and 5. Labels can be
       used as weights, if all the labels share some common parent.

       ::

        sage: a,b,c,d,e,f = sorted(SymmetricGroup(3))
        sage: Graph({b:{d:'c',e:'p'}, c:{d:'p',e:'c'}})
        Graph on 4 vertices

    #. A dictionary of lists::

        sage: g = Graph({0:[1,2,3], 2:[4]}); g
        Graph on 5 vertices

    #. A list of vertices and a function describing adjacencies. Note
       that the list of vertices and the function must be enclosed in a
       list (i.e., [list of vertices, function]).

       Construct the Paley graph over GF(13).

       ::

          sage: g=Graph([GF(13), lambda i,j: i!=j and (i-j).is_square()])
          sage: g.vertices()
          [0, 1, 2, 3, 4, 5, 6, 7, 8, 9, 10, 11, 12]
          sage: g.adjacency_matrix()
          [0 1 0 1 1 0 0 0 0 1 1 0 1]
          [1 0 1 0 1 1 0 0 0 0 1 1 0]
          [0 1 0 1 0 1 1 0 0 0 0 1 1]
          [1 0 1 0 1 0 1 1 0 0 0 0 1]
          [1 1 0 1 0 1 0 1 1 0 0 0 0]
          [0 1 1 0 1 0 1 0 1 1 0 0 0]
          [0 0 1 1 0 1 0 1 0 1 1 0 0]
          [0 0 0 1 1 0 1 0 1 0 1 1 0]
          [0 0 0 0 1 1 0 1 0 1 0 1 1]
          [1 0 0 0 0 1 1 0 1 0 1 0 1]
          [1 1 0 0 0 0 1 1 0 1 0 1 0]
          [0 1 1 0 0 0 0 1 1 0 1 0 1]
          [1 0 1 1 0 0 0 0 1 1 0 1 0]

       Construct the line graph of a complete graph.

       ::

          sage: g=graphs.CompleteGraph(4)
          sage: line_graph=Graph([g.edges(labels=false), \
                 lambda i,j: len(set(i).intersection(set(j)))>0], \
                 loops=False)
          sage: line_graph.vertices()
          [(0, 1), (0, 2), (0, 3), (1, 2), (1, 3), (2, 3)]
          sage: line_graph.adjacency_matrix()
          [0 1 1 1 1 0]
          [1 0 1 1 0 1]
          [1 1 0 0 1 1]
          [1 1 0 0 1 1]
          [1 0 1 1 0 1]
          [0 1 1 1 1 0]

    #. A graph6 or sparse6 string: Sage automatically recognizes
       whether a string is in graph6 or sparse6 format::

           sage: s = ':I`AKGsaOs`cI]Gb~'
           sage: Graph(s,sparse=True)
           Looped multi-graph on 10 vertices

       ::

           sage: G = Graph('G?????')
           sage: G = Graph("G'?G?C")
           Traceback (most recent call last):
           ...
           RuntimeError: The string seems corrupt: valid characters are
           ?@ABCDEFGHIJKLMNOPQRSTUVWXYZ[\]^_`abcdefghijklmnopqrstuvwxyz{|}~
           sage: G = Graph('G??????')
           Traceback (most recent call last):
           ...
           RuntimeError: The string (G??????) seems corrupt: for n = 8, the string is too long.

       ::

          sage: G = Graph(":I'AKGsaOs`cI]Gb~")
          Traceback (most recent call last):
          ...
          RuntimeError: The string seems corrupt: valid characters are
          ?@ABCDEFGHIJKLMNOPQRSTUVWXYZ[\]^_`abcdefghijklmnopqrstuvwxyz{|}~

       There are also list functions to take care of lists of graphs::

           sage: s = ':IgMoqoCUOqeb\n:I`AKGsaOs`cI]Gb~\n:I`EDOAEQ?PccSsge\\N\n'
           sage: graphs_list.from_sparse6(s)
           [Looped multi-graph on 10 vertices, Looped multi-graph on 10 vertices, Looped multi-graph on 10 vertices]

    #. A Sage matrix:
       Note: If format is not specified, then Sage assumes a symmetric square
       matrix is an adjacency matrix, otherwise an incidence matrix.

       - an adjacency matrix::

            sage: M = graphs.PetersenGraph().am(); M
            [0 1 0 0 1 1 0 0 0 0]
            [1 0 1 0 0 0 1 0 0 0]
            [0 1 0 1 0 0 0 1 0 0]
            [0 0 1 0 1 0 0 0 1 0]
            [1 0 0 1 0 0 0 0 0 1]
            [1 0 0 0 0 0 0 1 1 0]
            [0 1 0 0 0 0 0 0 1 1]
            [0 0 1 0 0 1 0 0 0 1]
            [0 0 0 1 0 1 1 0 0 0]
            [0 0 0 0 1 0 1 1 0 0]
            sage: Graph(M)
            Graph on 10 vertices

         ::

            sage: Graph(matrix([[1,2],[2,4]]),loops=True,sparse=True)
            Looped multi-graph on 2 vertices

            sage: M = Matrix([[0,1,-1],[1,0,-1/2],[-1,-1/2,0]]); M
            [   0    1   -1]
            [   1    0 -1/2]
            [  -1 -1/2    0]
            sage: G = Graph(M,sparse=True); G
            Graph on 3 vertices
            sage: G.weighted()
            True

       - an incidence matrix::

            sage: M = Matrix(6, [-1,0,0,0,1, 1,-1,0,0,0, 0,1,-1,0,0, 0,0,1,-1,0, 0,0,0,1,-1, 0,0,0,0,0]); M
            [-1  0  0  0  1]
            [ 1 -1  0  0  0]
            [ 0  1 -1  0  0]
            [ 0  0  1 -1  0]
            [ 0  0  0  1 -1]
            [ 0  0  0  0  0]
            sage: Graph(M)
            Graph on 6 vertices

            sage: Graph(Matrix([[1],[1],[1]]))
            Traceback (most recent call last):
            ...
            ValueError: There must be one or two nonzero entries per column in an incidence matrix. Got entries [1, 1, 1] in column 0
            sage: Graph(Matrix([[1],[1],[0]]))
            Graph on 3 vertices

            sage: M = Matrix([[0,1,-1],[1,0,-1],[-1,-1,0]]); M
            [ 0  1 -1]
            [ 1  0 -1]
            [-1 -1  0]
            sage: Graph(M,sparse=True)
            Graph on 3 vertices

            sage: M = Matrix([[0,1,1],[1,0,1],[-1,-1,0]]); M
            [ 0  1  1]
            [ 1  0  1]
            [-1 -1  0]
            sage: Graph(M)
            Traceback (most recent call last):
            ...
            ValueError: There must be one or two nonzero entries per column in an incidence matrix. Got entries [1, 1] in column 2

        Check that :trac:`9714` is fixed::

            sage: MA = Matrix([[1,2,0], [0,2,0], [0,0,1]])
            sage: GA = Graph(MA, format='adjacency_matrix')
            sage: MI = GA.incidence_matrix(oriented=False)
            sage: MI
            [2 1 1 0 0 0]
            [0 1 1 2 2 0]
            [0 0 0 0 0 2]
            sage: Graph(MI).edges(labels=None)
            [(0, 0), (0, 1), (0, 1), (1, 1), (1, 1), (2, 2)]

            sage: M = Matrix([[1], [-1]]); M
            [ 1]
            [-1]
            sage: Graph(M).edges()
            [(0, 1, None)]

    #.  A Seidel adjacency matrix::

          sage: from sage.combinat.matrices.hadamard_matrix import \
          ....:  regular_symmetric_hadamard_matrix_with_constant_diagonal as rshcd
          sage: m=rshcd(16,1)- matrix.identity(16)
          sage: Graph(m,format="seidel_adjacency_matrix").is_strongly_regular(parameters=True)
          (16, 6, 2, 2)

    #. a list of edges, or labelled edges::

          sage: g = Graph([(1,3),(3,8),(5,2)])
          sage: g
          Graph on 5 vertices

          sage: g = Graph([(1,2,"Peace"),(7,-9,"and"),(77,2, "Love")])
          sage: g
          Graph on 5 vertices
          sage: g = Graph([(0, 2, '0'), (0, 2, '1'), (3, 3, '2')], loops=True, multiedges=True)
          sage: g.loops()
          [(3, 3, '2')]

    #. A NetworkX MultiGraph::

          sage: import networkx
          sage: g = networkx.MultiGraph({0:[1,2,3], 2:[4]})
          sage: Graph(g)
          Graph on 5 vertices

    #. A NetworkX graph::

           sage: import networkx
           sage: g = networkx.Graph({0:[1,2,3], 2:[4]})
           sage: DiGraph(g)
           Digraph on 5 vertices

    #. An igraph Graph (see also
       :meth:`~sage.graphs.generic_graph.GenericGraph.igraph_graph`)::

           sage: import igraph                   # optional - python_igraph
           sage: g = igraph.Graph([(0,1),(0,2)]) # optional - python_igraph
           sage: Graph(g)                        # optional - python_igraph
           Graph on 3 vertices

       If ``vertex_labels`` is ``True``, the names of the vertices are given by
       the vertex attribute ``'name'``, if available::

           sage: g = igraph.Graph([(0,1),(0,2)], vertex_attrs={'name':['a','b','c']})  # optional - python_igraph
           sage: Graph(g).vertices()                                                   # optional - python_igraph
           ['a', 'b', 'c']
           sage: g = igraph.Graph([(0,1),(0,2)], vertex_attrs={'label':['a','b','c']}) # optional - python_igraph
           sage: Graph(g).vertices()                                                   # optional - python_igraph
           [0, 1, 2]

       If the igraph Graph has edge attributes, they are used as edge labels::

           sage: g = igraph.Graph([(0,1),(0,2)], edge_attrs={'name':['a','b'], 'weight':[1,3]}) # optional - python_igraph
           sage: Graph(g).edges()                                                               # optional - python_igraph
           [(0, 1, {'name': 'a', 'weight': 1}), (0, 2, {'name': 'b', 'weight': 3})]


    When defining an undirected graph from a function ``f``, it is *very*
    important that ``f`` be symmetric. If it is not, anything can happen::

        sage: f_sym = lambda x,y : abs(x-y) == 1
        sage: f_nonsym = lambda x,y : (x-y) == 1
        sage: G_sym = Graph([[4,6,1,5,3,7,2,0], f_sym])
        sage: G_sym.is_isomorphic(graphs.PathGraph(8))
        True
        sage: G_nonsym = Graph([[4,6,1,5,3,7,2,0], f_nonsym])
        sage: G_nonsym.size()
        4
        sage: G_nonsym.is_isomorphic(G_sym)
        False

    By default, graphs are mutable and can thus not be used as a dictionary
    key::

          sage: G = graphs.PetersenGraph()
          sage: {G:1}[G]
          Traceback (most recent call last):
          ...
          TypeError: This graph is mutable, and thus not hashable. Create an immutable copy by `g.copy(immutable=True)`

    When providing the optional arguments ``data_structure="static_sparse"``
    or ``immutable=True`` (both mean the same), then an immutable graph
    results. ::

          sage: G_imm = Graph(G, immutable=True)
          sage: H_imm = Graph(G, data_structure='static_sparse')
          sage: G_imm == H_imm == G
          True
          sage: {G_imm:1}[H_imm]
          1

    TESTS::

        sage: Graph(4,format="HeyHeyHey")
        Traceback (most recent call last):
        ...
        ValueError: Unknown input format 'HeyHeyHey'

        sage: Graph(igraph.Graph(directed=True)) # optional - python_igraph
        Traceback (most recent call last):
        ...
        ValueError: An *undirected* igraph graph was expected. To build an directed graph, call the DiGraph constructor.

        sage: m = matrix([[0,-1],[-1,0]])
        sage: Graph(m,format="seidel_adjacency_matrix")
        Graph on 2 vertices
        sage: m[0,1]=1
        sage: Graph(m,format="seidel_adjacency_matrix")
        Traceback (most recent call last):
        ...
        ValueError: Graph's Seidel adjacency matrix must be symmetric

        sage: m[0,1]=-1; m[1,1]=1
        sage: Graph(m,format="seidel_adjacency_matrix")
        Traceback (most recent call last):
        ...
        ValueError: Graph's Seidel adjacency matrix must have 0s on the main diagonal

    From a a list of vertices and a list of edges::

        sage: G = Graph([[1,2,3],[(1,2)]]); G
        Graph on 3 vertices
        sage: G.edges()
        [(1, 2, None)]
    """
    _directed = False

    def __init__(self, data=None, pos=None, loops=None, format=None,
                 weighted=None, implementation='c_graph',
                 data_structure="sparse", vertex_labels=True, name=None,
                 multiedges=None, convert_empty_dict_labels_to_None=None,
                 sparse=True, immutable=False):
        """
        TESTS::

            sage: G = Graph()
            sage: loads(dumps(G)) == G
            True
            sage: a = matrix(2,2,[1,0,0,1])
            sage: Graph(a).adjacency_matrix() == a
            True

            sage: a = matrix(2,2,[2,0,0,1])
            sage: Graph(a,sparse=True).adjacency_matrix() == a
            True

        The positions are copied when the graph is built from another graph ::

            sage: g = graphs.PetersenGraph()
            sage: h = Graph(g)
            sage: g.get_pos() == h.get_pos()
            True

        The position dictionary is not the input one (:trac:`22424`)::

            sage: my_pos = {0:(0,0), 1:(1,1)}
            sage: G = Graph([[0,1], [(0,1)]], pos=my_pos)
            sage: my_pos == G._pos
            True
            sage: my_pos is G._pos
            False

        Or from a DiGraph ::

            sage: d = DiGraph(g)
            sage: h = Graph(d)
            sage: g.get_pos() == h.get_pos()
            True

        Loops are not counted as multiedges (see :trac:`11693`) and edges are
        not counted twice ::

            sage: Graph({1:[1]}).num_edges()
            1
            sage: Graph({1:[2,2]}).num_edges()
            2

        An empty list or dictionary defines a simple graph
        (:trac:`10441` and :trac:`12910`)::

            sage: Graph([])
            Graph on 0 vertices
            sage: Graph({})
            Graph on 0 vertices
            sage: # not "Multi-graph on 0 vertices"

        Verify that the int format works as expected (:trac:`12557`)::

            sage: Graph(2).adjacency_matrix()
            [0 0]
            [0 0]
            sage: Graph(3) == Graph(3,format='int')
            True

        Problem with weighted adjacency matrix (:trac:`13919`)::

            sage: B = {0:{1:2,2:5,3:4},1:{2:2,4:7},2:{3:1,4:4,5:3},3:{5:4},4:{5:1,6:5},5:{6:7}}
            sage: grafo3 = Graph(B,weighted=True)
            sage: matad = grafo3.weighted_adjacency_matrix()
            sage: grafo4 = Graph(matad,format = "adjacency_matrix", weighted=True)
            sage: grafo4.shortest_path(0,6,by_weight=True)
            [0, 1, 2, 5, 4, 6]

        Graphs returned when setting ``immutable=False`` are mutable::

            sage: g = graphs.PetersenGraph()
            sage: g = Graph(g.edges(),immutable=False)
            sage: g.add_edge("Hey", "Heyyyyyyy")

        And their name is set::

            sage: g = graphs.PetersenGraph()
            sage: Graph(g, immutable=True)
            Petersen graph: Graph on 10 vertices

        Check error messages for graphs built from incidence matrices (see
        :trac:`18440`)::

            sage: Graph(matrix([[-1, 1, 0],[1, 0, 0]]))
            Traceback (most recent call last):
            ...
            ValueError: Column 1 of the (oriented) incidence matrix contains
            only one nonzero value
            sage: Graph(matrix([[1,1],[1,1],[1,0]]))
            Traceback (most recent call last):
            ...
            ValueError: There must be one or two nonzero entries per column in an incidence matrix. Got entries [1, 1, 1] in column 0
            sage: Graph(matrix([[3,1,1],[0,1,1]]))
            Traceback (most recent call last):
            ...
            ValueError: Each column of a non-oriented incidence matrix must sum
            to 2, but column 0 does not
        """
        GenericGraph.__init__(self)

        from sage.structure.element import is_Matrix

        if sparse is False:
            if data_structure != "sparse":
                raise ValueError("The 'sparse' argument is an alias for "
                                 "'data_structure'. Please do not define both.")
            data_structure = "dense"

        # Choice of the backend

        if implementation != 'c_graph':
            deprecation(18375,"The 'implementation' keyword is deprecated, "
                        "and the graphs has been stored as a 'c_graph'")

        if multiedges or weighted:
            if data_structure == "dense":
                raise RuntimeError("Multiedge and weighted c_graphs must be sparse.")
        if immutable:
            data_structure = 'static_sparse'

        # If the data structure is static_sparse, we first build a graph
        # using the sparse data structure, then reencode the resulting graph
        # as a static sparse graph.
        from sage.graphs.base.sparse_graph import SparseGraphBackend
        from sage.graphs.base.dense_graph import DenseGraphBackend
        if data_structure in ["sparse", "static_sparse"]:
            CGB = SparseGraphBackend
        elif data_structure == "dense":
            CGB = DenseGraphBackend
        else:
            raise ValueError("data_structure must be equal to 'sparse', "
                             "'static_sparse' or 'dense'")
        self._backend = CGB(0, directed=False)

        if format is None and isinstance(data, str):
            if data.startswith(">>graph6<<"):
                data = data[10:]
                format = 'graph6'
            elif data.startswith(">>sparse6<<"):
                data = data[11:]
                format = 'sparse6'
            elif data[0] == ':':
                format = 'sparse6'
            else:
                format = 'graph6'
        if format is None and is_Matrix(data):
            if data.is_symmetric():
                format = 'adjacency_matrix'
            else:
                format = 'incidence_matrix'
        if format is None and isinstance(data, Graph):
            format = 'Graph'
        from sage.graphs.all import DiGraph
        if format is None and isinstance(data, DiGraph):
            data = data.to_undirected()
            format = 'Graph'
        if (format is None        and
            isinstance(data,list) and
            len(data)>=2          and
            callable(data[1])):
            format = 'rule'

        if (format is None           and
            isinstance(data,list)    and
            len(data) == 2           and
            isinstance(data[0],list) and # a list of two lists, the second of
            isinstance(data[1],list) and # which contains iterables (the edges)
            (not data[1] or callable(getattr(data[1][0],"__iter__",None)))):
            format = "vertices_and_edges"

        if format is None and isinstance(data, dict):
            if not data:
                format = 'dict_of_dicts'
            else:
                val = next(iter(data.values()))
                if isinstance(val, list):
                    format = 'dict_of_lists'
                elif isinstance(val, dict):
                    format = 'dict_of_dicts'
        if format is None and hasattr(data, 'adj'):
            import networkx
            if isinstance(data, (networkx.DiGraph, networkx.MultiDiGraph)):
                data = data.to_undirected()
            elif isinstance(data, (networkx.Graph, networkx.MultiGraph)):
                format = 'NX'

        if (format is None          and
            hasattr(data, 'vcount') and
            hasattr(data, 'get_edgelist')):
            try:
                import igraph
            except ImportError:
                raise ImportError("The data seems to be a igraph object, but "+
                                  "igraph is not installed in Sage. To install "+
                                  "it, run 'sage -i python_igraph'")
            if format is None and isinstance(data, igraph.Graph):
                format = 'igraph'
        if format is None and isinstance(data, (int, Integer)):
            format = 'int'
        if format is None and data is None:
            format = 'int'
            data = 0

        # Input is a list of edges
        if format is None and isinstance(data, list):
            format = "list_of_edges"
            if weighted is None:
                weighted = False

        if format is None:
            raise ValueError("This input cannot be turned into a graph")

        if format == 'weighted_adjacency_matrix':
            if weighted is False:
                raise ValueError("Format was weighted_adjacency_matrix but weighted was False.")
            if weighted   is None: weighted   = True
            if multiedges is None: multiedges = False
            format = 'adjacency_matrix'

        # At this point, 'format' has been set. We build the graph

        if format == 'graph6':
            if weighted   is None: weighted   = False
            self.allow_loops(loops if loops else False, check=False)
            self.allow_multiple_edges(multiedges if multiedges else False, check=False)
            from .graph_input import from_graph6
            from_graph6(self, data)

        elif format == 'sparse6':
            if weighted   is None: weighted   = False
            self.allow_loops(False if loops is False else True, check=False)
            self.allow_multiple_edges(False if multiedges is False else True, check=False)
            from .graph_input import from_sparse6
            from_sparse6(self, data)

        elif format == 'adjacency_matrix':
            from .graph_input import from_adjacency_matrix
            from_adjacency_matrix(self, data, loops=loops, multiedges=multiedges, weighted=weighted)

        elif format == 'incidence_matrix':
            from .graph_input import from_incidence_matrix
            from_incidence_matrix(self, data, loops=loops, multiedges=multiedges, weighted=weighted)

        elif format == 'seidel_adjacency_matrix':
            multiedges = False
            weighted = False
            loops = False
            self.allow_loops(False)
            self.allow_multiple_edges(False)
            from .graph_input import from_seidel_adjacency_matrix
            from_seidel_adjacency_matrix(self, data)
        elif format == 'Graph':
            if loops is None:      loops      = data.allows_loops()
            if multiedges is None: multiedges = data.allows_multiple_edges()
            if weighted is None:   weighted   = data.weighted()
            self.allow_loops(loops, check=False)
            self.allow_multiple_edges(multiedges, check=False)
            if data.get_pos() is not None:
                pos = data.get_pos()
            self.name(data.name())
            self.add_vertices(data.vertex_iterator())
            self.add_edges(data.edge_iterator(), loops=loops)
        elif format == 'NX':
            if convert_empty_dict_labels_to_None is not False:
                r = lambda x:None if x=={} else x
            else:
                r = lambda x:x
            if weighted is None:
                if isinstance(data, networkx.Graph):
                    weighted = False
                    if multiedges is None:
                        multiedges = False
                    if loops is None:
                        loops = False
                else:
                    weighted = True
                    if multiedges is None:
                        multiedges = True
                    if loops is None:
                        loops = True
            self.allow_loops(loops, check=False)
            self.allow_multiple_edges(multiedges, check=False)
            self.add_vertices(data.nodes())
            self.add_edges((u,v,r(l)) for u,v,l in data.edges(data=True))
        elif format == 'igraph':
            if data.is_directed():
                raise ValueError("An *undirected* igraph graph was expected. "+
                                 "To build an directed graph, call the DiGraph "+
                                 "constructor.")

            self.add_vertices(range(data.vcount()))
            self.add_edges([(e.source, e.target, e.attributes()) for e in data.es()])

            if vertex_labels and 'name' in data.vertex_attributes():
                vs = data.vs()
                self.relabel({v:vs[v]['name'] for v in self})

        elif format == 'rule':
            f = data[1]
            verts = data[0]
            if loops is None: loops = any(f(v,v) for v in verts)
            if weighted is None: weighted = False
            self.allow_loops(loops, check=False)
            self.allow_multiple_edges(True if multiedges else False, check=False)
            from itertools import combinations
            self.add_vertices(verts)
            self.add_edges(e for e in combinations(verts,2) if f(*e))
            if loops:
                self.add_edges((v,v) for v in verts if f(v,v))

        elif format == "vertices_and_edges":
            self.allow_multiple_edges(bool(multiedges), check=False)
            self.allow_loops(bool(loops), check=False)
            self.add_vertices(data[0])
            self.add_edges(data[1])

        elif format == 'dict_of_dicts':
            from .graph_input import from_dict_of_dicts
            from_dict_of_dicts(self, data, loops=loops, multiedges=multiedges, weighted=weighted,
                               convert_empty_dict_labels_to_None = False if convert_empty_dict_labels_to_None is None else convert_empty_dict_labels_to_None)

        elif format == 'dict_of_lists':
            from .graph_input import from_dict_of_lists
            from_dict_of_lists(self, data, loops=loops, multiedges=multiedges, weighted=weighted)

        elif format == 'int':
            self.allow_loops(loops if loops else False, check=False)
            self.allow_multiple_edges(multiedges if multiedges else False, check=False)
            if data<0:
                raise ValueError("The number of vertices cannot be strictly negative!")
            if data:
                self.add_vertices(range(data))

        elif format == 'list_of_edges':
            self.allow_multiple_edges(False if multiedges is False else True, check=False)
            self.allow_loops(False if loops is False else True, check=False)
            self.add_edges(data)
            if multiedges is not True and self.has_multiple_edges():
                deprecation(15706, "You created a graph with multiple edges "
                            "from a list. Please set 'multiedges' to 'True' "
                            "when you do so, as in the future the default "
                            "behaviour will be to ignore those edges")
            elif multiedges is None:
                self.allow_multiple_edges(False, check=False)

            if loops is not True and self.has_loops():
                deprecation(15706, "You created a graph with loops from a list. "+
                            "Please set 'loops' to 'True' when you do so, as in "+
                            "the future the default behaviour will be to ignore "+
                            "those edges")
            elif loops is None:
                self.allow_loops(False, check=False)
        else:
            raise ValueError("Unknown input format '{}'".format(format))

        if weighted   is None: weighted   = False
        self._weighted = getattr(self,'_weighted',weighted)

        self._pos = copy(pos)

        if format != 'Graph' or name is not None:
            self.name(name)

        if data_structure == "static_sparse":
            from sage.graphs.base.static_sparse_backend import StaticSparseBackend
            ib = StaticSparseBackend(self,
                                     loops = self.allows_loops(),
                                     multiedges = self.allows_multiple_edges())
            self._backend = ib
            self._immutable = True

    ### Formats

    @doc_index("Basic methods")
    def graph6_string(self):
        r"""
        Return the graph6 representation of the graph as an ASCII string.

        This is only valid for simple (no loops, no multiple edges) graphs
        on at most `2^{18}-1=262143` vertices.

        .. NOTE::

            As the graph6 format only handles graphs with vertex set
            `\{0,...,n-1\}`, a :meth:`relabelled copy
            <sage.graphs.generic_graph.GenericGraph.relabel>` will
            be encoded, if necessary.

        .. SEEALSO::

            * :meth:`~sage.graphs.digraph.DiGraph.dig6_string` --
              a similar string format for directed graphs

        EXAMPLES::

            sage: G = graphs.KrackhardtKiteGraph()
            sage: G.graph6_string()
            'IvUqwK@?G'

        TESTS::

            sage: Graph().graph6_string()
            '?'
        """
        n = self.order()
        if n > 262143:
            raise ValueError('graph6 format supports graphs on 0 to 262143 vertices only.')
        elif self.has_loops() or self.has_multiple_edges():
            raise ValueError('graph6 format supports only simple graphs (no loops, no multiple edges)')
        else:
            return generic_graph_pyx.small_integer_to_graph6(n) + generic_graph_pyx.binary_string_to_graph6(self._bit_vector())

    @doc_index("Basic methods")
    def sparse6_string(self):
        r"""
        Return the sparse6 representation of the graph as an ASCII string.

        Only valid for undirected graphs on 0 to 262143 vertices, but loops
        and multiple edges are permitted.

        .. NOTE::

            As the sparse6 format only handles graphs whose vertex set is
            `\{0,...,n-1\}`, a :meth:`relabelled copy
            <sage.graphs.generic_graph.GenericGraph.relabel>` of your graph will
            be encoded if necessary.

        EXAMPLES::

            sage: G = graphs.BullGraph()
            sage: G.sparse6_string()
            ':Da@en'

        ::

            sage: G = Graph(loops=True, multiedges=True,data_structure="sparse")
            sage: Graph(':?',data_structure="sparse") == G
            True

        TESTS::

            sage: G = Graph()
            sage: G.sparse6_string()
            ':?'

        Check that :trac:`18445` is fixed::

            sage: Graph(graphs.KneserGraph(5,2).sparse6_string()).size()
            15

        Graphs with 1 vertex are correctly handled (:trac:`24923`)::

            sage: Graph([(0, 0)], loops=True).sparse6_string()
            ':@^'
            sage: G = Graph(_)
            sage: G.order(), G.size()
            (1, 1)
            sage: Graph([(0, 0), (0, 0)], loops=True, multiedges=True).sparse6_string()
            ':@N'
            sage: H = Graph(_)
            sage: H.order(), H.size()
            (1, 2)
        """
        n = self.order()
        if n == 0:
            return ':?'
        if n > 262143:
            raise ValueError('sparse6 format supports graphs on 0 to 262143 vertices only.')
        if n == 1:
            s = '0' * self.size()
        else:
            v_to_int = {v:i for i,v in enumerate(self.vertices())}
            edges = [sorted((v_to_int[u],v_to_int[v])) for u,v in self.edge_iterator(labels=False)]
            edges.sort(key=lambda e: (e[1],e[0])) # reverse lexicographic order

            # encode bit vector
            k = int((ZZ(n) - 1).nbits())
            v = 0
            i = 0
            m = 0
            s = ''
            while m < len(edges):
                if edges[m][1] > v + 1:
                    sp = generic_graph_pyx.int_to_binary_string(edges[m][1])
                    sp = '0'*(k-len(sp)) + sp
                    s += '1' + sp
                    v = edges[m][1]
                elif edges[m][1] == v + 1:
                    sp = generic_graph_pyx.int_to_binary_string(edges[m][0])
                    sp = '0'*(k-len(sp)) + sp
                    s += '1' + sp
                    v += 1
                    m += 1
                else:
                    sp = generic_graph_pyx.int_to_binary_string(edges[m][0])
                    sp = '0'*(k-len(sp)) + sp
                    s += '0' + sp
                    m += 1

        # encode s as a 6-string, as in R(x), but padding with 1's
        # pad on the right to make a multiple of 6
        s = s + ( '1' * ((6 - len(s))%6) )

        # split into groups of 6, and convert numbers to decimal, adding 63
        six_bits = ''
        for i in range(0, len(s), 6):
            six_bits += chr( int( s[i:i+6], 2) + 63 )
        return ':' + generic_graph_pyx.small_integer_to_graph6(n) + six_bits

    ### Attributes

    @doc_index("Basic methods")
    def is_directed(self):
        """
        Since graph is undirected, returns False.

        EXAMPLES::

            sage: Graph().is_directed()
            False
        """
        return False


    @doc_index("Connectivity, orientations, trees")
    def spanning_trees(self):
        """
        Returns a list of all spanning trees.

        If the graph is disconnected, returns the empty list.

        Uses the Read-Tarjan backtracking algorithm [RT75]_.

        EXAMPLES::

            sage: G = Graph([(1,2),(1,2),(1,3),(1,3),(2,3),(1,4)],multiedges=True)
            sage: len(G.spanning_trees())
            8
            sage: G.spanning_trees_count()
            8
            sage: G = Graph([(1,2),(2,3),(3,1),(3,4),(4,5),(4,5),(4,6)],multiedges=True)
            sage: len(G.spanning_trees())
            6
            sage: G.spanning_trees_count()
            6

        .. SEEALSO::

            - :meth:`~sage.graphs.generic_graph.GenericGraph.spanning_trees_count`
              -- counts the number of spanning trees.

            - :meth:`~sage.graphs.graph.Graph.random_spanning_tree`
              -- returns a random spanning tree.

        TESTS:

        Works with looped graphs::

            sage: g = Graph({i:[i,(i+1)%6] for i in range(6)})
            sage: g.spanning_trees()
            [Graph on 6 vertices,
             Graph on 6 vertices,
             Graph on 6 vertices,
             Graph on 6 vertices,
             Graph on 6 vertices,
             Graph on 6 vertices]

        REFERENCES:

        .. [RT75] Read, R. C. and Tarjan, R. E.
          Bounds on Backtrack Algorithms for Listing Cycles, Paths, and Spanning Trees
          Networks, Volume 5 (1975), numer 3, pages 237-252.
        """

        def _recursive_spanning_trees(G,forest):
            """
            Returns all the spanning trees of G containing forest
            """
            if not G.is_connected():
                return []

            if G.size() == forest.size():
                return [forest.copy()]
            else:
                # Pick an edge e from G-forest
                for e in G.edge_iterator(labels=False):
                    if not forest.has_edge(e):
                        break

                # 1) Recursive call with e removed from G
                G.delete_edge(e)
                trees = _recursive_spanning_trees(G,forest)
                G.add_edge(e)

                # 2) Recursive call with e include in forest
                #
                # e=xy links the CC (connected component) of forest containing x
                # with the CC containing y. Any other edge which does that
                # cannot be added to forest anymore, and B is the list of them
                c1 = forest.connected_component_containing_vertex(e[0])
                c2 = forest.connected_component_containing_vertex(e[1])
                G.delete_edge(e)
                B = G.edge_boundary(c1,c2,sort=False)
                G.add_edge(e)

                # Actual call
                forest.add_edge(e)
                G.delete_edges(B)
                trees.extend(_recursive_spanning_trees(G,forest))
                G.add_edges(B)
                forest.delete_edge(e)

                return trees

        if self.is_connected() and len(self):
            forest = Graph([])
            forest.add_vertices(self.vertices())
            forest.add_edges(self.bridges())
            return _recursive_spanning_trees(Graph(self,immutable=False,loops=False), forest)
        else:
            return []

    ### Properties
    @doc_index("Graph properties")
    def is_tree(self, certificate=False, output='vertex'):
        r"""
        Tests if the graph is a tree

        The empty graph is defined to be not a tree.

        INPUT:

        - ``certificate`` (boolean) -- whether to return a certificate. The
          method only returns boolean answers when ``certificate = False``
          (default). When it is set to ``True``, it either answers ``(True,
          None)`` when the graph is a tree and ``(False, cycle)`` when it
          contains a cycle. It returns ``(False, None)`` when the graph is
          empty or not connected.

        - ``output`` (``'vertex'`` (default) or ``'edge'``) -- whether the
          certificate is given as a list of vertices or a list of
          edges.

        When the certificate cycle is given as a list of edges, the
        edges are given as `(v_i, v_{i+1}, l)` where `v_1, v_2, \dots,
        v_n` are the vertices of the cycles (in their cyclic order).

        EXAMPLES::

            sage: all(T.is_tree() for T in graphs.trees(15))
            True

        With certificates::

            sage: g = graphs.RandomTree(30)
            sage: g.is_tree(certificate=True)
            (True, None)
            sage: g.add_edge(10,-1)
            sage: g.add_edge(11,-1)
            sage: isit, cycle = g.is_tree(certificate=True)
            sage: isit
            False
            sage: -1 in cycle
            True

        One can also ask for the certificate as a list of edges::

            sage: g = graphs.CycleGraph(4)
            sage: g.is_tree(certificate=True, output='edge')
            (False, [(3, 2, None), (2, 1, None), (1, 0, None), (0, 3, None)])

        This is useful for graphs with multiple edges::

            sage: G = Graph([(1, 2, 'a'), (1, 2, 'b')], multiedges=True)
            sage: G.is_tree(certificate=True)
            (False, [1, 2])
            sage: G.is_tree(certificate=True, output='edge')
            (False, [(1, 2, 'a'), (2, 1, 'b')])

        TESTS:

        :trac:`14434` is fixed::

            sage: g = Graph({0:[1,4,5],3:[4,8,9],4:[9],5:[7,8],7:[9]})
            sage: _,cycle = g.is_tree(certificate=True)
            sage: g.size()
            10
            sage: g.add_cycle(cycle)
            sage: g.size()
            10

        The empty graph::

            sage: graphs.EmptyGraph().is_tree()
            False
            sage: graphs.EmptyGraph().is_tree(certificate=True)
            (False, None)

        :trac:`22912` is fixed::

            sage: G = Graph([(0,0), (0,1)], loops=True)
            sage: G.is_tree(certificate=True)
            (False, [0])
            sage: G.is_tree(certificate=True, output='edge')
            (False, [(0, 0, None)])
        """
        if not output in ['vertex', 'edge']:
            raise ValueError('output must be either vertex or edge')

        if self.order() == 0 or not self.is_connected():
            return (False, None) if certificate else False

        if certificate:
            if self.num_verts() == self.num_edges() + 1:
                return (True, None)

            if self.allows_loops():
                L = self.loop_edges() if output=='edge' else self.loop_vertices()
                if L:
                    return False, L[:1]

            if self.has_multiple_edges():
                if output == 'vertex':
                    return (False, list(self.multiple_edges(sort=True)[0][:2]))
                edge1, edge2 = self.multiple_edges(sort=True)[:2]
                if edge1[0] != edge2[0]:
                    return (False, [edge1, edge2])
                return (False, [edge1, (edge2[1], edge2[0], edge2[2])])

            if output == 'edge':
                if self.allows_multiple_edges():
                    def vertices_to_edges(x):
                        return [(u[0], u[1], self.edge_label(u[0], u[1])[0])
                                for u in zip(x, x[1:] + [x[0]])]
                else:
                    def vertices_to_edges(x):
                        return [(u[0], u[1], self.edge_label(u[0], u[1]))
                                for u in zip(x, x[1:] + [x[0]])]

            # This code is a depth-first search that looks for a cycle in the
            # graph. We *know* it exists as there are too many edges around.
            seen = {}
            u = next(self.vertex_iterator())
            seen[u] = u
            stack = [(u, v) for v in self.neighbor_iterator(u)]
            while stack:
                u, v = stack.pop(-1)
                if v in seen:
                    continue
                for w in self.neighbors(v):
                    if u == w:
                        continue
                    elif w in seen:
                        cycle = [v, w]
                        while u != w:
                            cycle.insert(0, u)
                            u = seen[u]
                        if output == 'vertex':
                            return (False, cycle)
                        return (False, vertices_to_edges(cycle))
                    else:
                        stack.append((v, w))
                seen[v] = u

        else:
            return self.num_verts() == self.num_edges() + 1

    @doc_index("Graph properties")
    def is_forest(self, certificate=False, output='vertex'):
        """
        Tests if the graph is a forest, i.e. a disjoint union of trees.

        INPUT:

        - ``certificate`` (boolean) -- whether to return a certificate. The
          method only returns boolean answers when ``certificate = False``
          (default). When it is set to ``True``, it either answers ``(True,
          None)`` when the graph is a forest and ``(False, cycle)`` when it
          contains a cycle.

        - ``output`` (``'vertex'`` (default) or ``'edge'``) -- whether the
          certificate is given as a list of vertices or a list of
          edges.

        EXAMPLES::

            sage: seven_acre_wood = sum(graphs.trees(7), Graph())
            sage: seven_acre_wood.is_forest()
            True

        With certificates::

            sage: g = graphs.RandomTree(30)
            sage: g.is_forest(certificate=True)
            (True, None)
            sage: (2*g + graphs.PetersenGraph() + g).is_forest(certificate=True)
            (False, [62, 63, 68, 66, 61])
        """
        number_of_connected_components = len(self.connected_components())
        isit = (self.num_verts() ==
                self.num_edges() + number_of_connected_components)

        if not certificate:
            return isit
        else:
            if isit:
                return (True, None)
            # The graph contains a cycle, and the user wants to see it.

            # No need to copy the graph
            if number_of_connected_components == 1:
                return self.is_tree(certificate=True, output=output)

            # We try to find a cycle in each connected component
            for gg in self.connected_components_subgraphs():
                isit, cycle = gg.is_tree(certificate=True, output=output)
                if not isit:
                    return (False, cycle)

    @doc_index("Graph properties")
    def is_cactus(self):
        """
        Check whether the graph is cactus graph.

        A graph is called *cactus graph* if it is connected and every pair of
        simple cycles have at most one common vertex.

        There are other definitions, see the :wikipedia:`Cactus_graph`.

        EXAMPLES::

            sage: g = Graph({1: [2], 2: [3, 4], 3: [4, 5, 6, 7], 8: [3, 5], 9: [6, 7]})
            sage: g.is_cactus()
            True

            sage: c6 = graphs.CycleGraph(6)
            sage: naphthalene = c6 + c6
            sage: naphthalene.is_cactus()  # Not connected
            False
            sage: naphthalene.merge_vertices([0, 6])
            sage: naphthalene.is_cactus()
            True
            sage: naphthalene.merge_vertices([1, 7])
            sage: naphthalene.is_cactus()
            False

        TESTS::

            sage: all(graphs.PathGraph(i).is_cactus() for i in range(5))
            True

            sage: Graph('Fli@?').is_cactus()
            False

        Test a graph that is not outerplanar, see :trac:`24480`::

            sage: graphs.Balaban10Cage().is_cactus()
            False
        """
        self._scream_if_not_simple()

        # Special cases
        if self.order() < 4:
            return True

        # Every cactus graph is outerplanar
        if not self.is_circular_planar():
            return False

        if not self.is_connected():
            return False

        # the number of faces is 1 plus the number of blocks of order > 2
        B = self.blocks_and_cut_vertices()[0]
        return len(self.faces()) == sum(1 for b in B if len(b) > 2) + 1

    @doc_index("Graph properties")
    def is_biconnected(self):
        """
        Test if the graph is biconnected.

        A biconnected graph is a connected graph on two or more vertices that is
        not broken into disconnected pieces by deleting any single vertex.

        .. SEEALSO::

            - :meth:`~sage.graphs.generic_graph.GenericGraph.is_connected`
            - :meth:`~sage.graphs.generic_graph.GenericGraph.blocks_and_cut_vertices`
            - :meth:`~sage.graphs.generic_graph.GenericGraph.blocks_and_cuts_tree`
            - :wikipedia:`Biconnected_graph`

        EXAMPLES::

            sage: G = graphs.PetersenGraph()
            sage: G.is_biconnected()
            True
            sage: G.add_path([0,'a','b'])
            sage: G.is_biconnected()
            False
            sage: G.add_edge('b', 1)
            sage: G.is_biconnected()
            True

        TESTS::

            sage: Graph().is_biconnected()
            False
            sage: Graph(1).is_biconnected()
            False
            sage: graphs.CompleteGraph(2).is_biconnected()
            True
        """
        if self.order() < 2 or not self.is_connected():
            return False
        if self.blocks_and_cut_vertices()[1]:
            return False
        return True

    @doc_index("Graph properties")
    def is_block_graph(self):
        r"""
        Return whether this graph is a block graph.

        A block graph is a connected graph in which every biconnected component
        (block) is a clique.

        .. SEEALSO::

            - :wikipedia:`Block_graph` for more details on these graphs
            - :meth:`~sage.graphs.graph_generators.GraphGenerators.RandomBlockGraph`
              -- generator of random block graphs
            - :meth:`~sage.graphs.generic_graph.GenericGraph.blocks_and_cut_vertices`
            - :meth:`~sage.graphs.generic_graph.GenericGraph.blocks_and_cuts_tree`


        EXAMPLES::

            sage: G = graphs.RandomBlockGraph(6, 2, kmax=4)
            sage: G.is_block_graph()
            True
            sage: from sage.graphs.isgci import graph_classes
            sage: G in graph_classes.Block
            True
            sage: graphs.CompleteGraph(4).is_block_graph()
            True
            sage: graphs.RandomTree(6).is_block_graph()
            True
            sage: graphs.PetersenGraph().is_block_graph()
            False
            sage: Graph(4).is_block_graph()
            False
        """
        if not self.is_connected():
            return False
        if self.is_clique():
            return True

        B,C = self.blocks_and_cut_vertices()
        return all(self.is_clique(vertices=block) for block in B)

    @doc_index("Graph properties")
    def is_cograph(self):
        """
        Check whether the graph is cograph.

        A cograph is defined recursively: the single-vertex graph is
        cograph, complement of cograph is cograph, and disjoint union
        of two cographs is cograph. There are many other
        characterizations, see the :wikipedia:`Cograph`.

        EXAMPLES::

            sage: graphs.HouseXGraph().is_cograph()
            True
            sage: graphs.HouseGraph().is_cograph()
            False

        .. TODO::

            Implement faster recognition algorithm, as for instance
            the linear time recognition algorithm using LexBFS proposed
            in [Bre2008]_.

        TESTS::

            sage: [graphs.PathGraph(i).is_cograph() for i in range(6)]
            [True, True, True, True, False, False]
            sage: graphs.CycleGraph(5).is_cograph()  # Self-complemented
            False
        """
        # A cograph has no 4-vertex path as an induced subgraph.
        # We will first try to "decompose" graph by complements and
        # split to connected components, and use fairly slow
        # subgraph search if that fails.
        self._scream_if_not_simple()
        if self.order() < 4:
            return True
        if self.density()*2 > 1:
            return self.complement().is_cograph()
        if not self.is_connected():
            return all(part.is_cograph() for part in self.connected_components_subgraphs())
        P4 = Graph({0: [1], 1: [2], 2: [3]})
        return self.subgraph_search(P4, induced=True) is None

    @doc_index("Graph properties")
    def is_apex(self):
        """
        Test if the graph is apex.

        A graph is apex if it can be made planar by the removal of a single
        vertex. The deleted vertex is called ``an apex`` of the graph, and a
        graph may have more than one apex. For instance, in the minimal
        nonplanar graphs `K_5` or `K_{3,3}`, every vertex is an apex. The apex
        graphs include graphs that are themselves planar, in which case again
        every vertex is an apex. The null graph is also counted as an apex graph
        even though it has no vertex to remove.  If the graph is not connected,
        we say that it is apex if it has at most one non planar connected
        component and that this component is apex.  See the :wikipedia:`Apex_graph`
        for more information.

        .. SEEALSO::

          - :meth:`~Graph.apex_vertices`
          - :meth:`~sage.graphs.generic_graph.GenericGraph.is_planar`

        EXAMPLES:

        `K_5` and `K_{3,3}` are apex graphs, and each of their vertices is an
        apex::

            sage: G = graphs.CompleteGraph(5)
            sage: G.is_apex()
            True
            sage: G = graphs.CompleteBipartiteGraph(3,3)
            sage: G.is_apex()
            True

        The Petersen graph is not apex::

            sage: G = graphs.PetersenGraph()
            sage: G.is_apex()
            False

        A graph is apex if all its connected components are apex, but at most
        one is not planar::

            sage: M = graphs.Grid2dGraph(3,3)
            sage: K5 = graphs.CompleteGraph(5)
            sage: (M+K5).is_apex()
            True
            sage: (M+K5+K5).is_apex()
            False

        TESTS:

        The null graph is apex::

            sage: G = Graph()
            sage: G.is_apex()
            True

        The graph might be mutable or immutable::

            sage: G = Graph(M+K5, immutable=True)
            sage: G.is_apex()
            True
        """
        # Easy cases: null graph, subgraphs of K_5 and K_3,3
        if self.order() <= 5 or ( self.order() <= 6 and self.is_bipartite() ):
            return True

        return len(self.apex_vertices(k=1)) > 0

    @doc_index("Graph properties")
    def apex_vertices(self, k=None):
        """
        Return the list of apex vertices.

        A graph is apex if it can be made planar by the removal of a single
        vertex. The deleted vertex is called ``an apex`` of the graph, and a
        graph may have more than one apex. For instance, in the minimal
        nonplanar graphs `K_5` or `K_{3,3}`, every vertex is an apex. The apex
        graphs include graphs that are themselves planar, in which case again
        every vertex is an apex. The null graph is also counted as an apex graph
        even though it has no vertex to remove.  If the graph is not connected,
        we say that it is apex if it has at most one non planar connected
        component and that this component is apex.  See the
        :wikipedia:`Apex_graph` for more information.

        .. SEEALSO::

          - :meth:`~Graph.is_apex`
          - :meth:`~sage.graphs.generic_graph.GenericGraph.is_planar`

        INPUT:

        - ``k`` -- when set to ``None``, the method returns the list of all apex
          of the graph, possibly empty if the graph is not apex. When set to a
          positive integer, the method ends as soon as `k` apex vertices are
          found.

        OUTPUT:

        By default, the method returns the list of all apex of the graph. When
        parameter ``k`` is set to a positive integer, the returned list is
        bounded to `k` apex vertices.

        EXAMPLES:

        `K_5` and `K_{3,3}` are apex graphs, and each of their vertices is an
        apex::

            sage: G = graphs.CompleteGraph(5)
            sage: G.apex_vertices()
            [0, 1, 2, 3, 4]
            sage: G = graphs.CompleteBipartiteGraph(3,3)
            sage: G.is_apex()
            True
            sage: G.apex_vertices()
            [0, 1, 2, 3, 4, 5]
            sage: G.apex_vertices(k=3)
            [0, 1, 2]

        A `4\\times 4`-grid is apex and each of its vertices is an apex. When
        adding a universal vertex, the resulting graph is apex and the universal
        vertex is the unique apex vertex ::

            sage: G = graphs.Grid2dGraph(4,4)
            sage: G.apex_vertices() == G.vertices()
            True
            sage: G.add_edges([('universal',v) for v in G.vertex_iterator()])
            sage: G.apex_vertices()
            ['universal']

        The Petersen graph is not apex::

            sage: G = graphs.PetersenGraph()
            sage: G.apex_vertices()
            []

        A graph is apex if all its connected components are apex, but at most
        one is not planar::

            sage: M = graphs.Grid2dGraph(3,3)
            sage: K5 = graphs.CompleteGraph(5)
            sage: (M+K5).apex_vertices()
            [9, 10, 11, 12, 13]
            sage: (M+K5+K5).apex_vertices()
            []

        Neighbors of an apex of degree 2 are apex::

            sage: G = graphs.Grid2dGraph(5,5)
            sage: G.add_path([(1,1),'x',(3,3)])
            sage: G.is_planar()
            False
            sage: G.degree('x')
            2
            sage: G.apex_vertices()
            ['x', (2, 2), (3, 3), (1, 1)]


        TESTS:

        The null graph is apex although it has no apex vertex::

            sage: G = Graph()
            sage: G.apex_vertices()
            []

        Parameter ``k`` cannot be a negative integer::

            sage: G.apex_vertices(k=-1)
            Traceback (most recent call last):
            ...
            ValueError: parameter k must be a non negative integer

        The graph might be mutable or immutable::

            sage: G = Graph(M+K5, immutable=True)
            sage: G.apex_vertices()
            [9, 10, 11, 12, 13]
        """
        if k is None:
            k = self.order()
        elif k < 0 :
            raise ValueError("parameter k must be a non negative integer")

        # Easy cases: null graph, subgraphs of K_5 and K_3,3
        if self.order() <= 5 or ( self.order() <= 6 and self.is_bipartite() ):
            return self.vertices()[:k]


        if not self.is_connected():
            # We search for its non planar connected components. If it has more
            # than one such component, the graph is not apex. It is apex if
            # either it has no such component, in which case the graph is
            # planar, or if its unique non planar component is apex.

            P = [H for H in self.connected_components_subgraphs() if not H.is_planar()]
            if not P: # The graph is planar
                return self.vertices()[:k]
            elif len(P) > 1:
                return []
            else:
                # We proceed with the non planar component
                H = Graph(P[0].edges(labels=0), immutable=False, loops=False, multiedges=False) if P[0].is_immutable() else P[0]

        elif self.is_planar():
            # A planar graph is apex.
            return self.vertices()[:k]

        else:
            # We make a basic copy of the graph since we will modify it
            H = Graph(self.edges(labels=0), immutable=False, loops=False, multiedges=False)


        # General case: basic implementation
        #
        # Test for each vertex if the its removal makes the graph planar.
        # Obviously, we don't test vertices of degree one. Furthermore, if a
        # vertex of degree 2 is an apex, its neighbors also are. So we start
        # with vertices of degree 2.
        V = sorted([(d,u) for u,d in six.iteritems(H.degree(labels=True)) if d > 1])
        apex = set()
        for deg,u in V:

            if u in apex: # True if neighbor of an apex of degree 2
                if deg == 2:
                    # We ensure that its neighbors are known apex
                    apex.update(H.neighbors(u))
                    if len(apex) >= k:
                        return list(apex)[:k]
                continue

            E = H.edges_incident(u, labels=0)
            H.delete_vertex(u)
            if H.is_planar():
                apex.add(u)
                if deg == 2:
                    # The neighbors of an apex of degree 2 also are
                    apex.update(self.neighbors(u))

                if len(apex) >= k:
                    return list(apex)[:k]

            H.add_edges(E)

        return list(apex)

    @doc_index("Graph properties")
    def is_overfull(self):
        r"""
        Tests whether the current graph is overfull.

        A graph `G` on `n` vertices and `m` edges is said to
        be overfull if:

        - `n` is odd

        - It satisfies `2m > (n-1)\Delta(G)`, where
          `\Delta(G)` denotes the maximum degree
          among all vertices in `G`.

        An overfull graph must have a chromatic index of `\Delta(G)+1`.

        EXAMPLES:

        A complete graph of order `n > 1` is overfull if and only if `n` is
        odd::

            sage: graphs.CompleteGraph(6).is_overfull()
            False
            sage: graphs.CompleteGraph(7).is_overfull()
            True
            sage: graphs.CompleteGraph(1).is_overfull()
            False

        The claw graph is not overfull::

            sage: from sage.graphs.graph_coloring import edge_coloring
            sage: g = graphs.ClawGraph()
            sage: g
            Claw graph: Graph on 4 vertices
            sage: edge_coloring(g, value_only=True)
            3
            sage: g.is_overfull()
            False

        The Holt graph is an example of a overfull graph::

            sage: G = graphs.HoltGraph()
            sage: G.is_overfull()
            True

        Checking that all complete graphs `K_n` for even `0 \leq n \leq 100`
        are not overfull::

            sage: def check_overfull_Kn_even(n):
            ....:     i = 0
            ....:     while i <= n:
            ....:         if graphs.CompleteGraph(i).is_overfull():
            ....:             print("A complete graph of even order cannot be overfull.")
            ....:             return
            ....:         i += 2
            ....:     print("Complete graphs of even order up to %s are not overfull." % n)
            ...
            sage: check_overfull_Kn_even(100)  # long time
            Complete graphs of even order up to 100 are not overfull.

        The null graph, i.e. the graph with no vertices, is not overfull::

            sage: Graph().is_overfull()
            False
            sage: graphs.CompleteGraph(0).is_overfull()
            False

        Checking that all complete graphs `K_n` for odd `1 < n \leq 100`
        are overfull::

            sage: def check_overfull_Kn_odd(n):
            ....:     i = 3
            ....:     while i <= n:
            ....:         if not graphs.CompleteGraph(i).is_overfull():
            ....:             print("A complete graph of odd order > 1 must be overfull.")
            ....:             return
            ....:         i += 2
            ....:     print("Complete graphs of odd order > 1 up to %s are overfull." % n)
            ...
            sage: check_overfull_Kn_odd(100)  # long time
            Complete graphs of odd order > 1 up to 100 are overfull.

        The Petersen Graph, though, is not overfull while
        its chromatic index is `\Delta+1`::

            sage: g = graphs.PetersenGraph()
            sage: g.is_overfull()
            False
            sage: from sage.graphs.graph_coloring import edge_coloring
            sage: max(g.degree()) + 1 ==  edge_coloring(g, value_only=True)
            True
        """
        # # A possible optimized version. But the gain in speed is very little.
        # return bool(self._backend.num_verts() & 1) and (  # odd order n
        #     2 * self._backend.num_edges(self._directed) > #2m > \Delta(G)*(n-1)
        #     max(self.degree()) * (self._backend.num_verts() - 1))
        # unoptimized version
        return (self.order() % 2 == 1) and (
            2 * self.size() > max(self.degree()) * (self.order() - 1))

    @doc_index("Graph properties")
    def is_even_hole_free(self, certificate = False):
        r"""
        Tests whether ``self`` contains an induced even hole.

        A Hole is a cycle of length at least 4 (included). It is said
        to be even (resp. odd) if its length is even (resp. odd).

        Even-hole-free graphs always contain a bisimplicial vertex,
        which ensures that their chromatic number is at most twice
        their clique number [ABCHRS08]_.

        INPUT:

        - ``certificate`` (boolean) -- When ``certificate = False``,
          this method only returns ``True`` or ``False``. If
          ``certificate = True``, the subgraph found is returned
          instead of ``False``.

        EXAMPLES:

        Is the Petersen Graph even-hole-free ::

            sage: g = graphs.PetersenGraph()
            sage: g.is_even_hole_free()
            False

        As any chordal graph is hole-free, interval graphs behave the
        same way::

            sage: g = graphs.RandomIntervalGraph(20)
            sage: g.is_even_hole_free()
            True

        It is clear, though, that a random Bipartite Graph which is
        not a forest has an even hole::

            sage: g = graphs.RandomBipartite(10, 10, .5)
            sage: g.is_even_hole_free() and not g.is_forest()
            False

        We can check the certificate returned is indeed an even
        cycle::

            sage: if not g.is_forest():
            ....:    cycle = g.is_even_hole_free(certificate = True)
            ....:    if cycle.order() % 2 == 1:
            ....:        print("Error !")
            ....:    if not cycle.is_isomorphic(
            ....:           graphs.CycleGraph(cycle.order())):
            ....:        print("Error !")
            ...
            sage: print("Everything is Fine !")
            Everything is Fine !

        TESTS:

        Bug reported in :trac:`9925`, and fixed by :trac:`9420`::

            sage: g = Graph(':SiBFGaCEF_@CE`DEGH`CEFGaCDGaCDEHaDEF`CEH`ABCDEF', loops=False, multiedges=False)
            sage: g.is_even_hole_free()
            False
            sage: g.is_even_hole_free(certificate = True)
            Subgraph of (): Graph on 4 vertices

        Making sure there are no other counter-examples around ::

            sage: t = lambda x : (Graph(x).is_forest() or
            ....:       isinstance(Graph(x).is_even_hole_free(certificate = True),Graph))
            sage: all( t(graphs.RandomBipartite(10,10,.5)) for i in range(100) )
            True

        REFERENCE:

        .. [ABCHRS08] \L. Addario-Berry, M. Chudnovsky, F. Havet, B. Reed, P. Seymour
          Bisimplicial vertices in even-hole-free graphs
          Journal of Combinatorial Theory, Series B
          vol 98, n.6 pp 1119-1164, 2008
        """
        from sage.graphs.graph_generators import GraphGenerators

        girth = self.girth()

        if girth > self.order():
            start = 4

        elif girth % 2 == 0:
            if not certificate:
                return False
            start = girth

        else:
            start = girth + 1

        while start <= self.order():


            subgraph = self.subgraph_search(GraphGenerators().CycleGraph(start), induced = True)

            if not subgraph is None:
                if certificate:
                    return subgraph
                else:
                    return False

            start = start + 2

        return True

    @doc_index("Graph properties")
    def is_odd_hole_free(self, certificate = False):
        r"""
        Tests whether ``self`` contains an induced odd hole.

        A Hole is a cycle of length at least 4 (included). It is said
        to be even (resp. odd) if its length is even (resp. odd).

        It is interesting to notice that while it is polynomial to
        check whether a graph has an odd hole or an odd antihole [CRST06]_, it is
        not known whether testing for one of these two cases
        independently is polynomial too.

        INPUT:

        - ``certificate`` (boolean) -- When ``certificate = False``,
          this method only returns ``True`` or ``False``. If
          ``certificate = True``, the subgraph found is returned
          instead of ``False``.

        EXAMPLES:

        Is the Petersen Graph odd-hole-free ::

            sage: g = graphs.PetersenGraph()
            sage: g.is_odd_hole_free()
            False

        Which was to be expected, as its girth is 5 ::

            sage: g.girth()
            5

        We can check the certificate returned is indeed a 5-cycle::

            sage: cycle = g.is_odd_hole_free(certificate = True)
            sage: cycle.is_isomorphic(graphs.CycleGraph(5))
            True

        As any chordal graph is hole-free, no interval graph has an odd hole::

            sage: g = graphs.RandomIntervalGraph(20)
            sage: g.is_odd_hole_free()
            True

        REFERENCES:

        .. [CRST06] \M. Chudnovsky, G. Cornuejols, X. Liu, P. Seymour, K. Vuskovic
          Recognizing berge graphs
          Combinatorica vol 25, n 2, pages 143--186
          2005
        """
        from sage.graphs.graph_generators import GraphGenerators

        girth = self.odd_girth()

        if girth > self.order():
            return True
        if girth == 3:
            start = 5

        else:
            if not certificate:
                return False
            start = girth

        while start <= self.order():

            subgraph = self.subgraph_search(GraphGenerators().CycleGraph(start), induced = True)

            if not subgraph is None:
                if certificate:
                    return subgraph
                else:
                    return False

            start += 2

        return True

    @doc_index("Graph properties")
    def is_triangle_free(self, algorithm='bitset'):
        r"""
        Returns whether ``self`` is triangle-free

        INPUT:

        - ``algorithm`` -- (default: ``'bitset'``) specifies the algorithm to
          use among:

          - ``'matrix'`` -- tests if the trace of the adjacency matrix is
            positive.

          - ``'bitset'`` -- encodes adjacencies into bitsets and uses fast
            bitset operations to test if the input graph contains a
            triangle. This method is generally faster than standard matrix
            multiplication.

        EXAMPLES:

        The Petersen Graph is triangle-free::

            sage: g = graphs.PetersenGraph()
            sage: g.is_triangle_free()
            True

        or a complete Bipartite Graph::

            sage: G = graphs.CompleteBipartiteGraph(5,6)
            sage: G.is_triangle_free(algorithm='matrix')
            True
            sage: G.is_triangle_free(algorithm='bitset')
            True

        a tripartite graph, though, contains many triangles::

            sage: G = (3 * graphs.CompleteGraph(5)).complement()
            sage: G.is_triangle_free(algorithm='matrix')
            False
            sage: G.is_triangle_free(algorithm='bitset')
            False

        TESTS:

        Comparison of algorithms::

            sage: for i in range(10): # long time
            ....:     G = graphs.RandomBarabasiAlbert(50,2)
            ....:     bm = G.is_triangle_free(algorithm='matrix')
            ....:     bb = G.is_triangle_free(algorithm='bitset')
            ....:     if bm != bb:
            ....:        print("That's not good!")

        Asking for an unknown algorithm::

            sage: g.is_triangle_free(algorithm='tip top')
            Traceback (most recent call last):
            ...
            ValueError: Algorithm 'tip top' not yet implemented. Please contribute.

        Check the empty graph::

            sage: graphs.EmptyGraph().is_triangle_free()
            True
        """
        if self.order() == 0:
            return True

        if algorithm=='bitset':
            from sage.data_structures.bitset import Bitset
            N = self.num_verts()
            map = {}
            i = 0
            B = {}
            for u in self.vertex_iterator():
                map[u] = i
                i += 1
                B[u] = Bitset(capacity=N)
            # map adjacency to bitsets
            for u,v in self.edge_iterator(labels=None):
                B[u].add(map[v])
                B[v].add(map[u])
            # map lengths 2 paths to bitsets
            BB = Bitset(capacity=N)
            for u in self.vertex_iterator():
                BB.clear()
                for v in self.vertex_iterator():
                    if B[u]&B[v]:
                        BB.add(map[v])
                # search for triangles
                if B[u]&BB:
                    return False
            return True

        elif algorithm=='matrix':
            return (self.adjacency_matrix()**3).trace() == 0

        else:
            raise ValueError("Algorithm '%s' not yet implemented. Please contribute." %(algorithm))

    @doc_index("Graph properties")
    def is_split(self):
        r"""
        Returns ``True`` if the graph is a Split graph, ``False`` otherwise.

        A Graph `G` is said to be a split graph if its vertices `V(G)`
        can be partitioned into two sets `K` and `I` such that the
        vertices of `K` induce a complete graph, and those of `I` are
        an independent set.

        There is a simple test to check whether a graph is a split
        graph (see, for instance, the book "Graph Classes, a survey"
        [GraphClasses]_ page 203) :

        Given the degree sequence `d_1 \geq ... \geq d_n` of `G`, a graph
        is a split graph if and only if :

        .. MATH::

            \sum_{i=1}^\omega d_i = \omega (\omega - 1) + \sum_{i=\omega + 1}^nd_i

        where `\omega = max \{i:d_i\geq i-1\}`.


        EXAMPLES:

        Split graphs are, in particular, chordal graphs. Hence, The Petersen graph
        can not be split::

            sage: graphs.PetersenGraph().is_split()
            False

        We can easily build some "random" split graph by creating a
        complete graph, and adding vertices only connected
        to some random vertices of the clique::

            sage: g = graphs.CompleteGraph(10)
            sage: sets = Subsets(Set(range(10)))
            sage: for i in range(10, 25):
            ....:    g.add_edges([(i,k) for k in sets.random_element()])
            sage: g.is_split()
            True

        Another caracterisation of split graph states that a graph is a split graph
        if and only if does not contain the 4-cycle, 5-cycle or 2K_2 as an induced
        subgraph. Hence for the above graph we have::

            sage: sum([g.subgraph_search_count(H,induced=True) for H in [graphs.CycleGraph(4),graphs.CycleGraph(5), 2*graphs.CompleteGraph(2)]])
            0


        REFERENCES:

        .. [GraphClasses] \A. Brandstadt, VB Le and JP Spinrad
          Graph classes: a survey
          SIAM Monographs on Discrete Mathematics and Applications},
          1999
        """
        self._scream_if_not_simple()
        # our degree sequence is numbered from 0 to n-1, so to avoid
        # any mistake, let's fix it :-)
        degree_sequence = [0] + sorted(self.degree(), reverse = True)

        for (i, d) in enumerate(degree_sequence):
            if d >= i - 1:
                omega = i
            else:
                break

        left = sum(degree_sequence[:omega + 1])
        right = omega * (omega - 1) + sum(degree_sequence[omega + 1:])

        return left == right

    @doc_index("Algorithmically hard stuff")
    def treewidth(self,k=None,certificate=False,algorithm=None):
        r"""
        Computes the tree-width of `G` (and provides a decomposition)

        INPUT:

        - ``k`` (integer) -- the width to be considered. When ``k`` is an
          integer, the method checks that the graph has treewidth `\leq k`. If
          ``k`` is ``None`` (default), the method computes the optimal
          tree-width.

        - ``certificate`` -- whether to return the tree-decomposition itself.

        - ``algorithm`` -- whether to use ``"sage"`` or ``"tdlib"`` (requires
          the installation of the 'tdlib' package). The default behaviour is to
          use 'tdlib' if it is available, and Sage's own algorithm when it is
          not.

        OUTPUT:

            ``g.treewidth()`` returns the treewidth of ``g``. When ``k`` is
             specified, it returns ``False`` when no tree-decomposition of width
             `\leq k` exists or ``True`` otherwise. When ``certificate=True``,
             the tree-decomposition is also returned.

        ALGORITHM:

            This function virtually explores the graph of all pairs
            ``(vertex_cut,cc)``, where ``vertex_cut`` is a vertex cut of the
            graph of cardinality `\leq k+1`, and ``connected_component`` is a
            connected component of the graph induced by ``G-vertex_cut``.

            We deduce that the pair ``(vertex_cut,cc)`` is feasible with
            tree-width `k` if ``cc`` is empty, or if a vertex ``v`` from
            ``vertex_cut`` can be replaced with a vertex from ``cc``, such that
            the pair ``(vertex_cut+v,cc-v)`` is feasible.

        .. NOTE::

            The implementation would be much faster if ``cc``, the argument of the
            recursive function, was a bitset. It would also be very nice to not copy
            the graph in order to compute connected components, for this is really a
            waste of time.

        .. SEEALSO::

            :meth:`~sage.graphs.graph_decompositions.vertex_separation.path_decomposition`
            computes the pathwidth of a graph. See also the
            :mod:`~sage.graphs.graph_decompositions.vertex_separation` module.

        EXAMPLES:

        The PetersenGraph has treewidth 4::

            sage: graphs.PetersenGraph().treewidth()
            4
            sage: graphs.PetersenGraph().treewidth(certificate=True)
            Tree decomposition: Graph on 6 vertices

        The treewidth of a 2d grid is its smallest side::

            sage: graphs.Grid2dGraph(2,5).treewidth()
            2
            sage: graphs.Grid2dGraph(3,5).treewidth()
            3

        TESTS::

            sage: g = graphs.PathGraph(3)
            sage: g.treewidth()
            1
            sage: g = 2*graphs.PathGraph(3)
            sage: g.treewidth()
            1
            sage: g.treewidth(certificate=True)
            Tree decomposition: Graph on 4 vertices
            sage: g.treewidth(2)
            True
            sage: g.treewidth(1)
            True
            sage: Graph(1).treewidth()
            0
            sage: Graph(0).treewidth()
            -1
            sage: graphs.PetersenGraph().treewidth(k=2)
            False
            sage: graphs.PetersenGraph().treewidth(k=6)
            True
            sage: graphs.PetersenGraph().treewidth(certificate=True).is_tree()
            True
            sage: graphs.PetersenGraph().treewidth(k=3,certificate=True)
            False
            sage: graphs.PetersenGraph().treewidth(k=4,certificate=True)
            Tree decomposition: Graph on 6 vertices

        All edges do appear (:trac:`17893`)::

            sage: from itertools import combinations
            sage: g = graphs.PathGraph(10)
            sage: td = g.treewidth(certificate=True)
            sage: for bag in td:
            ....:    g.delete_edges(list(combinations(bag,2)))
            sage: g.size()
            0

        :trac:`19358`::

            sage: g = Graph()
            sage: for i in range(3):
            ....:     for j in range(2):
            ....:         g.add_path([i,(i,j),(i+1)%3])
            sage: g.treewidth()
            2

        The decomposition is a tree (:trac:`23546`)::

            sage: g = Graph({0:[1,2], 3:[4,5]})
            sage: t = g.treewidth(certificate=True)
            sage: t.is_tree()
            True
            sage: vertices = set()
            sage: for s in t.vertices():
            ....:     vertices = vertices.union(s)
            sage: vertices == set(g.vertices())
            True

        Trivially true::

            sage: graphs.PetersenGraph().treewidth(k=35)
            True
            sage: graphs.PetersenGraph().treewidth(k=35,certificate=True)
            Tree decomposition: Graph on 1 vertex

        Bad input:

            sage: graphs.PetersenGraph().treewidth(k=-3)
            Traceback (most recent call last):
            ...
            ValueError: k(=-3) must be a nonnegative integer
        """
        g = self

        # Check Input
        if algorithm is None or algorithm == 'tdlib':
            try:
                import sage.graphs.graph_decompositions.tdlib as tdlib
                tdlib_found = True
            except ImportError:
                tdlib_found = False

        elif algorithm != "sage":
            raise ValueError("'algorithm' must be equal to 'tdlib', 'sage', or None")

        if algorithm is None and tdlib_found:
            algorithm = 'tdlib'
        else:
            algorithm = 'sage'

        if k is not None and k < 0:
            raise ValueError("k(={}) must be a nonnegative integer".format(k))

        # Stupid cases
        if g.order() == 0:
            if certificate: return Graph()
            elif k is None: return -1
            else:           return True

        if k is not None and k >= g.order()-1:
            if certificate:
                from sage.sets.set import Set
                return Graph({Set(g.vertices()):[]},
                             name="Tree decomposition")
            return True

        # TDLIB
        if algorithm == 'tdlib':
            if not tdlib_found:
                from sage.misc.package import PackageNotFoundError
                raise PackageNotFoundError("tdlib")

            T = tdlib.treedecomposition_exact(g, -1 if k is None else k)
            width = tdlib.get_width(T)

            if certificate:
                return T if (k is None or width <= k) else False
            elif k is None:
                return width
            else:
                return (width <= k)

        # Disconnected cases
        if not g.is_connected():
            if certificate is False:
                if k is None:
                    return max(cc.treewidth() for cc in g.connected_components_subgraphs())
                else:
                    return all(cc.treewidth(k) for cc in g.connected_components_subgraphs())
            else:
                T = [cc.treewidth(certificate=True) for cc in g.connected_components_subgraphs()]
                tree = Graph([sum([t.vertices() for t in T],[]), sum([t.edges(labels=False) for t in T],[])], name="Tree decomposition")
                v = next(T[0].vertex_iterator())
                for t in T[1:]:
                    tree.add_edge(next(t.vertex_iterator()),v)
                return tree

        # Forcing k to be defined
        if k is None:
            for i in range(max(0,g.clique_number()-1,min(g.degree())),
                           g.order()+1):
                ans = g.treewidth(k=i, certificate=certificate)
                if ans:
                    return ans if certificate else i

        # This is the recursion described in the method's documentation. All
        # computations are cached, and depends on the pair ``cut,
        # connected_component`` only.
        #
        # It returns either a boolean or the corresponding tree-decomposition, as a
        # list of edges between vertex cuts (as it is done for the complete
        # tree-decomposition at the end of the main function.
        from sage.misc.cachefunc import cached_function
        @cached_function
        def rec(cut,cc):
            # Easy cases
            if len(cut) > k:
                return False
            if len(cc)+len(cut) <= k+1:
                return [(cut,cut.union(cc))] if certificate else True

            # We explore all possible extensions of the cut
            for v in cc:

                # New cuts and connected components, with v respectively added and
                # removed
                cutv = cut.union([v])
                ccv = cc.difference([v])

                # The values returned by the recursive calls.
                sons = []

                # Removing v may have disconnected cc. We iterate on its connected
                # components
                for cci in g.subgraph(ccv).connected_components():

                    # The recursive subcalls. We remove on-the-fly the vertices from
                    # the cut which play no role in separating the connected
                    # component from the rest of the graph.
                    reduced_cut = frozenset([x for x in cutv if any(xx in cci for xx in g.neighbors(x))])
                    son = rec(reduced_cut,frozenset(cci))
                    if son is False:
                        break

                    if certificate:
                        sons.extend(son)
                        sons.append((cut,cutv))
                        sons.append((cutv,reduced_cut))

                # Weird Python syntax which is useful once in a lifetime : if break
                # was never called in the loop above, we return "sons".
                else:
                    return sons if certificate else True

            return False

        # Main call to rec function, i.e. rec({v},V-{v})
        V = g.vertices()
        v = frozenset([V.pop(0)])
        TD = rec(v,frozenset(V))

        if TD is False:
            return False

        if not certificate:
            return True

        # Building the Tree-Decomposition graph. Its vertices are cuts of the
        # decomposition, and there is an edge from a cut C1 to a cut C2 if C2 is an
        # immediate subcall of C1
        from sage.sets.set import Set
        G = Graph(name="Tree decomposition")
        G.add_edges(((Set(x),Set(y)) for x,y in TD), loops=False)

        # The Tree-Decomposition contains a lot of useless nodes.
        #
        # We merge all edges between two sets S,S' where S is a subset of S'
        changed = True
        while changed:
            changed=False
            for v in G.vertices():
                for u in G.neighbors(v):
                    if u.issuperset(v):
                        G.merge_vertices([u,v]) # the new vertex is named 'u'
                        changed = True
                        break

        return G

    @doc_index("Algorithmically hard stuff")
    def is_perfect(self, certificate = False):
        r"""
        Tests whether the graph is perfect.

        A graph `G` is said to be perfect if `\chi(H)=\omega(H)` hold
        for any induced subgraph `H\subseteq_i G` (and so for `G`
        itself, too), where `\chi(H)` represents the chromatic number
        of `H`, and `\omega(H)` its clique number. The Strong Perfect
        Graph Theorem [SPGT]_ gives another characterization of
        perfect graphs:

        A graph is perfect if and only if it contains no odd hole
        (cycle on an odd number `k` of vertices, `k>3`) nor any odd
        antihole (complement of a hole) as an induced subgraph.

        INPUT:

        - ``certificate`` (boolean) -- whether to return
          a certificate (default : ``False``)

        OUTPUT:

        When ``certificate = False``, this function returns
        a boolean value. When ``certificate = True``, it returns
        a subgraph of ``self`` isomorphic to an odd hole or an odd
        antihole if any, and ``None`` otherwise.

        EXAMPLES:

        A Bipartite Graph is always perfect ::

            sage: g = graphs.RandomBipartite(8,4,.5)
            sage: g.is_perfect()
            True

        So is the line graph of a bipartite graph::

            sage: g = graphs.RandomBipartite(4,3,0.7)
            sage: g.line_graph().is_perfect() # long time
            True

        As well as the Cartesian product of two complete graphs::

            sage: g = graphs.CompleteGraph(3).cartesian_product(graphs.CompleteGraph(3))
            sage: g.is_perfect()
            True

        Interval Graphs, which are chordal graphs, too ::

            sage: g =  graphs.RandomIntervalGraph(7)
            sage: g.is_perfect()
            True

        The PetersenGraph, which is triangle-free and
        has chromatic number 3 is obviously not perfect::

            sage: g = graphs.PetersenGraph()
            sage: g.is_perfect()
            False

        We can obtain an induced 5-cycle as a certificate::

            sage: g.is_perfect(certificate = True)
            Subgraph of (Petersen graph): Graph on 5 vertices

        TESTS:

        Check that :trac:`13546` has been fixed::

            sage: Graph(':FgGE@I@GxGs', loops=False, multiedges=False).is_perfect()
            False
            sage: g = Graph({0: [2, 3, 4, 5],
            ....:            1: [3, 4, 5, 6],
            ....:            2: [0, 4, 5, 6],
            ....:            3: [0, 1, 5, 6],
            ....:            4: [0, 1, 2, 6],
            ....:            5: [0, 1, 2, 3],
            ....:            6: [1, 2, 3, 4]})
            sage: g.is_perfect()
            False

        REFERENCES:

        .. [SPGT] \M. Chudnovsky, N. Robertson, P. Seymour, R. Thomas.
          The strong perfect graph theorem
          Annals of Mathematics
          vol 164, number 1, pages 51--230
          2006

        TESTS::

            sage: Graph(':Ab').is_perfect()
            Traceback (most recent call last):
            ...
            ValueError: This method is only defined for simple graphs, and yours is not one of them !
            sage: g = Graph()
            sage: g.allow_loops(True)
            sage: g.add_edge(0,0)
            sage: g.edges()
            [(0, 0, None)]
            sage: g.is_perfect()
            Traceback (most recent call last):
            ...
            ValueError: This method is only defined for simple graphs, and yours is not one of them !

        """

        if self.has_multiple_edges() or self.has_loops():
            raise ValueError("This method is only defined for simple graphs,"
                             " and yours is not one of them !")
        if self.is_bipartite():

            return True if not certificate else None

        self_complement = self.complement()

        self_complement.remove_loops()
        self_complement.remove_multiple_edges()

        if self_complement.is_bipartite():
            return True if not certificate else None

        answer = self.is_odd_hole_free(certificate = certificate)
        if not (answer is True):
            return answer

        return self_complement.is_odd_hole_free(certificate = certificate)

    @doc_index("Graph properties")
    def odd_girth(self):
        r"""
        Returns the odd girth of self.

        The odd girth of a graph is defined as the smallest cycle of odd length.

        OUTPUT:

        The odd girth of ``self``.

        EXAMPLES:

        The McGee graph has girth 7 and therefore its odd girth is 7 as well. ::

            sage: G = graphs.McGeeGraph()
            sage: G.odd_girth()
            7

        Any complete graph on more than 2 vertices contains a triangle and has
        thus odd girth 3. ::

            sage: G = graphs.CompleteGraph(10)
            sage: G.odd_girth()
            3

        Every bipartite graph has no odd cycles and consequently odd girth of
        infinity. ::

            sage: G = graphs.CompleteBipartiteGraph(100,100)
            sage: G.odd_girth()
            +Infinity

        .. SEEALSO::

            * :meth:`~sage.graphs.generic_graph.GenericGraph.girth` -- computes
              the girth of a graph.

        REFERENCES:

        The property relating the odd girth to the coefficients of the
        characteristic polynomial is an old result from algebraic graph theory
        see

        .. [Har62] Harary, F (1962). The determinant of the adjacency matrix of
          a graph, SIAM Review 4, 202-210

        .. [Biggs93] Biggs, N. L. Algebraic Graph Theory, 2nd ed. Cambridge,
          England: Cambridge University Press, pp. 45, 1993.

        TESTS::

            sage: graphs.CycleGraph(5).odd_girth()
            5
            sage: graphs.CycleGraph(11).odd_girth()
            11
        """
        ch = ((self.am()).charpoly()).coefficients(sparse=False)
        n = self.order()

        for i in range(n-1,-1,-2):
            if ch[i] != 0:
                return n-i

        from sage.rings.infinity import Infinity

        return Infinity

    @doc_index("Graph properties")
    def is_edge_transitive(self):
        r"""
        Returns true if self is an edge transitive graph.

        A graph is edge-transitive if its automorphism group acts transitively
        on its edge set.

        Equivalently, if there exists for any pair of edges `uv,u'v'\in E(G)` an
        automorphism `\phi` of `G` such that `\phi(uv)=u'v'` (note this does not
        necessarily mean that `\phi(u)=u'` and `\phi(v)=v'`).

        .. SEEALSO::

          - :wikipedia:`Edge-transitive_graph`
          - :meth:`~Graph.is_arc_transitive`
          - :meth:`~Graph.is_half_transitive`
          - :meth:`~Graph.is_semi_symmetric`

        EXAMPLES::

            sage: P = graphs.PetersenGraph()
            sage: P.is_edge_transitive()
            True
            sage: C = graphs.CubeGraph(3)
            sage: C.is_edge_transitive()
            True
            sage: G = graphs.GrayGraph()
            sage: G.is_edge_transitive()
            True
            sage: P = graphs.PathGraph(4)
            sage: P.is_edge_transitive()
            False
        """
        from sage.interfaces.gap import gap

        if self.size() == 0:
            return True

        A = self.automorphism_group()
        e = next(self.edge_iterator(labels=False))
        e = [A._domain_to_gap[e[0]], A._domain_to_gap[e[1]]]

        return gap("OrbitLength("+str(A._gap_())+",Set(" + str(e) + "),OnSets);") == self.size()

    @doc_index("Graph properties")
    def is_arc_transitive(self):
        r"""
        Returns true if self is an arc-transitive graph

        A graph is arc-transitive if its automorphism group acts transitively on
        its pairs of adjacent vertices.

        Equivalently, if there exists for any pair of edges `uv,u'v'\in E(G)` an
        automorphism `\phi_1` of `G` such that `\phi_1(u)=u'` and
        `\phi_1(v)=v'`, as well as another automorphism `\phi_2` of `G` such
        that `\phi_2(u)=v'` and `\phi_2(v)=u'`

        .. SEEALSO::

          - :wikipedia:`arc-transitive_graph`
          - :meth:`~Graph.is_edge_transitive`
          - :meth:`~Graph.is_half_transitive`
          - :meth:`~Graph.is_semi_symmetric`

        EXAMPLES::

            sage: P = graphs.PetersenGraph()
            sage: P.is_arc_transitive()
            True
            sage: G = graphs.GrayGraph()
            sage: G.is_arc_transitive()
            False
        """

        from sage.interfaces.gap import gap

        if self.size() == 0:
            return True

        A = self.automorphism_group()
        e = next(self.edge_iterator(labels=False))
        e = [A._domain_to_gap[e[0]], A._domain_to_gap[e[1]]]

        return gap("OrbitLength("+str(A._gap_())+",Set(" + str(e) + "),OnTuples);") == 2*self.size()

    @doc_index("Graph properties")
    def is_half_transitive(self):
        """
        Returns true if self is a half-transitive graph.

        A graph is half-transitive if it is both vertex and edge transitive
        but not arc-transitive.

        .. SEEALSO::

          - :wikipedia:`half-transitive_graph`
          - :meth:`~Graph.is_edge_transitive`
          - :meth:`~Graph.is_arc_transitive`
          - :meth:`~Graph.is_semi_symmetric`

        EXAMPLES:

        The Petersen Graph is not half-transitive::

            sage: P = graphs.PetersenGraph()
            sage: P.is_half_transitive()
            False

        The smallest half-transitive graph is the Holt Graph::

            sage: H = graphs.HoltGraph()
            sage: H.is_half_transitive()
            True
        """

        # A half-transitive graph always has only vertices of even degree
        if not all(d%2 == 0 for d in self.degree_iterator()):
            return False

        return (self.is_edge_transitive() and
                self.is_vertex_transitive() and
                not self.is_arc_transitive())

    @doc_index("Graph properties")
    def is_semi_symmetric(self):
        """
        Returns true if self is semi-symmetric.

        A graph is semi-symmetric if it is regular, edge-transitive but not
        vertex-transitive.

        .. SEEALSO::

          - :wikipedia:`Semi-symmetric_graph`
          - :meth:`~Graph.is_edge_transitive`
          - :meth:`~Graph.is_arc_transitive`
          - :meth:`~Graph.is_half_transitive`

        EXAMPLES:

        The Petersen graph is not semi-symmetric::

            sage: P = graphs.PetersenGraph()
            sage: P.is_semi_symmetric()
            False

        The Gray graph is the smallest possible cubic semi-symmetric graph::

            sage: G = graphs.GrayGraph()
            sage: G.is_semi_symmetric()
            True

        Another well known semi-symmetric graph is the Ljubljana graph::

            sage: L = graphs.LjubljanaGraph()
            sage: L.is_semi_symmetric()
            True
        """
        # A semi-symmetric graph is always bipartite
        if not self.is_bipartite():
            return False

        return (self.is_regular() and
                self.is_edge_transitive() and not
                self.is_vertex_transitive())

    @doc_index("Connectivity, orientations, trees")
    def degree_constrained_subgraph(self, bounds, solver=None, verbose=0):
        r"""
        Returns a degree-constrained subgraph.

        Given a graph `G` and two functions `f, g:V(G)\rightarrow \mathbb Z`
        such that `f \leq g`, a degree-constrained subgraph in `G` is
        a subgraph `G' \subseteq G` such that for any vertex `v \in G`,
        `f(v) \leq d_{G'}(v) \leq g(v)`.

        INPUT:

        - ``bounds`` -- (default: ``None``) Two possibilities:

          - A dictionary whose keys are the vertices, and values a pair of
            real values ``(min,max)`` corresponding to the values
            `(f(v),g(v))`.

          - A function associating to each vertex a pair of
            real values ``(min,max)`` corresponding to the values
            `(f(v),g(v))`.


        - ``solver`` -- (default: ``None``) Specify a Linear Program (LP)
          solver to be used. If set to ``None``, the default one is used. For
          more information on LP solvers and which default solver is used, see
          the method
          :meth:`solve <sage.numerical.mip.MixedIntegerLinearProgram.solve>`
          of the class
          :class:`MixedIntegerLinearProgram <sage.numerical.mip.MixedIntegerLinearProgram>`.

        - ``verbose`` -- integer (default: ``0``). Sets the level of
          verbosity. Set to 0 by default, which means quiet.

        OUTPUT:

        - When a solution exists, this method outputs the degree-constained
          subgraph as a Graph object.

        - When no solution exists, returns ``False``.

        .. NOTE::

            - This algorithm computes the degree-constrained subgraph of minimum weight.
            - If the graph's edges are weighted, these are taken into account.
            - This problem can be solved in polynomial time.

        EXAMPLES:

        Is there a perfect matching in an even cycle? ::

            sage: g = graphs.CycleGraph(6)
            sage: bounds = lambda x: [1,1]
            sage: m = g.degree_constrained_subgraph(bounds=bounds)
            sage: m.size()
            3
        """
        self._scream_if_not_simple()
        from sage.numerical.mip import MixedIntegerLinearProgram, MIPSolverException

        p = MixedIntegerLinearProgram(maximization=False, solver=solver)
        b = p.new_variable(binary=True)

        reorder = lambda x,y: (x,y) if x<y else (y,x)

        if isinstance(bounds,dict):
            f_bounds = lambda x: bounds[x]
        else:
            f_bounds = bounds


        if self.weighted():
            from sage.rings.real_mpfr import RR
            weight = lambda x: x if x in RR else 1
        else:
            weight = lambda x: 1

        for v in self:
            minimum,maximum = f_bounds(v)
            p.add_constraint(p.sum( b[reorder(x,y)]*weight(l) for x,y,l in self.edges_incident(v)), min=minimum, max=maximum)

        p.set_objective(p.sum( b[reorder(x,y)]*weight(l) for x,y,l in self.edge_iterator()))

        try:
            p.solve(log=verbose)
            g = copy(self)
            b = p.get_values(b)
            g.delete_edges([(x,y) for x,y,_ in g.edge_iterator() if b[reorder(x,y)] < 0.5])
            return g


        except MIPSolverException:
            return False


    ### Orientations

    @doc_index("Connectivity, orientations, trees")
    def strong_orientation(self):
        r"""
        Returns a strongly connected orientation of the current graph.

        An orientation of an undirected graph is a digraph obtained by giving an
        unique direction to each of its edges. An orientation is said to be
        strong if there is a directed path between each pair of vertices.  See
        also the :wikipedia:`Strongly_connected_component`.

        If the graph is 2-edge-connected, a strongly connected orientation
        can be found in linear time. If the given graph is not 2-connected,
        the orientation returned will ensure that each 2-connected component
        has a strongly connected orientation.

        OUTPUT:

        A digraph representing an orientation of the current graph.

        .. NOTE::

            - This method assumes the graph is connected.
            - This algorithm works in O(m).

        EXAMPLES:

        For a 2-regular graph, a strong orientation gives to each vertex
        an out-degree equal to 1::

            sage: g = graphs.CycleGraph(5)
            sage: g.strong_orientation().out_degree()
            [1, 1, 1, 1, 1]

        The Petersen Graph is 2-edge connected. It then has a strongly
        connected orientation::

            sage: g = graphs.PetersenGraph()
            sage: o = g.strong_orientation()
            sage: len(o.strongly_connected_components())
            1

        The same goes for the CubeGraph in any dimension ::

            sage: all(len(graphs.CubeGraph(i).strong_orientation().strongly_connected_components()) == 1 for i in range(2,6))
            True

        A multigraph also has a strong orientation ::

            sage: g = Graph([(1,2),(1,2)],multiedges=True)
            sage: g.strong_orientation()
            Multi-digraph on 2 vertices

        """
        from sage.graphs.all import DiGraph
        d = DiGraph(multiedges=self.allows_multiple_edges())
        i = 0

        # The algorithm works through a depth-first search. Any edge
        # used in the depth-first search is oriented in the direction
        # in which it has been used. All the other edges are oriented
        # backward

        v = next(self.vertex_iterator())
        seen = {}
        i = 1

        # Time at which the vertices have been discovered
        seen[v] = i

        # indicates the stack of edges to explore
        next_ = self.edges_incident(v)

        while next_:
            e = next_.pop(-1)

            # Ignore loops
            if e[0] == e[1]:
                continue

            # We assume e[0] to be a `seen` vertex
            e = e if seen.get(e[0],False) is not False else (e[1],e[0],e[2])

            # If we discovered a new vertex
            if seen.get(e[1],False) is False:
                d.add_edge(e)
                next_.extend([ee for ee in self.edges_incident(e[1]) if (((e[0],e[1]) != (ee[0],ee[1])) and ((e[0],e[1]) != (ee[1],ee[0])))])
                i+=1
                seen[e[1]]=i

            # Else, we orient the edges backward
            else:
                if seen[e[0]] < seen[e[1]]:
                    d.add_edge((e[1],e[0],e[2]))
                else:
                    d.add_edge(e)

        # Case of multiple edges. If another edge has already been inserted, we add the new one
        # in the opposite direction.
        tmp = None
        for e in self.multiple_edges():
            if tmp == (e[0],e[1]):
                if d.has_edge(e[0],e[1]):
                    d.add_edge(e[1],e[0],e[2])
                else:
                    d.add_edge(e)
            tmp = (e[0],e[1])

        return d

    @doc_index("Connectivity, orientations, trees")
    def minimum_outdegree_orientation(self, use_edge_labels=False, solver=None, verbose=0):
        r"""
        Returns an orientation of ``self`` with the smallest possible maximum
        outdegree.

        Given a Graph `G`, it is polynomial to compute an orientation
        `D` of the edges of `G` such that the maximum out-degree in
        `D` is minimized. This problem, though, is NP-complete in the
        weighted case [AMOZ06]_.

        INPUT:

        - ``use_edge_labels`` -- boolean (default: ``False``)

          - When set to ``True``, uses edge labels as weights to
            compute the orientation and assumes a weight of `1`
            when there is no value available for a given edge.

          - When set to ``False`` (default), gives a weight of 1
            to all the edges.

        - ``solver`` -- (default: ``None``) Specify a Linear Program (LP)
          solver to be used. If set to ``None``, the default one is used. For
          more information on LP solvers and which default solver is used, see
          the method
          :meth:`solve <sage.numerical.mip.MixedIntegerLinearProgram.solve>`
          of the class
          :class:`MixedIntegerLinearProgram <sage.numerical.mip.MixedIntegerLinearProgram>`.

        - ``verbose`` -- integer (default: ``0``). Sets the level of
          verbosity. Set to 0 by default, which means quiet.

        EXAMPLES:

        Given a complete bipartite graph `K_{n,m}`, the maximum out-degree
        of an optimal orientation is `\left\lceil \frac {nm} {n+m}\right\rceil`::

            sage: g = graphs.CompleteBipartiteGraph(3,4)
            sage: o = g.minimum_outdegree_orientation()
            sage: max(o.out_degree()) == ceil((4*3)/(3+4))
            True

        REFERENCES:

        .. [AMOZ06] Asahiro, Y. and Miyano, E. and Ono, H. and Zenmyo, K.
          Graph orientation algorithms to minimize the maximum outdegree
          Proceedings of the 12th Computing: The Australasian Theory Symposium
          Volume 51, page 20
          Australian Computer Society, Inc. 2006
        """
        self._scream_if_not_simple()
        if self.is_directed():
            raise ValueError("Cannot compute an orientation of a DiGraph. "+\
                                 "Please convert it to a Graph if you really mean it.")

        if use_edge_labels:
            from sage.rings.real_mpfr import RR
            weight = lambda u,v : self.edge_label(u,v) if self.edge_label(u,v) in RR else 1
        else:
            weight = lambda u,v : 1

        from sage.numerical.mip import MixedIntegerLinearProgram

        p = MixedIntegerLinearProgram(maximization=False, solver=solver)

        # The orientation of an edge is boolean
        # and indicates whether the edge uv
        # with u<v goes from u to v ( equal to 0 )
        # or from v to u ( equal to 1)
        orientation = p.new_variable(binary=True)

        degree = p.new_variable(nonnegative=True)

        # Whether an edge adjacent to a vertex u counts
        # positively or negatively
        outgoing = lambda u,v,variable : (1-variable) if u>v else variable

        for u in self:
            p.add_constraint(p.sum(weight(u,v)*outgoing(u,v,orientation[min(u,v),max(u,v)]) for v in self.neighbors(u))-degree['max'], max=0)

        p.set_objective(degree['max'])

        p.solve(log=verbose)

        orientation = p.get_values(orientation)

        # All the edges from self are doubled in O
        # ( one in each direction )
        from sage.graphs.digraph import DiGraph
        O = DiGraph(self)

        # Builds the list of edges that should be removed
        edges=[]

        for u,v in self.edge_iterator(labels=None):
            # assumes u<v
            if u>v:
                u,v=v,u

            if orientation[min(u,v),max(u,v)] == 1:
                edges.append((max(u,v),min(u,v)))
            else:
                edges.append((min(u,v),max(u,v)))

        O.delete_edges(edges)

        return O

    @doc_index("Connectivity, orientations, trees")
    def bounded_outdegree_orientation(self, bound, solver=None, verbose=False):
        r"""
        Computes an orientation of ``self`` such that every vertex `v`
        has out-degree less than `b(v)`

        INPUT:

        - ``bound`` -- Maximum bound on the out-degree. Can be of three
          different types :

         * An integer `k`. In this case, computes an orientation whose maximum
           out-degree is less than `k`.

         * A dictionary associating to each vertex its associated maximum
           out-degree.

         * A function associating to each vertex its associated maximum
           out-degree.

        - ``solver`` -- (default: ``None``) Specify a Linear Program (LP) solver
          to be used. If set to ``None``, the default one is used. For more
          information on LP solvers and which default solver is used, see the
          method :meth:`solve
          <sage.numerical.mip.MixedIntegerLinearProgram.solve>` of the class
          :class:`MixedIntegerLinearProgram
          <sage.numerical.mip.MixedIntegerLinearProgram>`.

        - ``verbose`` -- integer (default: ``0``). Sets the level of
          verbosity. Set to 0 by default, which means quiet.

        OUTPUT:

        A DiGraph representing the orientation if it exists. A ``ValueError``
        exception is raised otherwise.

        ALGORITHM:

        The problem is solved through a maximum flow :

        Given a graph `G`, we create a ``DiGraph`` `D` defined on `E(G)\cup
        V(G)\cup \{s,t\}`. We then link `s` to all of `V(G)` (these edges having
        a capacity equal to the bound associated to each element of `V(G)`), and
        all the elements of `E(G)` to `t` . We then link each `v \in V(G)` to
        each of its incident edges in `G`. A maximum integer flow of value
        `|E(G)|` corresponds to an admissible orientation of `G`. Otherwise,
        none exists.

        EXAMPLES:

        There is always an orientation of a graph `G` such that a vertex `v` has
        out-degree at most `\lceil \frac {d(v)} 2 \rceil`::

            sage: g = graphs.RandomGNP(40, .4)
            sage: b = lambda v : ceil(g.degree(v)/2)
            sage: D = g.bounded_outdegree_orientation(b)
            sage: all( D.out_degree(v) <= b(v) for v in g )
            True


        Chvatal's graph, being 4-regular, can be oriented in such a way that its
        maximum out-degree is 2::

            sage: g = graphs.ChvatalGraph()
            sage: D = g.bounded_outdegree_orientation(2)
            sage: max(D.out_degree())
            2

        For any graph `G`, it is possible to compute an orientation such that
        the maximum out-degree is at most the maximum average degree of `G`
        divided by 2. Anything less, though, is impossible.

            sage: g = graphs.RandomGNP(40, .4)
            sage: mad = g.maximum_average_degree()

        Hence this is possible ::

            sage: d = g.bounded_outdegree_orientation(ceil(mad/2))

        While this is not::

            sage: try:
            ....:     g.bounded_outdegree_orientation(ceil(mad/2-1))
            ....:     print("Error")
            ....: except ValueError:
            ....:     pass

        TESTS:

        As previously for random graphs, but more intensively::

            sage: for i in range(30):      # long time (up to 6s on sage.math, 2012)
            ....:     g = graphs.RandomGNP(40, .4)
            ....:     b = lambda v : ceil(g.degree(v)/2)
            ....:     D = g.bounded_outdegree_orientation(b)
            ....:     if not (
            ....:          all( D.out_degree(v) <= b(v) for v in g ) or
            ....:          D.size() != g.size()):
            ....:         print("Something wrong happened")

        """
        self._scream_if_not_simple()
        from sage.graphs.all import DiGraph
        n = self.order()

        if n == 0:
            return DiGraph()

        vertices = self.vertices()
        vertices_id = dict((y, x) for x,y in enumerate(vertices))

        b = {}


        # Checking the input type. We make a dictionary out of it
        if isinstance(bound, dict):
            b = bound
        else:
            try:
                b = dict(zip(vertices,map(bound, vertices)))

            except TypeError:
                b = dict(zip(vertices, [bound]*n))

        d = DiGraph()

        # Adding the edges (s,v) and ((u,v),t)
        d.add_edges( ('s', vertices_id[v], b[v]) for v in vertices)

        d.add_edges( ((vertices_id[u], vertices_id[v]), 't', 1)
                     for (u,v) in self.edges(labels=None) )

        # each v is linked to its incident edges

        for u,v in self.edges(labels = None):
            u,v = vertices_id[u], vertices_id[v]
            d.add_edge(u, (u,v), 1)
            d.add_edge(v, (u,v), 1)

        # Solving the maximum flow
        value, flow = d.flow('s','t', value_only=False, integer=True,
                             use_edge_labels=True, solver=solver, verbose=verbose)

        if value != self.size():
            raise ValueError("No orientation exists for the given bound")

        D = DiGraph()
        D.add_vertices(vertices)

        # The flow graph may not contain all the vertices, if they are
        # not part of the flow...

        for u in [x for x in range(n) if x in flow]:

            for (uu,vv) in flow.neighbors_out(u):
                v = vv if vv != u else uu
                D.add_edge(vertices[u], vertices[v])

        # I do not like when a method destroys the embedding ;-)

        D.set_pos(self.get_pos())

        return D

    @doc_index("Connectivity, orientations, trees")
    def orientations(self, implementation='c_graph', data_structure=None, sparse=None):
        r"""
        Return an iterator over orientations of ``self``.

        An *orientation* of an undirected graph is a directed
        graph such that every edge is assigned a direction.
        Hence there are `2^s` oriented digraphs for a simple
        graph with `s` edges.

        INPUT:

        - ``data_structure`` -- one of ``"sparse"``, ``"static_sparse"``, or
          ``"dense"``; see the documentation of :class:`Graph` or
          :class:`DiGraph`; default is the data structure of ``self``

        - ``sparse`` -- (optional) boolean; ``sparse=True`` is an alias for
          ``data_structure="sparse"``, and ``sparse=False`` is an alias for
          ``data_structure="dense"``

        .. WARNING::

            This always considers multiple edges of graphs as
            distinguishable, and hence, may have repeated digraphs.

        EXAMPLES::

            sage: G = Graph([[1,2,3], [(1, 2, 'a'), (1, 3, 'b')]], format='vertices_and_edges')
            sage: it = G.orientations()
            sage: D = next(it)
            sage: D.edges()
            [(1, 2, 'a'), (1, 3, 'b')]
            sage: D = next(it)
            sage: D.edges()
            [(1, 2, 'a'), (3, 1, 'b')]

        TESTS::

            sage: G = Graph()
            sage: D = [g for g in G.orientations()]
            sage: len(D)
            1
            sage: D[0]
            Digraph on 0 vertices

            sage: G = Graph(5)
            sage: it = G.orientations()
            sage: D = next(it)
            sage: D.size()
            0

            sage: G = Graph([[1,2,'a'], [1,2,'b']], multiedges=True)
            sage: len(list(G.orientations()))
            4

            sage: G = Graph([[1,2], [1,1]], loops=True)
            sage: len(list(G.orientations()))
            2

            sage: G = Graph([[1,2],[2,3]])
            sage: next(G.orientations())
            Digraph on 3 vertices
            sage: G = graphs.PetersenGraph()
            sage: next(G.orientations())
            An orientation of Petersen graph: Digraph on 10 vertices

        An orientation must have the same ground set of vertices as the original
        graph (:trac:`24366`)::

            sage: G = Graph(1)
            sage: next(G.orientations())
            Digraph on 1 vertex
        """
        if sparse is not None:
            if data_structure is not None:
                raise ValueError("cannot specify both 'sparse' and 'data_structure'")
            data_structure = "sparse" if sparse else "dense"
        if data_structure is None:
            from sage.graphs.base.dense_graph import DenseGraphBackend
            from sage.graphs.base.sparse_graph import SparseGraphBackend
            if isinstance(self._backend, DenseGraphBackend):
                data_structure = "dense"
            elif isinstance(self._backend, SparseGraphBackend):
                data_structure = "sparse"
            else:
                data_structure = "static_sparse"

        name = self.name()
        if name != '':
            name = 'An orientation of ' + name

        if self.num_edges() == 0:
            D = DiGraph(data=[self.vertices(), []],
                        format='vertices_and_edges',
                        name=name,
                        pos=self._pos,
                        multiedges=self.allows_multiple_edges(),
                        loops=self.allows_loops(),
                        implementation=implementation,
                        data_structure=data_structure)
            if hasattr(self, '_embedding'):
                D._embedding = copy(self._embedding)
            yield D
            return

        from itertools import product
        E = [[(u,v,label), (v,u,label)] if u != v else [(u,v,label)]
             for u,v,label in self.edges()]
        verts = self.vertices()
        for edges in product(*E):
            D = DiGraph(data=[verts, edges],
                        format='vertices_and_edges',
                        name=name,
                        pos=self._pos,
                        multiedges=self.allows_multiple_edges(),
                        loops=self.allows_loops(),
                        implementation=implementation,
                        data_structure=data_structure)
            if hasattr(self, '_embedding'):
                D._embedding = copy(self._embedding)
            yield D

    ### Coloring

    @doc_index("Basic methods")
    def bipartite_color(self):
        """
        Return a dictionary with vertices as the keys and the color class
        as the values.

        Fails with an error if the graph is not bipartite.

        EXAMPLES::

            sage: graphs.CycleGraph(4).bipartite_color()
            {0: 1, 1: 0, 2: 1, 3: 0}
            sage: graphs.CycleGraph(5).bipartite_color()
            Traceback (most recent call last):
            ...
            RuntimeError: Graph is not bipartite.

        TESTS::

            sage: Graph().bipartite_color()
            {}
        """
        isit, certificate = self.is_bipartite(certificate = True)

        if isit:
            return certificate
        else:
            raise RuntimeError("Graph is not bipartite.")

    @doc_index("Basic methods")
    def bipartite_sets(self):
        """
        Return `(X,Y)` where `X` and `Y` are the nodes in each bipartite set of
        graph `G`.

        Fails with an error if graph is not bipartite.

        EXAMPLES::

            sage: graphs.CycleGraph(4).bipartite_sets()
            ({0, 2}, {1, 3})
            sage: graphs.CycleGraph(5).bipartite_sets()
            Traceback (most recent call last):
            ...
            RuntimeError: Graph is not bipartite.
        """
        color = self.bipartite_color()
        left = set([])
        right = set([])

        for u,s in six.iteritems(color):
            if s:
                left.add(u)
            else:
                right.add(u)

        return left, right

    @doc_index("Algorithmically hard stuff")
    def chromatic_index(self, solver=None, verbose=0):
        r"""
        Return the chromatic index of the graph.

        The chromatic index is the minimal number of colors needed to properly
        color the edges of the graph.

        INPUT:

        - ``solver`` (default: ``None``) Specify the Linear Program (LP) solver
          to be used. If set to ``None``, the default one is used. For more
          information on LP solvers and which default solver is used, see the
          method :meth:`solve
          <sage.numerical.mip.MixedIntegerLinearProgram.solve>` of the class
          :class:`MixedIntegerLinearProgram
          <sage.numerical.mip.MixedIntegerLinearProgram>`.

        - ``verbose`` -- integer (default: ``0``). Sets the level of
          verbosity. Set to 0 by default, which means quiet.

        This method is a frontend for method
        :meth:`sage.graphs.graph_coloring.edge_coloring` that uses a mixed
        integer-linear programming formulation to compute the chromatic index.

        .. SEEALSO::

            - :wikipedia:`Edge_coloring` for further details on edge coloring
            - :meth:`sage.graphs.graph_coloring.edge_coloring`
            - :meth:`~Graph.fractional_chromatic_index`
            - :meth:`~Graph.chromatic_number`

        EXAMPLES:

        The clique `K_n` has chromatic index `n` when `n` is odd and `n-1` when
        `n` is even::

            sage: graphs.CompleteGraph(4).chromatic_index()
            3
            sage: graphs.CompleteGraph(5).chromatic_index()
            5
            sage: graphs.CompleteGraph(6).chromatic_index()
            5

        The path `P_n` with `n \geq 2` has chromatic index 2::

            sage: graphs.PathGraph(5).chromatic_index()
            2

        The windmill graph with parameters `k,n` has chromatic index `(k-1)n`::

            sage: k,n = 3,4
            sage: G = graphs.WindmillGraph(k,n)
            sage: G.chromatic_index() == (k-1)*n
            True

        TESTS:

        Graphs without vertices or edges::

            sage: Graph().chromatic_index()
            0
            sage: Graph(2).chromatic_index()
            0
        """
        if self.order() == 0 or self.size() == 0:
            return 0

        from sage.graphs.graph_coloring import edge_coloring
        return edge_coloring(self, value_only=True, solver=solver, verbose=verbose)


    @doc_index("Algorithmically hard stuff")
    def chromatic_number(self, algorithm="DLX", solver=None, verbose=0):
        r"""
        Return the minimal number of colors needed to color the vertices
        of the graph.

        INPUT:

        - ``algorithm`` -- Select an algorithm from the following supported
          algorithms:

          - If ``algorithm="DLX"`` (default), the chromatic number is
            computed using the dancing link algorithm. It is
            inefficient speedwise to compute the chromatic number through
            the dancing link algorithm because this algorithm computes
            *all* the possible colorings to check that one exists.

          - If ``algorithm="CP"``, the chromatic number is computed
            using the coefficients of the chromatic polynomial. Again, this
            method is inefficient in terms of speed and it only useful for
            small graphs.

          - If ``algorithm="MILP"``, the chromatic number is computed using a
            mixed integer linear program. The performance of this implementation
            is affected by whether optional MILP solvers have been installed
            (see the :mod:`MILP module <sage.numerical.mip>`, or Sage's tutorial
            on Linear Programming).

          - ``solver`` -- (default: ``None``) Specify a Linear Program (LP)
            solver to be used. If set to ``None``, the default one is used. For
            more information on LP solvers and which default solver is used, see
            the method
            :meth:`~sage.numerical.mip.MixedIntegerLinearProgram.solve` of the
            class :class:`~sage.numerical.mip.MixedIntegerLinearProgram`.

        - ``verbose`` -- integer (default: ``0``). Sets the level of verbosity
          for the MILP algorithm. Its default value is 0, which means *quiet*.

        .. SEEALSO::

            For more functions related to graph coloring, see the
            module :mod:`sage.graphs.graph_coloring`.

        EXAMPLES::

            sage: G = Graph({0: [1, 2, 3], 1: [2]})
            sage: G.chromatic_number(algorithm="DLX")
            3
            sage: G.chromatic_number(algorithm="MILP")
            3
            sage: G.chromatic_number(algorithm="CP")
            3

        A bipartite graph has (by definition) chromatic number 2::

            sage: graphs.RandomBipartite(50,50,0.7).chromatic_number()
            2

        A complete multipartite graph with k parts has chromatic number k::

            sage: all(graphs.CompleteMultipartiteGraph([5]*i).chromatic_number() == i for i in range(2,5))
            True

        The complete graph has the largest chromatic number from all the graphs
        of order n. Namely its chromatic number is n::

            sage: all(graphs.CompleteGraph(i).chromatic_number() == i for i in range(10))
            True

        The Kneser graph with parameters (n,2) for n > 3 has chromatic number n-2::

            sage: all(graphs.KneserGraph(i,2).chromatic_number() == i-2 for i in range(4,6))
            True

        A snark has chromatic index 4 hence its line graph has chromatic number 4::

            sage: graphs.FlowerSnark().line_graph().chromatic_number()
            4

        TESTS::

            sage: G = Graph()
            sage: G.chromatic_number(algorithm="DLX")
            0
            sage: G.chromatic_number(algorithm="MILP")
            0
            sage: G.chromatic_number(algorithm="CP")
            0

            sage: G = Graph({0: [1, 2, 3], 1: [2]})
            sage: G.chromatic_number(algorithm="foo")
            Traceback (most recent call last):
            ...
            ValueError: The 'algorithm' keyword must be set to either 'DLX', 'MILP' or 'CP'.
        """
        self._scream_if_not_simple(allow_multiple_edges=True)
        # default built-in algorithm; bad performance
        if algorithm == "DLX":
            from sage.graphs.graph_coloring import chromatic_number
            return chromatic_number(self)
        # Algorithm with good performance, but requires an optional
        # package: choose any of GLPK or CBC.
        elif algorithm == "MILP":
            from sage.graphs.graph_coloring import vertex_coloring
            return vertex_coloring(self, value_only=True, solver=solver, verbose=verbose)
        # another algorithm with bad performance; only good for small graphs
        elif algorithm == "CP":
            f = self.chromatic_polynomial()
            i = 0
            while f(i) == 0:
                i += 1
            return i
        else:
            raise ValueError("The 'algorithm' keyword must be set to either 'DLX', 'MILP' or 'CP'.")

    @doc_index("Algorithmically hard stuff")
    def coloring(self, algorithm="DLX", hex_colors=False, verbose = 0):
        r"""
        Return the first (optimal) proper vertex-coloring found.

        INPUT:

        - ``algorithm`` -- Select an algorithm from the following supported
          algorithms:

          - If ``algorithm="DLX"`` (default), the coloring is computed using the
            dancing link algorithm.

          - If ``algorithm="MILP"``, the coloring is computed using a mixed
            integer linear program. The performance of this implementation is
            affected by whether optional MILP solvers have been installed (see
            the :mod:`MILP module <sage.numerical.mip>`).

        - ``hex_colors`` -- (default: ``False``) if ``True``, return a
          dictionary which can easily be used for plotting.

        - ``verbose`` -- integer (default: ``0``). Sets the level of verbosity
          for the MILP algorithm. Its default value is 0, which means *quiet*.

        .. SEEALSO::

            For more functions related to graph coloring, see the
            module :mod:`sage.graphs.graph_coloring`.

        EXAMPLES::

            sage: G = Graph("Fooba")
            sage: P = G.coloring(algorithm="MILP"); P
            [[2, 1, 3], [0, 6, 5], [4]]
            sage: P = G.coloring(algorithm="DLX"); P
            [[1, 2, 3], [0, 5, 6], [4]]
            sage: G.plot(partition=P)
            Graphics object consisting of 16 graphics primitives
            sage: H = G.coloring(hex_colors=True, algorithm="MILP")
            sage: for c in sorted(H.keys()):
            ....:     print("{} {}".format(c, H[c]))
            #0000ff [4]
            #00ff00 [0, 6, 5]
            #ff0000 [2, 1, 3]
            sage: H = G.coloring(hex_colors=True, algorithm="DLX")
            sage: for c in sorted(H.keys()):
            ....:     print("{} {}".format(c, H[c]))
            #0000ff [4]
            #00ff00 [1, 2, 3]
            #ff0000 [0, 5, 6]
            sage: G.plot(vertex_colors=H)
            Graphics object consisting of 16 graphics primitives

        .. PLOT::

            g = Graph("Fooba")
            sphinx_plot(g.plot(partition=g.coloring()))

        TESTS::

            sage: G.coloring(algorithm="foo")
            Traceback (most recent call last):
            ...
            ValueError: The 'algorithm' keyword must be set to either 'DLX' or 'MILP'.
        """
        self._scream_if_not_simple(allow_multiple_edges=True)
        if algorithm == "MILP":
            from sage.graphs.graph_coloring import vertex_coloring
            return vertex_coloring(self, hex_colors=hex_colors, verbose = verbose)
        elif algorithm == "DLX":
            from sage.graphs.graph_coloring import first_coloring
            return first_coloring(self, hex_colors=hex_colors)
        else:
            raise ValueError("The 'algorithm' keyword must be set to either 'DLX' or 'MILP'.")

    @doc_index("Algorithmically hard stuff")
    def chromatic_symmetric_function(self, R=None):
        r"""
        Return the chromatic symmetric function of ``self``.

        Let `G` be a graph. The chromatic symmetric function `X_G` was
        described in [Stanley95]_, specifically Theorem 2.5 states that

        .. MATH::

            X_G = \sum_{F \subseteq E(G)} (-1)^{|F|} p_{\lambda(F)},

        where `\lambda(F)` is the partition of the sizes of the connected
        components of the subgraph induced by the edges `F` and `p_{\mu}`
        is the powersum symmetric function.

        INPUT:

        - ``R`` -- (optional) the base ring for the symmetric functions;
          this uses `\ZZ` by default

        EXAMPLES::

            sage: s = SymmetricFunctions(ZZ).s()
            sage: G = graphs.CycleGraph(5)
            sage: XG = G.chromatic_symmetric_function(); XG
            p[1, 1, 1, 1, 1] - 5*p[2, 1, 1, 1] + 5*p[2, 2, 1]
             + 5*p[3, 1, 1] - 5*p[3, 2] - 5*p[4, 1] + 4*p[5]
            sage: s(XG)
            30*s[1, 1, 1, 1, 1] + 10*s[2, 1, 1, 1] + 10*s[2, 2, 1]

        Not all graphs have a positive Schur expansion::

            sage: G = graphs.ClawGraph()
            sage: XG = G.chromatic_symmetric_function(); XG
            p[1, 1, 1, 1] - 3*p[2, 1, 1] + 3*p[3, 1] - p[4]
            sage: s(XG)
            8*s[1, 1, 1, 1] + 5*s[2, 1, 1] - s[2, 2] + s[3, 1]

        We show that given a triangle `\{e_1, e_2, e_3\}`, we have
        `X_G = X_{G - e_1} + X_{G - e_2} - X_{G - e_1 - e_2}`::

            sage: G = Graph([[1,2],[1,3],[2,3]])
            sage: XG = G.chromatic_symmetric_function()
            sage: G1 = copy(G)
            sage: G1.delete_edge([1,2])
            sage: XG1 = G1.chromatic_symmetric_function()
            sage: G2 = copy(G)
            sage: G2.delete_edge([1,3])
            sage: XG2 = G2.chromatic_symmetric_function()
            sage: G3 = copy(G1)
            sage: G3.delete_edge([1,3])
            sage: XG3 = G3.chromatic_symmetric_function()
            sage: XG == XG1 + XG2 - XG3
            True

        REFERENCES:

        .. [Stanley95] \R. P. Stanley, *A symmetric function generalization
           of the chromatic polynomial of a graph*, Adv. Math., ***111***
           no.1 (1995), 166-194.
        """
        from sage.combinat.sf.sf import SymmetricFunctions
        from sage.combinat.partition import _Partitions
        from sage.misc.misc import powerset
        if R is None:
            R = ZZ
        p = SymmetricFunctions(R).p()
        ret = p.zero()
        for F in powerset(self.edges()):
            la = _Partitions(self.subgraph(edges=F).connected_components_sizes())
            ret += (-1)**len(F) * p[la]
        return ret

    @doc_index("Algorithmically hard stuff")
    def chromatic_quasisymmetric_function(self, t=None, R=None):
        r"""
        Return the chromatic quasisymmetric function of ``self``.

        Let `G` be a graph whose vertex set is totally ordered. The
        chromatic quasisymmetric function `X_G(t)` was first
        described in [SW12]_. We use the equivalent definition
        given in [BC15]_:

        .. MATH::

            X_G(t) = \sum_{\sigma=(\sigma_1,\ldots,\sigma_n)}
            t^{\operatorname{asc}(\sigma)}
            M_{|\sigma_1|,\ldots,|\sigma_n|},

        where we sum over all ordered set partitions of the vertex
        set of `G` such that each block `\sigma_i` is an independent
        (i.e., stable) set of `G`, and where
        `\operatorname{asc}(\sigma)` denotes the number of edges
        `\{u, v\}` of `G` such that `u < v` and `v` appears in a
        later part of `\sigma` than `u`.

        INPUT:

        - ``t`` -- (optional) the parameter `t`; uses the variable `t`
          in `\ZZ[t]` by default
        - ``R`` -- (optional) the base ring for the quasisymmetric
          functions; uses the parent of `t` by default

        EXAMPLES::

            sage: G = Graph([[1,2,3], [[1,3], [2,3]]])
            sage: G.chromatic_quasisymmetric_function()
            (2*t^2+2*t+2)*M[1, 1, 1] + M[1, 2] + t^2*M[2, 1]
            sage: G = graphs.PathGraph(4)
            sage: XG = G.chromatic_quasisymmetric_function(); XG
            (t^3+11*t^2+11*t+1)*M[1, 1, 1, 1] + (3*t^2+3*t)*M[1, 1, 2]
             + (3*t^2+3*t)*M[1, 2, 1] + (3*t^2+3*t)*M[2, 1, 1]
             + (t^2+t)*M[2, 2]
            sage: XG.to_symmetric_function()
            (t^3+11*t^2+11*t+1)*m[1, 1, 1, 1] + (3*t^2+3*t)*m[2, 1, 1]
             + (t^2+t)*m[2, 2]
            sage: G = graphs.CompleteGraph(4)
            sage: G.chromatic_quasisymmetric_function()
            (t^6+3*t^5+5*t^4+6*t^3+5*t^2+3*t+1)*M[1, 1, 1, 1]

        Not all chromatic quasisymmetric functions are symmetric::

            sage: G = Graph([[1,2], [1,5], [3,4], [3,5]])
            sage: G.chromatic_quasisymmetric_function().is_symmetric()
            False

        We check that at `t = 1`, we recover the usual chromatic
        symmetric function::

            sage: p = SymmetricFunctions(QQ).p()
            sage: G = graphs.CycleGraph(5)
            sage: XG = G.chromatic_quasisymmetric_function(t=1); XG
            120*M[1, 1, 1, 1, 1] + 30*M[1, 1, 1, 2] + 30*M[1, 1, 2, 1]
             + 30*M[1, 2, 1, 1] + 10*M[1, 2, 2] + 30*M[2, 1, 1, 1]
             + 10*M[2, 1, 2] + 10*M[2, 2, 1]
            sage: p(XG.to_symmetric_function())
            p[1, 1, 1, 1, 1] - 5*p[2, 1, 1, 1] + 5*p[2, 2, 1]
             + 5*p[3, 1, 1] - 5*p[3, 2] - 5*p[4, 1] + 4*p[5]

            sage: G = graphs.ClawGraph()
            sage: XG = G.chromatic_quasisymmetric_function(t=1); XG
            24*M[1, 1, 1, 1] + 6*M[1, 1, 2] + 6*M[1, 2, 1] + M[1, 3]
             + 6*M[2, 1, 1] + M[3, 1]
            sage: p(XG.to_symmetric_function())
            p[1, 1, 1, 1] - 3*p[2, 1, 1] + 3*p[3, 1] - p[4]

        REFERENCES:

        .. [SW12] John Shareshian and Michelle Wachs.
           *Chromatic quasisymmetric functions and Hessenberg varieties*.
           Configuration Spaces. CRM Series. Scuola Normale Superiore.
           (2012) pp. 433-460.
           http://www.math.miami.edu/~wachs/papers/chrom.pdf

        .. [BC15] Patrick Brosnan and Timothy Y. Chow.
           *Unit interval orders and the dot action on the cohomology
           of regular semisimple Hessenberg varieties*.
           (2015) :arxiv:`1511.00773v1`.
        """
        from sage.combinat.ncsf_qsym.qsym import QuasiSymmetricFunctions
        from sage.combinat.set_partition_ordered import OrderedSetPartitions
        if t is None:
            t = ZZ['t'].gen()
        if R is None:
            R = t.parent()
        M = QuasiSymmetricFunctions(R).M()
        ret = M.zero()
        V = self.vertices()

        def asc(sigma):
            stat = 0
            for i, s in enumerate(sigma):
                for u in s:
                    stat += sum(1 for p in sigma[i+1:] for v in p
                                if v > u and self.has_edge(u, v))
            return stat

        for sigma in OrderedSetPartitions(V):
            if any(not self.is_independent_set(s) for s in sigma):
                continue
            ret += M.term(sigma.to_composition(), t**asc(sigma))
        return ret

    @doc_index("Leftovers")
    def matching(self, value_only=False, algorithm="Edmonds",
                 use_edge_labels=False, solver=None, verbose=0):
        r"""
        Return a maximum weighted matching of the graph
        represented by the list of its edges.

<<<<<<< HEAD
        For more information, see the :wikipedia:`Matching_(graph_theory)`.
=======
        For more information, see the :wikipedia:`Matching_%28graph_theory%29>`.
>>>>>>> bb832ce9

        Given a graph `G` such that each edge `e` has a weight `w_e`,
        a maximum matching is a subset `S` of the edges of `G` of
        maximum weight such that no two edges of `S` are incident
        with each other.

        As an optimization problem, it can be expressed as:

        .. MATH::

            \mbox{Maximize : }&\sum_{e\in G.edges()} w_e b_e\\
            \mbox{Such that : }&\forall v \in G,
            \sum_{(u,v)\in G.edges()} b_{(u,v)}\leq 1\\
            &\forall x\in G, b_x\mbox{ is a binary variable}

        INPUT:

        - ``value_only`` -- boolean (default: ``False``); when set to
          ``True``, only the cardinal (or the weight) of the matching is
          returned

        - ``algorithm`` -- string (default: ``"Edmonds"``)

          - ``"Edmonds"`` selects Edmonds' algorithm as implemented in NetworkX

          - ``"LP"`` uses a Linear Program formulation of the matching problem

        - ``use_edge_labels`` -- boolean (default: ``False``)

          - when set to ``True``, computes a weighted matching where each edge
            is weighted by its label (if an edge has no label, `1` is assumed)

          - when set to ``False``, each edge has weight `1`

        - ``solver`` -- (default: ``None``) specify a Linear Program (LP)
          solver to be used; if set to ``None``, the default one is used

        - ``verbose`` -- integer (default: ``0``); sets the level of
          verbosity: set to 0 by default, which means quiet
          (only useful when ``algorithm == "LP"``)

        For more information on LP solvers and which default solver is
        used, see the method
        :meth:`solve <sage.numerical.mip.MixedIntegerLinearProgram.solve>`
        of the class :class:`MixedIntegerLinearProgram
        <sage.numerical.mip.MixedIntegerLinearProgram>`.

        ALGORITHM:

        The problem is solved using Edmond's algorithm implemented in
        NetworkX, or using Linear Programming depending on the value of
        ``algorithm``.

        EXAMPLES:

        Maximum matching in a Pappus Graph::

           sage: g = graphs.PappusGraph()
           sage: g.matching(value_only=True)
           9

        Same test with the Linear Program formulation::

           sage: g = graphs.PappusGraph()
           sage: g.matching(algorithm="LP", value_only=True)
           9

        .. PLOT::

            g = graphs.PappusGraph()
            sphinx_plot(g.plot(edge_colors={"red":g.matching()}))

        TESTS:

        When ``use_edge_labels`` is set to ``False``,
        with Edmonds' algorithm and LP formulation::

            sage: g = Graph([(0,1,0), (1,2,999), (2,3,-5)])
            sage: g.matching()
            [(0, 1, 0), (2, 3, -5)]
            sage: g.matching(algorithm="LP")
            [(0, 1, 0), (2, 3, -5)]

        When ``use_edge_labels`` is set to ``True``,
        with Edmonds' algorithm and LP formulation::

            sage: g = Graph([(0,1,0), (1,2,999), (2,3,-5)])
            sage: g.matching(use_edge_labels=True)
            [(1, 2, 999)]
            sage: g.matching(algorithm="LP", use_edge_labels=True)
            [(1, 2, 999)]

        With loops and multiedges::

            sage: edge_list = [(0,0,5), (0,1,1), (0,2,2), (0,3,3), (1,2,6)
            ....: , (1,2,3), (1,3,3), (2,3,3)]
            sage: g = Graph(edge_list, loops=True, multiedges=True)
            sage: g.matching(use_edge_labels=True)
            [(1, 2, 6), (0, 3, 3)]

        TESTS:

        If ``algorithm`` is set to anything different from ``"Edmonds"`` or
        ``"LP"``, an exception is raised::

           sage: g = graphs.PappusGraph()
           sage: g.matching(algorithm="somethingdifferent")
           Traceback (most recent call last):
           ...
           ValueError: algorithm must be set to either "Edmonds" or "LP"
        """
        from sage.rings.real_mpfr import RR
        def weight(x):
            if x in RR:
                return x
            else:
                return 1

        W = dict()
        L = dict()
        for u,v,l in self.edge_iterator():
            if u is v:
                continue
            if not (u, v) in L or ( use_edge_labels and W[u, v] < weight(l) ):
                L[u, v] = l
                if use_edge_labels:
                    W[u, v] = weight(l)

        if algorithm == "Edmonds":
            import networkx
            g = networkx.Graph()
            if use_edge_labels:
                for u, v in W:
                    g.add_edge(u, v, weight=W[u, v])
            else:
                for u, v in L:
                    g.add_edge(u, v)
            d = networkx.max_weight_matching(g)
            if value_only:
                if use_edge_labels:
                    return sum(W[min(u, v), max(u, v)] for u, v in d)
                else:
                    return Integer(len(d))
            else:
                return [(u, v, L[min(u, v), max(u, v)]) for u, v in d]

        elif algorithm == "LP":
            g = self
            from sage.numerical.mip import MixedIntegerLinearProgram
            # returns the weight of an edge considering it may not be
            # weighted ...
            p = MixedIntegerLinearProgram(maximization=True, solver=solver)
            b = p.new_variable(binary=True)
            if use_edge_labels:
                p.set_objective( p.sum( W[u, v] * b[u, v] for u, v in W ) )
            else:
                p.set_objective( p.sum( b[u, v] for u, v in L ) )
            # for any vertex v, there is at most one edge incident to v in
            # the maximum matching
            for v in g.vertex_iterator():
                p.add_constraint(
                    p.sum(b[min(u, v), max(u,v)]
                          for u in self.neighbors(v) if u != v), max=1)
            if value_only:
                if use_edge_labels:
                    return p.solve(objective_only=True, log=verbose)
                else:
                    return Integer(round(p.solve(objective_only=True, log=verbose)))
            else:
                p.solve(log=verbose)
                b = p.get_values(b)
                return [(u, v, L[u, v]) for u, v in L if b[u, v] == 1]

        else:
            raise ValueError('algorithm must be set to either "Edmonds" or "LP"')


    @doc_index("Algorithmically hard stuff")
    def has_homomorphism_to(self, H, core=False, solver=None, verbose=0):
        r"""
        Checks whether there is a homomorphism between two graphs.

        A homomorphism from a graph `G` to a graph `H` is a function
        `\phi:V(G)\mapsto V(H)` such that for any edge `uv \in E(G)` the pair
        `\phi(u)\phi(v)` is an edge of `H`.

        Saying that a graph can be `k`-colored is equivalent to saying that it
        has a homomorphism to `K_k`, the complete graph on `k` elements.

        For more information, see the :wikipedia:`Graph_homomorphism`.

        INPUT:

        - ``H`` -- the graph to which ``self`` should be sent.

        - ``core`` (boolean) -- whether to minimize the size of the mapping's
          image (see note below). This is set to ``False`` by default.

        - ``solver`` -- (default: ``None``) Specify a Linear Program (LP)
          solver to be used. If set to ``None``, the default one is used. For
          more information on LP solvers and which default solver is used, see
          the method
          :meth:`solve <sage.numerical.mip.MixedIntegerLinearProgram.solve>`
          of the class
          :class:`MixedIntegerLinearProgram <sage.numerical.mip.MixedIntegerLinearProgram>`.

        - ``verbose`` -- integer (default: ``0``). Sets the level of
          verbosity. Set to 0 by default, which means quiet.

        .. NOTE::

           One can compute the core of a graph (with respect to homomorphism)
           with this method ::

               sage: g = graphs.CycleGraph(10)
               sage: mapping = g.has_homomorphism_to(g, core = True)
               sage: print("The size of the core is {}".format(len(set(mapping.values()))))
               The size of the core is 2

        OUTPUT:

        This method returns ``False`` when the homomorphism does not exist, and
        returns the homomorphism otherwise as a dictionary associating a vertex
        of `H` to a vertex of `G`.

        EXAMPLES:

        Is Petersen's graph 3-colorable::

            sage: P = graphs.PetersenGraph()
            sage: P.has_homomorphism_to(graphs.CompleteGraph(3)) is not False
            True

        An odd cycle admits a homomorphism to a smaller odd cycle, but not to an
        even cycle::

            sage: g = graphs.CycleGraph(9)
            sage: g.has_homomorphism_to(graphs.CycleGraph(5)) is not False
            True
            sage: g.has_homomorphism_to(graphs.CycleGraph(7)) is not False
            True
            sage: g.has_homomorphism_to(graphs.CycleGraph(4)) is not False
            False
        """
        self._scream_if_not_simple()
        from sage.numerical.mip import MixedIntegerLinearProgram, MIPSolverException
        p = MixedIntegerLinearProgram(solver=solver, maximization=False)
        b = p.new_variable(binary=True)

        # Each vertex has an image
        for ug in self:
            p.add_constraint(p.sum(b[ug,uh] for uh in H) == 1)

        nonedges = H.complement().edges(labels = False)
        for ug,vg in self.edges(labels = False):
            # Two adjacent vertices cannot be mapped to the same element
            for uh in H:
                p.add_constraint(b[ug,uh] + b[vg,uh] <= 1)

            # Two adjacent vertices cannot be mapped to no adjacent vertices
            for uh,vh in nonedges:
                p.add_constraint(b[ug,uh] + b[vg,vh] <= 1)
                p.add_constraint(b[ug,vh] + b[vg,uh] <= 1)

        # Minimize the mapping's size
        if core:

            # the value of m is one if the corresponding vertex of h is used.
            m = p.new_variable(nonnegative=True)
            for uh in H:
                for ug in self:
                    p.add_constraint(b[ug,uh] <= m[uh])

            p.set_objective(p.sum(m[vh] for vh in H))

        try:
            p.solve(log = verbose)
            b = p.get_values(b)
            mapping = dict(x[0] for x in b.items() if x[1])
            return mapping

        except MIPSolverException:
            return False

    @doc_index("Leftovers")
    def fractional_chromatic_index(self, solver="PPL", verbose_constraints=False, verbose=0):
        r"""
        Return the fractional chromatic index of the graph.

        The fractional chromatic index is a relaxed version of edge-coloring. An
        edge coloring of a graph being actually a covering of its edges into the
        smallest possible number of matchings, the fractional chromatic index of
        a graph `G` is the smallest real value `\chi_f(G)` such that there
        exists a list of matchings `M_1, ..., M_k` of `G` and coefficients
        `\alpha_1, ..., \alpha_k` with the property that each edge is covered by
        the matchings in the following relaxed way

        .. MATH::

            \forall e \in E(G), \sum_{e \in M_i} \alpha_i \geq 1

        For more information, see the :wikipedia:`Fractional_coloring`.

        ALGORITHM:

        The fractional chromatic index is computed through Linear Programming
        through its dual. The LP solved by sage is actually:

        .. MATH::

            \mbox{Maximize : }&\sum_{e\in E(G)} r_{e}\\
            \mbox{Such that : }&\\
            &\forall M\text{ matching }\subseteq G, \sum_{e\in M}r_{v}\leq 1\\

        INPUT:

        - ``solver`` -- (default: ``"PPL"``) Specify a Linear Program (LP)
          solver to be used. If set to ``None``, the default one is used. For
          more information on LP solvers and which default solver is used, see
          the method
          :meth:`solve <sage.numerical.mip.MixedIntegerLinearProgram.solve>`
          of the class
          :class:`MixedIntegerLinearProgram <sage.numerical.mip.MixedIntegerLinearProgram>`.

          .. NOTE::

              The default solver used here is ``"PPL"`` which provides exact
              results, i.e. a rational number, although this may be slower that
              using other solvers. Be aware that this method may loop endlessly
              when using some non exact solvers as reported in :trac:`23658` and
              :trac:`23798`.

        - ``verbose_constraints`` -- boolean (default: ``False``) whether to
          display which constraints are being generated.

        - ``verbose`` -- integer (default: `0`) level of verbosity required from
          the LP solver

        EXAMPLES:

        The fractional chromatic index of a `C_5` is `5/2`::

            sage: g = graphs.CycleGraph(5)
            sage: g.fractional_chromatic_index()
            5/2

        TESTS:

        Issue reported in :trac:`23658` and :trac:`23798` with non exact solvers::

            sage: g = graphs.PetersenGraph()
            sage: g.fractional_chromatic_index(solver='GLPK')  # known bug (#23798)
            3.0
            sage: g.fractional_chromatic_index(solver='PPL')
            3
        """
        self._scream_if_not_simple()

        if not self.order():
            return 0
        if not self.size():
            return 1

        from sage.numerical.mip import MixedIntegerLinearProgram

        #
        # Initialize LP for maximum weigth matching
        M = MixedIntegerLinearProgram(solver=solver, constraint_generation=True)

        # One variable per edge
        b = M.new_variable(binary=True, nonnegative=True)
        B = lambda x,y : b[x,y] if x<y else b[y,x]

        # We want to select at most one incident edge per vertex (matching)
        for u in self.vertex_iterator():
            M.add_constraint( M.sum( B(x,y) for x,y in self.edges_incident(u, labels=0) ) <= 1 )

        #
        # Initialize LP for fractional chromatic number
        p = MixedIntegerLinearProgram(solver=solver, constraint_generation=True)

        # One variable per edge
        r = p.new_variable(nonnegative=True)
        R = lambda x,y : r[x,y] if x<y else r[y,x]

        # We want to maximize the sum of weights on the edges
        p.set_objective( p.sum( R(u,v) for u,v in self.edge_iterator(labels=False)))

        # Each edge being by itself a matching, its weight can not be more than
        # 1
        for u,v in self.edge_iterator(labels=False):
            p.add_constraint( R(u,v), max = 1)

        obj = p.solve(log=verbose)

        while True:

            # Update the weights of edges for the matching problem
            M.set_objective( M.sum( p.get_values(R(u,v)) * B(u,v) for u,v in self.edge_iterator(labels=0) ) )

            # If the maximum matching has weight at most 1, we are done !
            if M.solve(log=verbose) <= 1:
                break

            # Otherwise, we add a new constraint
            matching = [(u,v) for u,v in self.edge_iterator(labels=0) if M.get_values(B(u,v)) == 1]
            p.add_constraint( p.sum( R(u,v) for u,v in matching), max=1)
            if verbose_constraints:
                print("Adding a constraint on matching : {}".format(matching))

            # And solve again
            obj = p.solve(log=verbose)

        # Accomplished !
        return obj

    @doc_index("Leftovers")
    def maximum_average_degree(self, value_only=True, solver=None, verbose=0):
        r"""
        Return the Maximum Average Degree (MAD) of the current graph.

        The Maximum Average Degree (MAD) of a graph is defined as
        the average degree of its densest subgraph. More formally,
        ``Mad(G) = \max_{H\subseteq G} Ad(H)``, where `Ad(G)` denotes
        the average degree of `G`.

        This can be computed in polynomial time.

        INPUT:

        - ``value_only`` (boolean) -- ``True`` by default

          - If ``value_only=True``, only the numerical
            value of the `MAD` is returned.

          - Else, the subgraph of `G` realizing the `MAD`
            is returned.

        - ``solver`` -- (default: ``None``) Specify a Linear Program (LP)
          solver to be used. If set to ``None``, the default one is used. For
          more information on LP solvers and which default solver is used, see
          the method
          :meth:`solve <sage.numerical.mip.MixedIntegerLinearProgram.solve>`
          of the class
          :class:`MixedIntegerLinearProgram <sage.numerical.mip.MixedIntegerLinearProgram>`.

        - ``verbose`` -- integer (default: ``0``). Sets the level of
          verbosity. Set to 0 by default, which means quiet.

        EXAMPLES:

        In any graph, the `Mad` is always larger than the average
        degree::

            sage: g = graphs.RandomGNP(20,.3)
            sage: mad_g = g.maximum_average_degree()
            sage: g.average_degree() <= mad_g
            True

        Unlike the average degree, the `Mad` of the disjoint
        union of two graphs is the maximum of the `Mad` of each
        graphs::

            sage: h = graphs.RandomGNP(20,.3)
            sage: mad_h = h.maximum_average_degree()
            sage: (g+h).maximum_average_degree() == max(mad_g, mad_h)
            True

        The subgraph of a regular graph realizing the maximum
        average degree is always the whole graph ::

            sage: g = graphs.CompleteGraph(5)
            sage: mad_g = g.maximum_average_degree(value_only=False)
            sage: g.is_isomorphic(mad_g)
            True

        This also works for complete bipartite graphs ::

            sage: g = graphs.CompleteBipartiteGraph(3,4)
            sage: mad_g = g.maximum_average_degree(value_only=False)
            sage: g.is_isomorphic(mad_g)
            True
        """
        self._scream_if_not_simple()
        g = self
        from sage.numerical.mip import MixedIntegerLinearProgram

        p = MixedIntegerLinearProgram(maximization=True, solver = solver)

        d = p.new_variable(nonnegative=True)
        one = p.new_variable(nonnegative=True)

        # Reorders u and v so that uv and vu are not considered
        # to be different edges
        reorder = lambda u,v : (min(u,v),max(u,v))

        for u,v in g.edge_iterator(labels=False):
            p.add_constraint( one[ reorder(u,v) ] - 2*d[u] , max = 0 )
            p.add_constraint( one[ reorder(u,v) ] - 2*d[v] , max = 0 )

        p.add_constraint( p.sum(d[v] for v in g), max = 1)

        p.set_objective(p.sum(one[reorder(u, v)]
                              for u, v in g.edge_iterator(labels=False)))

        p.solve(log=verbose)

        # Paying attention to numerical error :
        # The zero values could be something like 0.000000000001
        # so I can not write l > 0
        # And the non-zero, though they should be equal to
        # 1/(order of the optimal subgraph) may be a bit lower

        # setting the minimum to 1/(10 * size of the whole graph )
        # should be safe :-)
        m = 1/(10 *Integer(g.order()))
        g_mad = g.subgraph([v for v,l in six.iteritems(p.get_values(d)) if l>m ])

        if value_only:
            return g_mad.average_degree()
        else:
            return g_mad

    @doc_index("Algorithmically hard stuff")
    def independent_set_of_representatives(self, family, solver=None, verbose=0):
        r"""
        Return an independent set of representatives.

        Given a graph `G` and a family `F=\{F_i:i\in [1,...,k]\}` of
        subsets of ``g.vertices()``, an Independent Set of Representatives
        (ISR) is an assignation of a vertex `v_i\in F_i` to each set `F_i`
        such that `v_i != v_j` if `i<j` (they are representatives) and the
        set `\cup_{i}v_i` is an independent set in `G`.

        It generalizes, for example, graph coloring and graph list coloring.

        (See [AhaBerZiv07]_ for more information.)

        INPUT:

        - ``family`` -- A list of lists defining the family `F`
          (actually, a Family of subsets of ``G.vertices()``).

        - ``solver`` -- (default: ``None``) Specify a Linear Program (LP)
          solver to be used. If set to ``None``, the default one is used. For
          more information on LP solvers and which default solver is used, see
          the method
          :meth:`solve <sage.numerical.mip.MixedIntegerLinearProgram.solve>`
          of the class
          :class:`MixedIntegerLinearProgram <sage.numerical.mip.MixedIntegerLinearProgram>`.

        - ``verbose`` -- integer (default: ``0``). Sets the level of
          verbosity. Set to 0 by default, which means quiet.

        OUTPUT:

        - A list whose `i^{\mbox{th}}` element is the representative of the
          `i^{\mbox{th}}` element of the ``family`` list. If there is no ISR,
          ``None`` is returned.

        EXAMPLES:

        For a bipartite graph missing one edge, the solution is as expected::

           sage: g = graphs.CompleteBipartiteGraph(3,3)
           sage: g.delete_edge(1,4)
           sage: g.independent_set_of_representatives([[0,1,2],[3,4,5]])
           [1, 4]

        The Petersen Graph is 3-colorable, which can be expressed as an
        independent set of representatives problem : take 3 disjoint copies
        of the Petersen Graph, each one representing one color. Then take
        as a partition of the set of vertices the family defined by the three
        copies of each vertex. The ISR of such a family
        defines a 3-coloring::

            sage: g = 3 * graphs.PetersenGraph()
            sage: n = g.order()/3
            sage: f = [[i,i+n,i+2*n] for i in range(n)]
            sage: isr = g.independent_set_of_representatives(f)
            sage: c = [floor(i/n) for i in isr]
            sage: color_classes = [[],[],[]]
            sage: for v,i in enumerate(c):
            ....:   color_classes[i].append(v)
            sage: for classs in color_classes:
            ....:   g.subgraph(classs).size() == 0
            True
            True
            True

        REFERENCE:

        .. [AhaBerZiv07] \R. Aharoni and E. Berger and R. Ziv
          Independent systems of representatives in weighted graphs
          Combinatorica vol 27, num 3, p253--267
          2007

        """

        from sage.numerical.mip import MixedIntegerLinearProgram
        p=MixedIntegerLinearProgram(solver=solver)

        # Boolean variable indicating whether the vertex
        # is the representative of some set
        vertex_taken=p.new_variable(binary=True)

        # Boolean variable in two dimension whose first
        # element is a vertex and whose second element
        # is one of the sets given as arguments.
        # When true, indicated that the vertex is the representant
        # of the corresponding set

        classss=p.new_variable(binary = True)

        # Associates to the vertices the classes
        # to which they belong

        lists=dict([(v,[]) for v in self.vertex_iterator()])
        for i,f in enumerate(family):
            [lists[v].append(i) for v in f]

            # a classss has exactly one representant
            p.add_constraint(p.sum(classss[v,i] for v in f), max=1, min=1)

        # A vertex represents at most one classss (vertex_taken is binary), and
        # vertex_taken[v]==1 if v is the representative of some classss

        [p.add_constraint(p.sum(classss[v,i] for i in lists[v]) - vertex_taken[v], max=0) for v in self.vertex_iterator()]

        # Two adjacent vertices can not both be representants of a set

        for (u,v) in self.edges(labels=None):
            p.add_constraint(vertex_taken[u]+vertex_taken[v],max=1)

        p.set_objective(None)

        try:
            p.solve(log=verbose)
        except Exception:
            return None

        classss=p.get_values(classss)

        repr=[]
        for i,f in enumerate(family):
            for v in f:
                if classss[v,i]==1:
                    repr.append(v)
                    break

        return repr

    @doc_index("Algorithmically hard stuff")
    def minor(self, H, solver=None, verbose=0):
        r"""
        Return the vertices of a minor isomorphic to `H` in the current graph.

        We say that a graph `G` has a `H`-minor (or that it has
        a graph isomorphic to `H` as a minor), if for all `h\in H`,
        there exist disjoint sets `S_h \subseteq V(G)` such that
        once the vertices of each `S_h` have been merged to create
        a new graph `G'`, this new graph contains `H` as a subgraph.

        For more information, see the :wikipedia:`Minor_(graph_theory)`.

        INPUT:

        - ``H`` -- The minor to find for in the current graph.

        - ``solver`` -- (default: ``None``) Specify a Linear Program (LP) solver
          to be used. If set to ``None``, the default one is used. For more
          information on LP solvers and which default solver is used, see the
          method :meth:`~sage.numerical.mip.MixedIntegerLinearProgram.solve` of
          the class :class:`~sage.numerical.mip.MixedIntegerLinearProgram`.

        - ``verbose`` -- integer (default: ``0``). Sets the level of
          verbosity. Set to 0 by default, which means quiet.

        OUTPUT:

        A dictionary associating to each vertex of `H` the set of vertices
        in the current graph representing it.

        ALGORITHM:

        Mixed Integer Linear Programming

        COMPLEXITY:

        Theoretically, when `H` is fixed, testing for the existence of
        a `H`-minor is polynomial. The known algorithms are highly
        exponential in `H`, though.

        .. NOTE::

            This function can be expected to be *very* slow, especially
            where the minor does not exist.

        EXAMPLES:

        Trying to find a minor isomorphic to `K_4` in
        the `4\times 4` grid::

            sage: g = graphs.GridGraph([4,4])
            sage: h = graphs.CompleteGraph(4)
            sage: L = g.minor(h)
            sage: gg = g.subgraph(flatten(L.values(), max_level = 1))
            sage: _ = [gg.merge_vertices(l) for l in L.values() if len(l)>1]
            sage: gg.is_isomorphic(h)
            True

        We can also try to prove this way that the Petersen graph
        is not planar, as it has a `K_5` minor::

            sage: g = graphs.PetersenGraph()
            sage: K5_minor = g.minor(graphs.CompleteGraph(5))                    # long time

        And even a `K_{3,3}` minor::

            sage: K33_minor = g.minor(graphs.CompleteBipartiteGraph(3,3))        # long time

        (It is much faster to use the linear-time test of
        planarity in this situation, though.)

        As there is no cycle in a tree, looking for a `K_3` minor is useless.
        This function will raise an exception in this case::

            sage: g = graphs.RandomGNP(20,.5)
            sage: g = g.subgraph(edges = g.min_spanning_tree())
            sage: g.is_tree()
            True
            sage: L = g.minor(graphs.CompleteGraph(3))
            Traceback (most recent call last):
            ...
            ValueError: This graph has no minor isomorphic to H !
        """
        self._scream_if_not_simple()
        H._scream_if_not_simple()
        from sage.numerical.mip import MixedIntegerLinearProgram, MIPSolverException
        p = MixedIntegerLinearProgram(solver=solver)

        # sorts an edge
        S = lambda x_y: x_y if x_y[0] < x_y[1] else (x_y[1], x_y[0])

        # rs = Representative set of a vertex
        # for h in H, v in G is such that rs[h,v] == 1 if and only if v
        # is a representant of h in self
        rs = p.new_variable(binary = True)

        for v in self:
            p.add_constraint(p.sum(rs[h,v] for h in H), max = 1)

        # We ensure that the set of representatives of a
        # vertex h contains a tree, and thus is connected

        # edges represents the edges of the tree
        edges = p.new_variable(binary = True)

        # there can be a edge for h between two vertices
        # only if those vertices represent h
        for u,v in self.edges(labels=None):
            for h in H:
                p.add_constraint(edges[h,S((u,v))] - rs[h,u], max = 0 )
                p.add_constraint(edges[h,S((u,v))] - rs[h,v], max = 0 )

        # The number of edges of the tree in h is exactly the cardinal
        # of its representative set minus 1

        for h in H:
            p.add_constraint(p.sum(edges[h,S(e)] for e in self.edges(labels=None))-p.sum(rs[h,v] for v in self), min=-1, max=-1)

        # a tree  has no cycle
        epsilon = 1/(5*Integer(self.order()))
        r_edges = p.new_variable(nonnegative=True)

        for h in H:
            for u,v in self.edges(labels=None):
                p.add_constraint(r_edges[h,(u,v)] + r_edges[h,(v,u)] - edges[h,S((u,v))], min = 0)

            for v in self:
                p.add_constraint(p.sum(r_edges[h,(u,v)] for u in self.neighbors(v)), max = 1-epsilon)

        # Once the representative sets are described, we must ensure
        # there are arcs corresponding to those of H between them
        h_edges = p.new_variable(nonnegative=True)

        for h1, h2 in H.edges(labels=None):

            for v1, v2 in self.edges(labels=None):

                p.add_constraint(h_edges[(h1,h2),S((v1,v2))] - rs[h2,v2], max = 0)
                p.add_constraint(h_edges[(h1,h2),S((v1,v2))] - rs[h1,v1], max = 0)

                p.add_constraint(h_edges[(h2,h1),S((v1,v2))] - rs[h1,v2], max = 0)
                p.add_constraint(h_edges[(h2,h1),S((v1,v2))] - rs[h2,v1], max = 0)

            p.add_constraint(p.sum(h_edges[(h1,h2),S(e)] + h_edges[(h2,h1),S(e)] for e in self.edges(labels=None) ), min = 1)

        p.set_objective(None)

        try:
            p.solve(log=verbose)
        except MIPSolverException:
            raise ValueError("This graph has no minor isomorphic to H !")

        rs = p.get_values(rs)

        rs_dict = {}
        for h in H:
            rs_dict[h] = [v for v in self if rs[h,v]==1]

        return rs_dict

    ### Convexity

    @doc_index("Algorithmically hard stuff")
    def convexity_properties(self):
        r"""
        Return a ``ConvexityProperties`` object corresponding to ``self``.

        This object contains the methods related to convexity in graphs (convex
        hull, hull number) and caches useful information so that it becomes
        comparatively cheaper to compute the convex hull of many different sets
        of the same graph.

        .. SEEALSO::

            In order to know what can be done through this object, please refer
            to module :mod:`sage.graphs.convexity_properties`.

        .. NOTE::

            If you want to compute many convex hulls, keep this object in memory
            ! When it is created, it builds a table of useful information to
            compute convex hulls. As a result ::

                sage: g = graphs.PetersenGraph()
                sage: g.convexity_properties().hull([1, 3])
                [1, 2, 3]
                sage: g.convexity_properties().hull([3, 7])
                [2, 3, 7]

            Is a terrible waste of computations, while ::

                sage: g = graphs.PetersenGraph()
                sage: CP = g.convexity_properties()
                sage: CP.hull([1, 3])
                [1, 2, 3]
                sage: CP.hull([3, 7])
                [2, 3, 7]

            Makes perfect sense.
        """
        from sage.graphs.convexity_properties import ConvexityProperties
        return ConvexityProperties(self)

    # Centrality
    @doc_index("Distances")
    def centrality_degree(self, v=None):
        r"""
        Return the degree centrality of a vertex.

        The degree centrality of a vertex `v` is its degree, divided by
        `|V(G)|-1`. For more information, see the :wikipedia:`Centrality`.

        INPUT:

        - ``v`` - a vertex. Set to ``None`` (default) to get a dictionary
          associating each vertex with its centrality degree.

        .. SEEALSO::

            - :meth:`~sage.graphs.generic_graph.GenericGraph.centrality_closeness`
            - :meth:`~sage.graphs.generic_graph.GenericGraph.centrality_betweenness`

        EXAMPLES::

            sage: (graphs.ChvatalGraph()).centrality_degree()
            {0: 4/11, 1: 4/11, 2: 4/11, 3: 4/11,  4: 4/11,  5: 4/11,
             6: 4/11, 7: 4/11, 8: 4/11, 9: 4/11, 10: 4/11, 11: 4/11}
            sage: D = graphs.DiamondGraph()
            sage: D.centrality_degree()
            {0: 2/3, 1: 1, 2: 1, 3: 2/3}
            sage: D.centrality_degree(v=1)
            1

        TESTS::

            sage: Graph(1).centrality_degree()
            Traceback (most recent call last):
            ...
            ValueError: The centrality degree is not defined on graphs with only one vertex
        """
        from sage.rings.integer import Integer
        n_minus_one = Integer(self.order()-1)
        if n_minus_one == 0:
            raise ValueError("The centrality degree is not defined "
                             "on graphs with only one vertex")
        if v is None:
            return {v:self.degree(v)/n_minus_one for v in self}
        else:
            return self.degree(v)/n_minus_one

    ### Constructors

    @doc_index("Basic methods")
    def to_directed(self, implementation='c_graph', data_structure=None,
                    sparse=None):
        """
        Return a directed version of the graph.

        A single edge becomes two edges, one in each direction.

        INPUT:

         - ``data_structure`` -- one of ``"sparse"``, ``"static_sparse"``, or
           ``"dense"``. See the documentation of :class:`Graph` or
           :class:`DiGraph`.

         - ``sparse`` (boolean) -- ``sparse=True`` is an alias for
           ``data_structure="sparse"``, and ``sparse=False`` is an alias for
           ``data_structure="dense"``.

        EXAMPLES::

            sage: graphs.PetersenGraph().to_directed()
            Petersen graph: Digraph on 10 vertices

        TESTS:

        Immutable graphs yield immutable graphs::

            sage: Graph([[1, 2]], immutable=True).to_directed()._backend
            <sage.graphs.base.static_sparse_backend.StaticSparseBackend object at ...>

        :trac:`17005`::

            sage: Graph([[1,2]], immutable=True).to_directed()
            Digraph on 2 vertices

        :trac:`22424`::

            sage: G1=graphs.RandomGNP(5,0.5)
            sage: gp1 = G1.graphplot(save_pos=True)
            sage: G2=G1.to_directed()
            sage: G2.delete_vertex(0)
            sage: G2.add_vertex(5)
            sage: gp2 = G2.graphplot()
            sage: gp1 = G1.graphplot()
        """
        if sparse is not None:
            if data_structure is not None:
                raise ValueError("The 'sparse' argument is an alias for "
                                 "'data_structure'. Please do not define both.")
            data_structure = "sparse" if sparse else "dense"

        if data_structure is None:
            from sage.graphs.base.dense_graph import DenseGraphBackend
            from sage.graphs.base.sparse_graph import SparseGraphBackend
            if isinstance(self._backend, DenseGraphBackend):
                data_structure = "dense"
            elif isinstance(self._backend, SparseGraphBackend):
                data_structure = "sparse"
            else:
                data_structure = "static_sparse"
        from sage.graphs.all import DiGraph
        D = DiGraph(name           = self.name(),
                    pos            = self.get_pos(),
                    multiedges     = self.allows_multiple_edges(),
                    loops          = self.allows_loops(),
                    implementation = implementation,
                    data_structure = (data_structure if data_structure!="static_sparse"
                                      else "sparse")) # we need a mutable copy

        D.add_vertices(self.vertex_iterator())
        for u,v,l in self.edge_iterator():
            D.add_edge(u,v,l)
            D.add_edge(v,u,l)
        if hasattr(self, '_embedding'):
            D._embedding = copy(self._embedding)
        D._weighted = self._weighted

        if data_structure == "static_sparse":
            D = D.copy(data_structure=data_structure)

        return D

    @doc_index("Basic methods")
    def to_undirected(self):
        """
        Since the graph is already undirected, simply returns a copy of
        itself.

        EXAMPLES::

            sage: graphs.PetersenGraph().to_undirected()
            Petersen graph: Graph on 10 vertices
        """
        return self.copy()

    @doc_index("Basic methods")
    def join(self, other, labels="pairs", immutable=None):
        """
        Return the join of ``self`` and ``other``.

        INPUT:

        - ``labels`` - (defaults to 'pairs') If set to 'pairs', each
          element ``v`` in the first graph will be named ``(0,v)`` and
          each element ``u`` in ``other`` will be named ``(1,u)`` in
          the result. If set to 'integers', the elements of the result
          will be relabeled with consecutive integers.

        - ``immutable`` (boolean) -- whether to create a mutable/immutable
          join. ``immutable=None`` (default) means that the graphs and their
          join will behave the same way.

        .. SEEALSO::

            * :meth:`~sage.graphs.generic_graph.GenericGraph.union`

            * :meth:`~sage.graphs.generic_graph.GenericGraph.disjoint_union`

        EXAMPLES::

            sage: G = graphs.CycleGraph(3)
            sage: H = Graph(2)
            sage: J = G.join(H); J
            Cycle graph join : Graph on 5 vertices
            sage: J.vertices()
            [(0, 0), (0, 1), (0, 2), (1, 0), (1, 1)]
            sage: J = G.join(H, labels='integers'); J
            Cycle graph join : Graph on 5 vertices
            sage: J.vertices()
            [0, 1, 2, 3, 4]
            sage: J.edges()
            [(0, 1, None), (0, 2, None), (0, 3, None), (0, 4, None), (1, 2, None), (1, 3, None), (1, 4, None), (2, 3, None), (2, 4, None)]

        ::

            sage: G = Graph(3)
            sage: G.name("Graph on 3 vertices")
            sage: H = Graph(2)
            sage: H.name("Graph on 2 vertices")
            sage: J = G.join(H); J
            Graph on 3 vertices join Graph on 2 vertices: Graph on 5 vertices
            sage: J.vertices()
            [(0, 0), (0, 1), (0, 2), (1, 0), (1, 1)]
            sage: J = G.join(H, labels='integers'); J
            Graph on 3 vertices join Graph on 2 vertices: Graph on 5 vertices
            sage: J.edges()
            [(0, 3, None), (0, 4, None), (1, 3, None), (1, 4, None), (2, 3, None), (2, 4, None)]
        """
        G = self.disjoint_union(other, labels=labels, immutable=False)
        if labels=="integers":
            G.add_edges((u,v) for u in range(self.order())
                        for v in range(self.order(), self.order()+other.order()))
        else:
            G.add_edges(((0,u), (1,v)) for u in self.vertices()
                        for v in other.vertices())

        G.name('%s join %s'%(self.name(), other.name()))

        if immutable is None:
            immutable = self.is_immutable() and other.is_immutable()
        if immutable:
            G = G.copy(immutable=True)

        return G

    @doc_index("Leftovers")
    def seidel_adjacency_matrix(self, vertices=None):
        r"""
        Return the Seidel adjacency matrix of ``self``.

        Returns `J-I-2A`, for `A` the (ordinary) :meth:`adjacency
        matrix
        <sage.graphs.generic_graph.GenericGraph.adjacency_matrix>` of
        ``self``, `I` the identity matrix, and `J` the all-1 matrix.
        It is closely related to :meth:`twograph`.

        The matrix returned is over the integers. If a different ring
        is desired, use either the
        :meth:`sage.matrix.matrix0.Matrix.change_ring` method or the
        :func:`matrix` function.

        INPUT:

        - ``vertices`` (list) -- the ordering of the vertices defining
          how they should appear in the matrix. By default, the
          ordering given by
          :meth:`~sage.graphs.generic_graph.GenericGraph.vertices` is
          used.

        EXAMPLES::

            sage: G = graphs.CycleGraph(5)
            sage: G = G.disjoint_union(graphs.CompleteGraph(1))
            sage: G.seidel_adjacency_matrix().minpoly()
            x^2 - 5
        """

        return -self.adjacency_matrix(sparse=False, vertices=vertices)+ \
                  self.complement().adjacency_matrix(sparse=False, \
                                            vertices=vertices)

    @doc_index("Leftovers")
    def seidel_switching(self, s, inplace=True):
        r"""
        Return the Seidel switching of ``self`` w.r.t. subset of vertices ``s``.

        Returns the graph obtained by Seidel switching of ``self``
        with respect to the subset of vertices ``s``. This is the graph
        given by Seidel adjacency matrix `DSD`, for `S` the Seidel
        adjacency matrix of ``self``, and `D` the diagonal matrix with -1s
        at positions corresponding to ``s``, and 1s elsewhere.

        INPUT:

         - ``s`` -- a list of vertices of ``self``

        - ``inplace`` (boolean) -- whether to do the modification inplace, or to
          return a copy of the graph after switching.

        EXAMPLES::

            sage: G = graphs.CycleGraph(5)
            sage: G = G.disjoint_union(graphs.CompleteGraph(1))
            sage: G.seidel_switching([(0,1),(1,0),(0,0)])
            sage: G.seidel_adjacency_matrix().minpoly()
            x^2 - 5
            sage: G.is_connected()
            True

        TESTS::

            sage: H = G.seidel_switching([1,4,5],inplace=False)
            sage: G.seidel_switching([1,4,5])
            sage: G == H
            True
        """
        from itertools import product
        G = self if inplace else copy(self)
        boundary = self.edge_boundary(s)
        G.add_edges(product(s, set(self).difference(s)))
        G.delete_edges(boundary)
        if not inplace:
            return G

    @doc_index("Leftovers")
    def twograph(self):
        r"""
        Return the two-graph of ``self``

        Returns the :class:`two-graph <sage.combinat.designs.twographs.TwoGraph>`
        with the triples
        `T=\{t \in \binom {V}{3} : \left| \binom {t}{2} \cap E \right| \text{odd} \}`
        where `V` and `E` are vertices and edges of ``self``, respectively.

        EXAMPLES::

            sage: p=graphs.PetersenGraph()
            sage: p.twograph()
            Incidence structure with 10 points and 60 blocks
            sage: p=graphs.chang_graphs()
            sage: T8 = graphs.CompleteGraph(8).line_graph()
            sage: C = T8.seidel_switching([(0,1,None),(2,3,None),(4,5,None),(6,7,None)],inplace=False)
            sage: T8.twograph()==C.twograph()
            True
            sage: T8.is_isomorphic(C)
            False

        TESTS::

            sage: from sage.combinat.designs.twographs import TwoGraph
            sage: p=graphs.PetersenGraph().twograph()
            sage: TwoGraph(p, check=True)
            Incidence structure with 10 points and 60 blocks

        .. SEEALSO::

            - :meth:`~sage.combinat.designs.twographs.TwoGraph.descendant`
              -- computes the descendant graph of the two-graph of self at a vertex

            - :func:`~sage.combinat.designs.twographs.twograph_descendant`
              -- ditto, but much faster.
        """
        from sage.combinat.designs.twographs import TwoGraph
        G = self.relabel(inplace=False)
        T = []

        # Triangles
        for x,y,z in G.subgraph_search_iterator(Graph({1:[2,3],2:[3]})):
            if x < y and y < z:
                T.append([x,y,z])

        # Triples with just one edge
        for x,y,z in G.subgraph_search_iterator(Graph({1:[2],3:[]}),induced=True):
            if x < y:
                T.append([x,y,z])

        T = TwoGraph(T)
        T.relabel({i:v for i,v in enumerate(self.vertices())})

        return T

    ### Visualization

    @doc_index("Basic methods")
    def write_to_eps(self, filename, **options):
        r"""
        Write a plot of the graph to ``filename`` in ``eps`` format.

        INPUT:

         - ``filename`` -- a string
         - ``**options`` -- same layout options as :meth:`.layout`

        EXAMPLES::

            sage: P = graphs.PetersenGraph()
            sage: P.write_to_eps(tmp_filename(ext='.eps'))

        It is relatively simple to include this file in a LaTeX
        document.  ``\usepackage{graphics}`` must appear in the
        preamble, and ``\includegraphics{filename}`` will include
        the file. To compile the document to ``pdf`` with ``pdflatex`` or ``xelatex``
        the file needs first to be converted to ``pdf``, for example
        with ``ps2pdf filename.eps filename.pdf``.
        """
        from sage.graphs.print_graphs import print_graph_eps
        pos = self.layout(**options)
        [xmin, xmax, ymin, ymax] = self._layout_bounding_box(pos)
        for v in pos:
            pos[v] = (1.8*(pos[v][0] - xmin)/(xmax - xmin) - 0.9, 1.8*(pos[v][1] - ymin)/(ymax - ymin) - 0.9)
        if filename[-4:] != '.eps':
            filename += '.eps'
        f = open(filename, 'w')
        f.write( print_graph_eps(self.vertices(), self.edge_iterator(), pos) )
        f.close()

    @doc_index("Algorithmically hard stuff")
    def topological_minor(self, H, vertices = False, paths = False, solver=None, verbose=0):
        r"""
        Return a topological `H`-minor from ``self`` if one exists.

        We say that a graph `G` has a topological `H`-minor (or that
        it has a graph isomorphic to `H` as a topological minor), if
        `G` contains a subdivision of a graph isomorphic to `H` (i.e.
        obtained from `H` through arbitrary subdivision of its edges)
        as a subgraph.

        For more information, see the :wikipedia:`Minor_(graph_theory)`.

        INPUT:

        - ``H`` -- The topological minor to find in the current graph.

        - ``solver`` -- (default: ``None``) Specify a Linear Program (LP)
          solver to be used. If set to ``None``, the default one is used. For
          more information on LP solvers and which default solver is used, see
          the method
          :meth:`solve <sage.numerical.mip.MixedIntegerLinearProgram.solve>`
          of the class
          :class:`MixedIntegerLinearProgram <sage.numerical.mip.MixedIntegerLinearProgram>`.

        - ``verbose`` -- integer (default: ``0``). Sets the level of
          verbosity. Set to 0 by default, which means quiet.

        OUTPUT:

        The topological `H`-minor found is returned as a subgraph `M`
        of ``self``, such that the vertex `v` of `M` that represents a
        vertex `h\in H` has ``h`` as a label (see
        :meth:`get_vertex <sage.graphs.generic_graph.GenericGraph.get_vertex>`
        and
        :meth:`set_vertex <sage.graphs.generic_graph.GenericGraph.set_vertex>`),
        and such that every edge of `M` has as a label the edge of `H`
        it (partially) represents.

        If no topological minor is found, this method returns
        ``False``.

        ALGORITHM:

        Mixed Integer Linear Programming.

        COMPLEXITY:

        Theoretically, when `H` is fixed, testing for the existence of
        a topological `H`-minor is polynomial. The known algorithms
        are highly exponential in `H`, though.

        .. NOTE::

            This function can be expected to be *very* slow, especially where
            the topological minor does not exist.

            (CPLEX seems to be *much* more efficient than GLPK on this kind of
            problem)

        EXAMPLES:

        Petersen's graph has a topological `K_4`-minor::

            sage: g = graphs.PetersenGraph()
            sage: g.topological_minor(graphs.CompleteGraph(4))
            Subgraph of (Petersen graph): Graph on ...

        And a topological `K_{3,3}`-minor::

            sage: g.topological_minor(graphs.CompleteBipartiteGraph(3,3))
            Subgraph of (Petersen graph): Graph on ...

        And of course, a tree has no topological `C_3`-minor::

            sage: g = graphs.RandomGNP(15,.3)
            sage: g = g.subgraph(edges = g.min_spanning_tree())
            sage: g.topological_minor(graphs.CycleGraph(3))
            False
        """
        self._scream_if_not_simple()
        H._scream_if_not_simple()
        # Useful alias ...
        G = self

        from sage.numerical.mip import MixedIntegerLinearProgram, MIPSolverException
        p = MixedIntegerLinearProgram(solver=solver)

        # This is an existence problem
        p.set_objective(None)

        #######################
        # Vertex representant #
        #######################
        #
        # v_repr[h,g] = 1 if vertex h from H is represented by vertex
        # g from G, 0 otherwise

        v_repr = p.new_variable(binary = True)

        # Exactly one representant per vertex of H
        for h in H:
            p.add_constraint( p.sum( v_repr[h,g] for g in G), min = 1, max = 1)

        # A vertex of G can only represent one vertex of H
        for g in G:
            p.add_constraint( p.sum( v_repr[h,g] for h in H), max = 1)

        ###################
        # Is representent #
        ###################
        #
        # is_repr[v] = 1 if v represents some vertex of H

        is_repr = p.new_variable(binary = True)

        for g in G:
            for h in H:
                p.add_constraint( v_repr[h,g] - is_repr[g], max = 0)

        ###################################
        # paths between the representents #
        ###################################
        #
        # For any edge (h1,h2) in H, we have a corresponding path in G
        # between the representants of h1 and h2. Which means there is
        # a flow of intensity 1 from one to the other.
        # We are then writing a flow problem for each edge of H.
        #
        # The variable flow[(h1,h2),(g1,g2)] indicates the amount of
        # flow on the edge (g1,g2) representing the edge (h1,h2).

        flow = p.new_variable(binary = True)

        # This lambda function returns the balance of flow
        # corresponding to commodity C at vertex v v

        flow_in = lambda C, v : p.sum( flow[C,(v,u)] for u in G.neighbors(v) )
        flow_out = lambda C, v : p.sum( flow[C,(u,v)] for u in G.neighbors(v) )

        flow_balance = lambda C, v : flow_in(C,v) - flow_out(C,v)

        for h1,h2 in H.edges(labels = False):

            for v in G:

                # The flow balance depends on whether the vertex v is
                # a representant of h1 or h2 in G, or a representant
                # of none

                p.add_constraint( flow_balance((h1,h2),v) == v_repr[h1,v] - v_repr[h2,v] )

        #############################
        # Internal vertex of a path #
        #############################
        #
        # is_internal[C][g] = 1 if a vertex v from G is located on the
        # path representing the edge (=commodity) C

        is_internal = p.new_variable(binary = True)

        # When is a vertex internal for a commodity ?
        for C in H.edges(labels = False):
            for g in G:
                p.add_constraint( flow_in(C,g) + flow_out(C,g) - is_internal[C,g], max = 1)

        ############################
        # Two paths do not cross ! #
        ############################

        # A vertex can only be internal for one commodity, and zero if
        # the vertex is a representent

        for g in G:
            p.add_constraint( p.sum( is_internal[C,g] for C in H.edges(labels = False))
                              + is_repr[g], max = 1 )

        # (The following inequalities are not necessary, but they seem
        # to be of help (the solvers find the answer quicker when they
        # are added)

        # The flow on one edge can go in only one direction. Besides,
        # it can belong to at most one commodity and has a maximum
        # intensity of 1.

        for g1,g2 in G.edges(labels = None):

            p.add_constraint(   p.sum( flow[C,(g1,g2)] for C in H.edges(labels = False) )
                              + p.sum( flow[C,(g2,g1)] for C in H.edges(labels = False) ),
                                max = 1)


        # Now we can solve the problem itself !

        try:
            p.solve(log = verbose)

        except MIPSolverException:
            return False


        minor = G.subgraph(immutable=False)

        is_repr = p.get_values(is_repr)
        v_repr = p.get_values(v_repr)
        flow = p.get_values(flow)

        for u,v in minor.edges(labels = False):
            used = False
            for C in H.edges(labels = False):

                if flow[C,(u,v)] + flow[C,(v,u)] > .5:
                    used = True
                    minor.set_edge_label(u,v,C)
                    break
            if not used:
                minor.delete_edge(u,v)

        minor.delete_vertices( [v for v in minor
                                if minor.degree(v) == 0 ] )

        for g in minor:
            if is_repr[g] > .5:
                for h in H:
                    if v_repr[h,v] > .5:
                        minor.set_vertex(g,h)
                        break

        return minor

    ### Cliques

    @doc_index("Clique-related methods")
    def cliques_maximal(self, algorithm = "native"):
        """
        Return the list of all maximal cliques.

        Each clique is represented by a list of vertices. A clique
        is an induced complete subgraph, and a maximal clique is one
        not contained in a larger one.

        INPUT:

        - ``algorithm`` -- can be set to ``"native"`` (default) to use Sage's
          own implementation, or to ``"NetworkX"`` to use NetworkX'
          implementation of the Bron and Kerbosch Algorithm [BroKer1973]_.


        .. NOTE::

            This method sorts its output before returning it. If you prefer to
            save the extra time, you can call
            :class:`sage.graphs.independent_sets.IndependentSets` directly.

        .. NOTE::

            Sage's implementation of the enumeration of *maximal* independent
            sets is not much faster than NetworkX' (expect a 2x speedup), which
            is surprising as it is written in Cython. This being said, the
            algorithm from NetworkX appears to be sligthly different from this
            one, and that would be a good thing to explore if one wants to
            improve the implementation.

        ALGORITHM:

        This function is based on NetworkX's implementation of the Bron and
        Kerbosch Algorithm [BroKer1973]_.

        REFERENCE:

        .. [BroKer1973] Coen Bron and Joep Kerbosch. (1973). Algorithm 457:
          Finding All Cliques of an Undirected Graph. Commun. ACM. v
          16. n 9.  pages 575-577. ACM Press. [Online] Available:
          http://www.ram.org/computing/rambin/rambin.html

        EXAMPLES::

            sage: graphs.ChvatalGraph().cliques_maximal()
            [[0, 1], [0, 4], [0, 6], [0, 9], [1, 2], [1, 5], [1, 7], [2, 3],
             [2, 6], [2, 8], [3, 4], [3, 7], [3, 9], [4, 5], [4, 8], [5, 10],
             [5, 11], [6, 10], [6, 11], [7, 8], [7, 11], [8, 10], [9, 10], [9, 11]]
            sage: G = Graph({0:[1,2,3], 1:[2], 3:[0,1]})
            sage: G.show(figsize=[2,2])
            sage: G.cliques_maximal()
            [[0, 1, 2], [0, 1, 3]]
            sage: C=graphs.PetersenGraph()
            sage: C.cliques_maximal()
            [[0, 1], [0, 4], [0, 5], [1, 2], [1, 6], [2, 3], [2, 7], [3, 4],
             [3, 8], [4, 9], [5, 7], [5, 8], [6, 8], [6, 9], [7, 9]]
            sage: C = Graph('DJ{')
            sage: C.cliques_maximal()
            [[0, 4], [1, 2, 3, 4]]

        Comparing the two implementations::

            sage: g = graphs.RandomGNP(20,.7)
            sage: s1 = Set(map(Set, g.cliques_maximal(algorithm="NetworkX")))
            sage: s2 = Set(map(Set, g.cliques_maximal(algorithm="native")))
            sage: s1 == s2
            True
        """
        if algorithm == "native":
            from sage.graphs.independent_sets import IndependentSets
            return sorted(IndependentSets(self, maximal = True, complement = True))
        elif algorithm == "NetworkX":
            import networkx
            return sorted(networkx.find_cliques(self.networkx_graph(copy=False)))
        else:
            raise ValueError("Algorithm must be equal to 'native' or to 'NetworkX'.")

    @doc_index("Clique-related methods")
    def clique_maximum(self,  algorithm="Cliquer"):
        """
        Return the vertex set of a maximal order complete subgraph.

        INPUT:

        - ``algorithm`` -- the algorithm to be used :

          - If ``algorithm = "Cliquer"`` (default) - This wraps the C program
            Cliquer [NisOst2003]_.

          - If ``algorithm = "MILP"``, the problem is solved through a Mixed
            Integer Linear Program.

            (see :class:`~sage.numerical.mip.MixedIntegerLinearProgram`)

          - If ``algorithm = "mcqd"`` - Uses the MCQD solver
            (`<http://www.sicmm.org/~konc/maxclique/>`_). Note that the MCQD
            package must be installed.

        .. NOTE::

            Currently only implemented for undirected graphs. Use to_undirected
            to convert a digraph to an undirected graph.

        ALGORITHM:

        This function is based on Cliquer [NisOst2003]_.

        EXAMPLES:

        Using Cliquer (default)::

            sage: C=graphs.PetersenGraph()
            sage: C.clique_maximum()
            [7, 9]
            sage: C = Graph('DJ{')
            sage: C.clique_maximum()
            [1, 2, 3, 4]

        Through a Linear Program::

            sage: len(C.clique_maximum(algorithm = "MILP"))
            4

        TESTS:

        Wrong algorithm::

            sage: C.clique_maximum(algorithm = "BFS")
            Traceback (most recent call last):
            ...
            NotImplementedError: Only 'MILP', 'Cliquer' and 'mcqd' are supported.

        """
        self._scream_if_not_simple(allow_multiple_edges=True)
        if algorithm=="Cliquer":
            from sage.graphs.cliquer import max_clique
            return max_clique(self)
        elif algorithm == "MILP":
            return self.complement().independent_set(algorithm = algorithm)
        elif algorithm == "mcqd":
            try:
                from sage.graphs.mcqd import mcqd
            except ImportError:
                from sage.misc.package import PackageNotFoundError
                raise PackageNotFoundError("mcqd")
            return mcqd(self)
        else:
            raise NotImplementedError("Only 'MILP', 'Cliquer' and 'mcqd' are supported.")

    @doc_index("Clique-related methods")
    def clique_number(self, algorithm="Cliquer", cliques=None, solver=None, verbose=0):
        r"""
        Return the order of the largest clique of the graph

        This is also called as the clique number.

        .. NOTE::

            Currently only implemented for undirected graphs. Use ``to_undirected``
            to convert a digraph to an undirected graph.

        INPUT:

        - ``algorithm`` -- the algorithm to be used :

          - If ``algorithm = "Cliquer"`` - This wraps the C program Cliquer
            [NisOst2003]_.

          - If ``algorithm = "networkx"`` - This function is based on
            NetworkX's implementation of the Bron and Kerbosch Algorithm
            [BroKer1973]_.

          - If ``algorithm = "MILP"``, the problem is solved through a Mixed
            Integer Linear Program.

            (see :class:`~sage.numerical.mip.MixedIntegerLinearProgram`)

          - If ``algorithm = "mcqd"`` - Uses the MCQD solver
            (`<http://www.sicmm.org/~konc/maxclique/>`_). Note that the MCQD
            package must be installed.

        - ``cliques`` - an optional list of cliques that can be input if
          already computed. Ignored unless ``algorithm=="networkx"``.

        - ``solver`` -- (default: ``None``) Specify a Linear Program (LP) solver
          to be used. If set to ``None``, the default one is used. For more
          information on LP solvers and which default solver is used, see the
          method :meth:`solve
          <sage.numerical.mip.MixedIntegerLinearProgram.solve>` of the class
          :class:`MixedIntegerLinearProgram
          <sage.numerical.mip.MixedIntegerLinearProgram>`.

        - ``verbose`` -- integer (default: ``0``). Sets the level of
          verbosity. Set to 0 by default, which means quiet.

        ALGORITHM:

        This function is based on Cliquer [NisOst2003]_ and [BroKer1973]_.

        EXAMPLES::

            sage: C = Graph('DJ{')
            sage: C.clique_number()
            4
            sage: G = Graph({0:[1,2,3], 1:[2], 3:[0,1]})
            sage: G.show(figsize=[2,2])
            sage: G.clique_number()
            3

        By definition the clique number of a complete graph is its order::

            sage: all(graphs.CompleteGraph(i).clique_number() == i for i in range(1,15))
            True

        A non-empty graph without edges has a clique number of 1::

            sage: all((i*graphs.CompleteGraph(1)).clique_number() == 1 for i in range(1,15))
            True

        A complete multipartite graph with k parts has clique number k::

            sage: all((i*graphs.CompleteMultipartiteGraph(i*[5])).clique_number() == i for i in range(1,6))
            True

        TESTS::

            sage: g = graphs.PetersenGraph()
            sage: g.clique_number(algorithm="MILP")
            2
            sage: for i in range(10):                                            # optional - mcqd
            ....:     g = graphs.RandomGNP(15,.5)                                # optional - mcqd
            ....:     if g.clique_number() != g.clique_number(algorithm="mcqd"): # optional - mcqd
            ....:         print("This is dead wrong !")                          # optional - mcqd
        """
        self._scream_if_not_simple(allow_loops=False)
        if algorithm=="Cliquer":
            from sage.graphs.cliquer import clique_number
            return clique_number(self)
        elif algorithm=="networkx":
            import networkx
            return networkx.graph_clique_number(self.networkx_graph(copy=False),cliques)
        elif algorithm == "MILP":
            return len(self.complement().independent_set(algorithm=algorithm, solver=solver, verbosity=verbose))
        elif algorithm == "mcqd":
            try:
                from sage.graphs.mcqd import mcqd
            except ImportError:
                from sage.misc.package import PackageNotFoundError
                raise PackageNotFoundError("mcqd")
            return len(mcqd(self))
        else:
            raise NotImplementedError("Only 'networkx' 'MILP' 'Cliquer' and 'mcqd' are supported.")

    @doc_index("Clique-related methods")
    def cliques_number_of(self, vertices=None, cliques=None):
        """
        Return a dictionary of the number of maximal cliques containing each
        vertex, keyed by vertex.

        This returns a single value if only one input vertex.

        .. NOTE::

            Currently only implemented for undirected graphs. Use to_undirected
            to convert a digraph to an undirected graph.

        INPUT:

        -  ``vertices`` - the vertices to inspect (default is
           entire graph)

        -  ``cliques`` - list of cliques (if already
           computed)


        EXAMPLES::

            sage: C = Graph('DJ{')
            sage: C.cliques_number_of()
            {0: 1, 1: 1, 2: 1, 3: 1, 4: 2}
            sage: E = C.cliques_maximal()
            sage: E
            [[0, 4], [1, 2, 3, 4]]
            sage: C.cliques_number_of(cliques=E)
            {0: 1, 1: 1, 2: 1, 3: 1, 4: 2}
            sage: F = graphs.Grid2dGraph(2,3)
            sage: X = F.cliques_number_of()
            sage: for v in sorted(X):
            ....:     print("{} {}".format(v, X[v]))
            (0, 0) 2
            (0, 1) 3
            (0, 2) 2
            (1, 0) 2
            (1, 1) 3
            (1, 2) 2
            sage: F.cliques_number_of(vertices=[(0, 1), (1, 2)])
            {(0, 1): 3, (1, 2): 2}
            sage: G = Graph({0:[1,2,3], 1:[2], 3:[0,1]})
            sage: G.show(figsize=[2,2])
            sage: G.cliques_number_of()
            {0: 2, 1: 2, 2: 1, 3: 1}
        """
        import networkx
        return networkx.number_of_cliques(self.networkx_graph(copy=False), vertices, cliques)

    @doc_index("Clique-related methods")
    def cliques_get_max_clique_graph(self):
        """
        Return the clique graph.

        Vertices of the result are the maximal cliques of the graph, and
        edges of the result are between maximal cliques with common members
        in the original graph.

        For more information, see the :wikipedia:`Clique_graph`.

        .. NOTE::

            Currently only implemented for undirected graphs. Use to_undirected
            to convert a digraph to an undirected graph.

        EXAMPLES::

            sage: (graphs.ChvatalGraph()).cliques_get_max_clique_graph()
            Graph on 24 vertices
            sage: ((graphs.ChvatalGraph()).cliques_get_max_clique_graph()).show(figsize=[2,2], vertex_size=20, vertex_labels=False)
            sage: G = Graph({0:[1,2,3], 1:[2], 3:[0,1]})
            sage: G.show(figsize=[2,2])
            sage: G.cliques_get_max_clique_graph()
            Graph on 2 vertices
            sage: (G.cliques_get_max_clique_graph()).show(figsize=[2,2])
        """
        import networkx
        return Graph(networkx.make_max_clique_graph(self.networkx_graph(copy=False), create_using=networkx.MultiGraph()))

    @doc_index("Clique-related methods")
    def cliques_get_clique_bipartite(self, **kwds):
        """
        Return a bipartite graph constructed such that maximal cliques are the
        right vertices and the left vertices are retained from the given
        graph. Right and left vertices are connected if the bottom vertex
        belongs to the clique represented by a top vertex.

        .. NOTE::

            Currently only implemented for undirected graphs. Use to_undirected
            to convert a digraph to an undirected graph.

        EXAMPLES::

            sage: (graphs.ChvatalGraph()).cliques_get_clique_bipartite()
            Bipartite graph on 36 vertices
            sage: ((graphs.ChvatalGraph()).cliques_get_clique_bipartite()).show(figsize=[2,2], vertex_size=20, vertex_labels=False)
            sage: G = Graph({0:[1,2,3], 1:[2], 3:[0,1]})
            sage: G.show(figsize=[2,2])
            sage: G.cliques_get_clique_bipartite()
            Bipartite graph on 6 vertices
            sage: (G.cliques_get_clique_bipartite()).show(figsize=[2,2])
        """
        from .bipartite_graph import BipartiteGraph
        import networkx
        return BipartiteGraph(networkx.make_clique_bipartite(self.networkx_graph(copy=False), **kwds))

    @doc_index("Algorithmically hard stuff")
    def independent_set(self, algorithm="Cliquer", value_only=False, reduction_rules=True, solver=None, verbosity=0):
        r"""
        Return a maximum independent set.

        An independent set of a graph is a set of pairwise non-adjacent
        vertices. A maximum independent set is an independent set of maximum
        cardinality.  It induces an empty subgraph.

        Equivalently, an independent set is defined as the complement of a
        vertex cover.

        For more information, see the
        :wikipedia:`Independent_set_(graph_theory)` and the
        :wikipedia:`Vertex_cover`.

        INPUT:

        - ``algorithm`` -- the algorithm to be used

          * If ``algorithm = "Cliquer"`` (default), the problem is solved
            using Cliquer [NisOst2003]_.

            (see the :mod:`Cliquer modules <sage.graphs.cliquer>`)

          * If ``algorithm = "MILP"``, the problem is solved through a Mixed
            Integer Linear Program.

            (see :class:`~sage.numerical.mip.MixedIntegerLinearProgram`)

         * If ``algorithm = "mcqd"`` - Uses the MCQD solver
           (`<http://www.sicmm.org/~konc/maxclique/>`_). Note that the MCQD
           package must be installed.

        - ``value_only`` -- boolean (default: ``False``). If set to ``True``,
          only the size of a maximum independent set is returned. Otherwise,
          a maximum independent set is returned as a list of vertices.

        - ``reduction_rules`` -- (default: ``True``) Specify if the reductions
          rules from kernelization must be applied as pre-processing or not.
          See [ACFLSS04]_ for more details. Note that depending on the
          instance, it might be faster to disable reduction rules.

        - ``solver`` -- (default: ``None``) Specify a Linear Program (LP)
          solver to be used. If set to ``None``, the default one is used. For
          more information on LP solvers and which default solver is used, see
          the method
          :meth:`~sage.numerical.mip.MixedIntegerLinearProgram.solve`
          of the class
          :class:`~sage.numerical.mip.MixedIntegerLinearProgram`.

        - ``verbosity`` -- non-negative integer (default: ``0``). Set the level
          of verbosity you want from the linear program solver. Since the
          problem of computing an independent set is `NP`-complete, its solving
          may take some time depending on the graph. A value of 0 means that
          there will be no message printed by the solver. This option is only
          useful if ``algorithm="MILP"``.

        .. NOTE::

            While Cliquer/MCAD are usually (and by far) the most efficient
            implementations, the MILP formulation sometimes proves faster on
            very "symmetrical" graphs.

        EXAMPLES:

        Using Cliquer::

            sage: C = graphs.PetersenGraph()
            sage: C.independent_set()
            [0, 3, 6, 7]

        As a linear program::

            sage: C = graphs.PetersenGraph()
            sage: len(C.independent_set(algorithm = "MILP"))
            4

        .. PLOT::

            g = graphs.PetersenGraph()
            sphinx_plot(g.plot(partition=[g.independent_set()]))
        """
        my_cover = self.vertex_cover(algorithm=algorithm, value_only=value_only, reduction_rules=reduction_rules, solver=solver, verbosity=verbosity)
        if value_only:
            return self.order() - my_cover
        else:
            return [u for u in self.vertices() if not u in my_cover]


    @doc_index("Algorithmically hard stuff")
    def vertex_cover(self, algorithm = "Cliquer", value_only = False,
                     reduction_rules = True, solver = None, verbosity = 0):
        r"""
        Return a minimum vertex cover of self represented by a set of vertices.

        A minimum vertex cover of a graph is a set `S` of vertices such that
        each edge is incident to at least one element of `S`, and such that `S`
        is of minimum cardinality. For more information, see the
        :wikipedia:`Vertex_cover`.

        Equivalently, a vertex cover is defined as the complement of an
        independent set.

        As an optimization problem, it can be expressed as follows:

        .. MATH::

            \mbox{Minimize : }&\sum_{v\in G} b_v\\
            \mbox{Such that : }&\forall (u,v) \in G.edges(), b_u+b_v\geq 1\\
            &\forall x\in G, b_x\mbox{ is a binary variable}

        INPUT:

        - ``algorithm`` -- string (default: ``"Cliquer"``). Indicating
          which algorithm to use. It can be one of those values.

          - ``"Cliquer"`` will compute a minimum vertex cover
            using the Cliquer package.

          - ``"MILP"`` will compute a minimum vertex cover through a mixed
            integer linear program.

          - If ``algorithm = "mcqd"`` - Uses the MCQD solver
            (`<http://www.sicmm.org/~konc/maxclique/>`_). Note that the MCQD
            package must be installed.

        - ``value_only`` -- boolean (default: ``False``). If set to ``True``,
          only the size of a minimum vertex cover is returned. Otherwise,
          a minimum vertex cover is returned as a list of vertices.

        - ``reduction_rules`` -- (default: ``True``) Specify if the reductions
          rules from kernelization must be applied as pre-processing or not.
          See [ACFLSS04]_ for more details. Note that depending on the
          instance, it might be faster to disable reduction rules.

        - ``solver`` -- (default: ``None``) Specify a Linear Program (LP)
          solver to be used. If set to ``None``, the default one is used. For
          more information on LP solvers and which default solver is used, see
          the method
          :meth:`solve <sage.numerical.mip.MixedIntegerLinearProgram.solve>`
          of the class
          :class:`MixedIntegerLinearProgram <sage.numerical.mip.MixedIntegerLinearProgram>`.

        - ``verbosity`` -- non-negative integer (default: ``0``). Set the level
          of verbosity you want from the linear program solver. Since the
          problem of computing a vertex cover is `NP`-complete, its solving may
          take some time depending on the graph. A value of 0 means that there
          will be no message printed by the solver. This option is only useful
          if ``algorithm="MILP"``.

        EXAMPLES:

        On the Pappus graph::

           sage: g = graphs.PappusGraph()
           sage: g.vertex_cover(value_only=True)
           9

        .. PLOT::

            g = graphs.PappusGraph()
            sphinx_plot(g.plot(partition=[g.vertex_cover()]))

        TESTS:

        The two algorithms should return the same result::

           sage: g = graphs.RandomGNP(10,.5)
           sage: vc1 = g.vertex_cover(algorithm="MILP")
           sage: vc2 = g.vertex_cover(algorithm="Cliquer")
           sage: len(vc1) == len(vc2)
           True

        The cardinality of the vertex cover is unchanged when reduction rules are used. First for trees::

           sage: for i in range(20):
           ....:     g = graphs.RandomTree(20)
           ....:     vc1_set = g.vertex_cover()
           ....:     vc1 = len(vc1_set)
           ....:     vc2 = g.vertex_cover(value_only = True, reduction_rules = False)
           ....:     if vc1 != vc2:
           ....:         print("Error :", vc1, vc2)
           ....:         print("With reduction rules :", vc1)
           ....:         print("Without reduction rules :", vc2)
           ....:         break
           ....:     g.delete_vertices(vc1_set)
           ....:     if g.size() != 0:
           ....:         print("This thing is not a vertex cover !")

        Then for random GNP graphs::

           sage: for i in range(20):
           ....:     g = graphs.RandomGNP(50,4/50)
           ....:     vc1_set = g.vertex_cover()
           ....:     vc1 = len(vc1_set)
           ....:     vc2 = g.vertex_cover(value_only = True, reduction_rules = False)
           ....:     if vc1 != vc2:
           ....:         print("Error :", vc1, vc2)
           ....:         print("With reduction rules :", vc1)
           ....:         print("Without reduction rules :", vc2)
           ....:         break
           ....:     g.delete_vertices(vc1_set)
           ....:     if g.size() != 0:
           ....:         print("This thing is not a vertex cover !")

        Testing mcqd::

            sage: graphs.PetersenGraph().vertex_cover(algorithm="mcqd",value_only=True) # optional - mcqd
            6

        Given a wrong algorithm::

            sage: graphs.PetersenGraph().vertex_cover(algorithm = "guess")
            Traceback (most recent call last):
            ...
            ValueError: the algorithm must be "Cliquer", "MILP" or "mcqd"

        Ticket :trac:`24287` is fixed::

            sage: G = Graph([(0,1)]*5 + [(1,2)]*2, multiedges=True)
            sage: G.vertex_cover(reduction_rules=True, algorithm='MILP')
            [1]
            sage: G.vertex_cover(reduction_rules=False)
            [1]

        Ticket :trac:`25988` is fixed::

            sage: B = BipartiteGraph(graphs.CycleGraph(6))
            sage: B.vertex_cover(algorithm='Cliquer', reduction_rules=True)
            [1, 3, 5]
        """
        self._scream_if_not_simple(allow_multiple_edges=True)
        g = self

        ppset = []
        folded_vertices = []

        ###################
        # Reduction rules #
        ###################

        if reduction_rules:
            # We apply simple reduction rules allowing to identify vertices that
            # belongs to an optimal vertex cover

            # We first take a copy of the graph without multiple edges, if any.
            g = Graph(data=self.edges(), format='list_of_edges',
                          multiedges=self.allows_multiple_edges())
            g.allow_multiple_edges(False)

            degree_at_most_two = {u for u in g if g.degree(u) <= 2}

            while degree_at_most_two:

                u = degree_at_most_two.pop()
                du = g.degree(u)

                if du == 0:
                    # RULE 1: isolated vertices are not part of the cover. We
                    # simply remove them from the graph. The degree of such
                    # vertices may have been reduced to 0 while applying other
                    # reduction rules
                    g.delete_vertex(u)

                elif du == 1:
                    # RULE 2: If a vertex u has degree 1, we select its neighbor
                    # v and remove both u and v from g.
                    v = next(g.neighbor_iterator(u))
                    ppset.append(v)
                    g.delete_vertex(u)

                    for w in g.neighbors(v):
                        if g.degree(w) <= 3:
                            # The degree of w will be at most two after the
                            # deletion of v
                            degree_at_most_two.add(w)

                    g.delete_vertex(v)
                    degree_at_most_two.discard(v)

                elif du == 2:
                    v,w  = g.neighbors(u)

                    if g.has_edge(v, w):
                        # RULE 3: If the neighbors v and w of a degree 2 vertex
                        # u are incident, then we select both v and w and remove
                        # u, v, and w from g.
                        ppset.append(v)
                        ppset.append(w)
                        g.delete_vertex(u)
                        neigh = set(g.neighbors(v) + g.neighbors(w)).difference([v, w])
                        g.delete_vertex(v)
                        g.delete_vertex(w)

                        for z in neigh:
                            if g.degree(z) <= 2:
                                degree_at_most_two.add(z)

                    else:
                        # RULE 4, folded vertices: If the neighbors v and w of a
                        # degree 2 vertex u are not incident, then we contract
                        # edges (u, v), (u, w). Then, if the solution contains u,
                        # we replace it with v and w. Otherwise, we let u in the
                        # solution.
                        neigh = set(g.neighbors(v) + g.neighbors(w)).difference([u, v, w])
                        g.delete_vertex(v)
                        g.delete_vertex(w)
                        for z in neigh:
                            g.add_edge(u,z)

                        folded_vertices.append((u, v, w))

                        if g.degree(u) <= 2:
                            degree_at_most_two.add(u)

                    degree_at_most_two.discard(v)
                    degree_at_most_two.discard(w)


                # RULE 5:
                # TODO: add extra reduction rules


        ##################
        # Main Algorithm #
        ##################

        if g.order() == 0:
            # Reduction rules were sufficients to get the solution
            size_cover_g = 0
            cover_g = []

        elif algorithm == "Cliquer" or algorithm == "mcqd":
            if g.has_multiple_edges() and not reduction_rules:
                g = copy(g)
                g.allow_multiple_edges(False)

            independent = g.complement().clique_maximum(algorithm=algorithm)
            if value_only:
                size_cover_g = g.order() - len(independent)
            else:
                cover_g = [uu for uu in g if not uu in independent]

        elif algorithm == "MILP":

            from sage.numerical.mip import MixedIntegerLinearProgram
            p = MixedIntegerLinearProgram(maximization=False, solver=solver)
            b = p.new_variable(binary=True)

            # minimizes the number of vertices in the set
            p.set_objective(p.sum(b[v] for v in g))

            # an edge contains at least one vertex of the minimum vertex cover
            for (u,v) in g.edges(labels=None):
                p.add_constraint(b[u] + b[v], min=1)

            if value_only:
                size_cover_g = p.solve(objective_only=True, log=verbosity)
            else:
                p.solve(log=verbosity)
                b = p.get_values(b)
                cover_g = [v for v in g if b[v] == 1]
        else:
            raise ValueError('the algorithm must be "Cliquer", "MILP" or "mcqd"')

        #########################
        # Returning the results #
        #########################

        # We finally reconstruct the solution according the reduction rules
        if value_only:
            return len(ppset) + len(folded_vertices) + size_cover_g
        else:
            # RULES 2 and 3:
            cover_g.extend(ppset)
            # RULE 4:
            folded_vertices.reverse()
            for u,v,w in folded_vertices:
                if u in cover_g:
                    cover_g.remove(u)
                    cover_g.append(v)
                    cover_g.append(w)
                else:
                    cover_g.append(u)
            cover_g.sort()
            return cover_g

    @doc_index("Connectivity, orientations, trees")
    def ear_decomposition(self):
        r"""
        Return an Ear decomposition of the graph.

        An ear of an undirected graph `G` is a path `P` where the two endpoints
        of the path may coincide (i.e., form a cycle), but where otherwise no
        repetition of edges or vertices is allowed, so every internal vertex
        of P has degree two in `P`.

        An ear decomposition of an undirected graph `G` is a partition of its
        set of edges into a sequence of ears, such that the one or two endpoints
        of each ear belong to earlier ears in the sequence and such that the
        internal vertices of each ear do not belong to any earlier ear.

        For more information, see the
        :wikipedia:`Ear_decomposition`.

        This method implements the linear time algorithm presented in
        [Sch2013]_.

        INPUT:

        - ``self`` -- The undirected graph for which ear decomposition needs to
                      be computed.

        OUTPUT:

        - A nested list representing the cycles and chains of the
          ear decomposition of the graph.

        EXAMPLES:

        Ear decomposition of an outer planar graph of order 13::

            sage: g = Graph('LlCG{O@?GBOMW?')
            sage: g.ear_decomposition()
            [[0, 3, 2, 1, 0],
             [0, 7, 4, 3],
             [0, 11, 9, 8, 7],
             [1, 12, 2],
             [3, 6, 5, 4],
             [4, 6],
             [7, 10, 8],
             [7, 11],
             [8, 11]]

        Ear decomposition of a biconnected graph::

            sage: g = graphs.CubeGraph(2)
            sage: g.ear_decomposition()
            [['00', '01', '11', '10', '00']]

        Ear decomposition of a connected but not biconnected graph::

            sage: G = Graph()
            sage: G.add_cycle([0,1,2])
            sage: G.add_edge(0,3)
            sage: G.add_cycle([3,4,5,6])
            sage: G.ear_decomposition()
            [[0, 2, 1, 0], [3, 6, 5, 4, 3]]

        The ear decomposition of a multigraph with loops is the same as the
        ear decomposition of the underlying simple graph::

            sage: g = graphs.BullGraph()
            sage: g.allow_multiple_edges(True)
            sage: g.add_edges(g.edges())
            sage: g.allow_loops(True)
            sage: u = g.random_vertex()
            sage: g.add_edge(u, u)
            sage: g
            Bull graph: Looped multi-graph on 5 vertices
            sage: h = g.to_simple()
            sage: g.ear_decomposition() == h.ear_decomposition()
            True

        TESTS::

            sage: g=Graph()
            sage: g
            Graph on 0 vertices
            sage: g.ear_decomposition()
            Traceback (most recent call last):
            ...
            ValueError: ear decomposition is defined for graphs of order at least 3

        """

        # List to store the order in which dfs visits vertices.
        dfs_order = []

        # Boolean dict to mark vertices as visited or unvisited during
        # Dfs traversal in graph.
        seen = set()

        # Boolean dict to mark vertices as visited or unvisited in
        # Dfs tree traversal.
        traversed = set()

        # Dict to store parent vertex of all the visited vertices.
        parent = {}

        # List to store visit_time of vertices in Dfs traversal.
        value = {}

        # List to store all the chains and cycles of the input graph G.
        chains = []

        # Ear decomposition of a graph of order < 3 is [].
        if self.order() < 3:
            raise ValueError("ear decomposition is defined for graphs of order at least 3")

        vertices = self.vertices()

        parent[vertices[0]] = None

        # DFS() : Function that performs depth first search on input graph G and
        #         stores DFS tree in parent array format.
        def DFS(v):
            """
            Depth first search step from vertex v.
            """

            # make v are visited, update its time of visited and value
            seen.add(v)
            dfs_order.append(v)

            # Traverse though all the neighbor vertices of v
            for u in self.neighbor_iterator(v):
                # if any neighbor is not visited, enter
                if u not in seen:
                    # Set the parent of u in DFS tree as v and
                    # continue exploration
                    parent[u] = v
                    DFS(u)

        # Traverse() : Function that use G-T (non-tree edges) to find cycles
        #              and chains by traversing in DFS tree.
        def traverse(start, pointer):
            # Make the firt end of non-tree edge visited
            traversed.add(start)
            chain = [start]

            # Traverse DFS Tree of G and print all the not visited vertices
            # Appending all the vertices in chain
            while True:
                chain.append(pointer)
                if pointer in traversed:
                    break
                traversed.add(pointer)
                pointer = parent[pointer]
            chains.append(chain)

        # Perform ear decomposition on each connected component of input graph.
        for v in vertices:
            if v not in seen:
              # Start the depth first search from first vertex
                DFS(v)
                value = {u:i for i,u in enumerate(dfs_order)}

                # Traverse all the non Tree edges, according to
                # depth first traversal
                for u in dfs_order:
                    for neighbor in self.neighbor_iterator(u):
                        if value[u] < value[neighbor] and u != parent[neighbor]:
                            traverse(u,neighbor)

                dfs_order = []

        return chains

    @doc_index("Clique-related methods")
    def cliques_vertex_clique_number(self, algorithm="cliquer", vertices=None,
                                     cliques=None):
        """
        Return a dictionary of sizes of the largest maximal cliques containing
        each vertex, keyed by vertex.

        Returns a single value if only one input vertex.

        .. NOTE::

            Currently only implemented for undirected graphs. Use to_undirected
            to convert a digraph to an undirected graph.

        INPUT:

         - ``algorithm`` - either ``cliquer`` or ``networkx``

           - ``cliquer`` - This wraps the C program Cliquer [NisOst2003]_.

           - ``networkx`` - This function is based on NetworkX's implementation
             of the Bron and Kerbosch Algorithm [BroKer1973]_.

        -  ``vertices`` - the vertices to inspect (default is entire graph).
           Ignored unless ``algorithm=='networkx'``.

        -  ``cliques`` - list of cliques (if already computed).  Ignored unless
           ``algorithm=='networkx'``.

        EXAMPLES::

            sage: C = Graph('DJ{')
            sage: C.cliques_vertex_clique_number()
            {0: 2, 1: 4, 2: 4, 3: 4, 4: 4}
            sage: E = C.cliques_maximal()
            sage: E
            [[0, 4], [1, 2, 3, 4]]
            sage: C.cliques_vertex_clique_number(cliques=E,algorithm="networkx")
            {0: 2, 1: 4, 2: 4, 3: 4, 4: 4}
            sage: F = graphs.Grid2dGraph(2,3)
            sage: X = F.cliques_vertex_clique_number(algorithm="networkx")
            sage: for v in sorted(X):
            ....:     print("{} {}".format(v, X[v]))
            (0, 0) 2
            (0, 1) 2
            (0, 2) 2
            (1, 0) 2
            (1, 1) 2
            (1, 2) 2
            sage: F.cliques_vertex_clique_number(vertices=[(0, 1), (1, 2)])
            {(0, 1): 2, (1, 2): 2}
            sage: G = Graph({0:[1,2,3], 1:[2], 3:[0,1]})
            sage: G.show(figsize=[2,2])
            sage: G.cliques_vertex_clique_number()
            {0: 3, 1: 3, 2: 3, 3: 3}
        """
        if algorithm=="cliquer":
            from sage.graphs.cliquer import clique_number
            if vertices is None:
                vertices=self
            value={}
            for v in vertices:
                value[v] = 1+clique_number(self.subgraph(self.neighbors(v)))
                self.subgraph(self.neighbors(v)).plot()
            return value
        elif algorithm=="networkx":
            import networkx
            return networkx.node_clique_number(self.networkx_graph(copy=False),vertices, cliques)
        else:
            raise NotImplementedError("Only 'networkx' and 'cliquer' are supported.")

    @doc_index("Clique-related methods")
    def cliques_containing_vertex(self, vertices=None, cliques=None):
        """
        Return the cliques containing each vertex, represented as a dictionary
        of lists of lists, keyed by vertex.

        Returns a single list if only one input vertex.

        .. NOTE::

            Currently only implemented for undirected graphs. Use to_undirected
            to convert a digraph to an undirected graph.

        INPUT:

        -  ``vertices`` - the vertices to inspect (default is
           entire graph)

        -  ``cliques`` - list of cliques (if already
           computed)

        EXAMPLES::

            sage: C = Graph('DJ{')
            sage: C.cliques_containing_vertex()
            {0: [[4, 0]], 1: [[4, 1, 2, 3]], 2: [[4, 1, 2, 3]], 3: [[4, 1, 2, 3]], 4: [[4, 0], [4, 1, 2, 3]]}
            sage: E = C.cliques_maximal()
            sage: E
            [[0, 4], [1, 2, 3, 4]]
            sage: C.cliques_containing_vertex(cliques=E)
            {0: [[0, 4]], 1: [[1, 2, 3, 4]], 2: [[1, 2, 3, 4]], 3: [[1, 2, 3, 4]], 4: [[0, 4], [1, 2, 3, 4]]}
            sage: F = graphs.Grid2dGraph(2,3)
            sage: X = F.cliques_containing_vertex()
            sage: for v in sorted(X):
            ....:     print("{} {}".format(v, X[v]))
            (0, 0) [[(0, 1), (0, 0)], [(1, 0), (0, 0)]]
            (0, 1) [[(0, 1), (0, 0)], [(0, 1), (0, 2)], [(0, 1), (1, 1)]]
            (0, 2) [[(0, 1), (0, 2)], [(1, 2), (0, 2)]]
            (1, 0) [[(1, 0), (0, 0)], [(1, 0), (1, 1)]]
            (1, 1) [[(0, 1), (1, 1)], [(1, 2), (1, 1)], [(1, 0), (1, 1)]]
            (1, 2) [[(1, 2), (0, 2)], [(1, 2), (1, 1)]]
            sage: F.cliques_containing_vertex(vertices=[(0, 1), (1, 2)])
            {(0, 1): [[(0, 1), (0, 0)], [(0, 1), (0, 2)], [(0, 1), (1, 1)]], (1, 2): [[(1, 2), (0, 2)], [(1, 2), (1, 1)]]}
            sage: G = Graph({0:[1,2,3], 1:[2], 3:[0,1]})
            sage: G.show(figsize=[2,2])
            sage: G.cliques_containing_vertex()
            {0: [[0, 1, 2], [0, 1, 3]], 1: [[0, 1, 2], [0, 1, 3]], 2: [[0, 1, 2]], 3: [[0, 1, 3]]}

        """
        import networkx
        return networkx.cliques_containing_node(self.networkx_graph(copy=False),vertices, cliques)

    @doc_index("Clique-related methods")
    def clique_complex(self):
        """
        Return the clique complex of self.

        This is the largest simplicial complex on
        the vertices of self whose 1-skeleton is self.

        This is only makes sense for undirected simple graphs.

        EXAMPLES::

            sage: g = Graph({0:[1,2],1:[2],4:[]})
            sage: g.clique_complex()
            Simplicial complex with vertex set (0, 1, 2, 4) and facets {(4,), (0, 1, 2)}

            sage: h = Graph({0:[1,2,3,4],1:[2,3,4],2:[3]})
            sage: x = h.clique_complex()
            sage: x
            Simplicial complex with vertex set (0, 1, 2, 3, 4) and facets {(0, 1, 4), (0, 1, 2, 3)}
            sage: i = x.graph()
            sage: i==h
            True
            sage: x==i.clique_complex()
            True

        """
        if self.is_directed() or self.has_loops() or self.has_multiple_edges():
            raise ValueError("Self must be an undirected simple graph to have a clique complex.")
        import sage.homology.simplicial_complex
        C = sage.homology.simplicial_complex.SimplicialComplex(self.cliques_maximal(), maximality_check=True)
        C._graph = self
        return C

    @doc_index("Clique-related methods")
    def clique_polynomial(self, t = None):
        """
        Return the clique polynomial of self.

        This is the polynomial where the coefficient of `t^n` is the number of
        cliques in the graph with `n` vertices. The constant term of the
        clique polynomial is always taken to be one.

        EXAMPLES::

            sage: g = Graph()
            sage: g.clique_polynomial()
            1
            sage: g = Graph({0:[1]})
            sage: g.clique_polynomial()
            t^2 + 2*t + 1
            sage: g = graphs.CycleGraph(4)
            sage: g.clique_polynomial()
            4*t^2 + 4*t + 1

        """
        if t is None:
            R = PolynomialRing(ZZ, 't')
            t = R.gen()
        number_of = [0]*(self.order() + 1)
        for x in IndependentSets(self, complement = True):
            number_of[len(x)] += 1
        return sum(coeff*t**i for i,coeff in enumerate(number_of) if coeff)

    ### Miscellaneous

    @doc_index("Leftovers")
    def cores(self, k = None, with_labels=False):
        r"""
        Return the core number for each vertex in an ordered list.

        (for homomorphisms cores, see the :meth:`Graph.has_homomorphism_to`
        method)

        **DEFINITIONS**

        * *K-cores* in graph theory were introduced by Seidman in 1983 and by
          Bollobas in 1984 as a method of (destructively) simplifying graph
          topology to aid in analysis and visualization. They have been more
          recently defined as the following by Batagelj et al:

          *Given a graph `G` with vertices set `V` and edges set `E`, the
          `k`-core of `G` is the graph obtained from `G` by recursively removing
          the vertices with degree less than `k`, for as long as there are any.*

          This operation can be useful to filter or to study some properties of
          the graphs. For instance, when you compute the 2-core of graph G, you
          are cutting all the vertices which are in a tree part of graph.  (A
          tree is a graph with no loops). See the :wikipedia:`K-core`.

          [PSW1996]_ defines a `k`-core of `G` as the largest subgraph (it is
          unique) of `G` with minimum degree at least `k`.

        * Core number of a vertex

          The core number of a vertex `v` is the largest integer `k` such that
          `v` belongs to the `k`-core of `G`.

        * Degeneracy

          The *degeneracy* of a graph `G`, usually denoted `\delta^*(G)`, is the
          smallest integer `k` such that the graph `G` can be reduced to the
          empty graph by iteratively removing vertices of degree `\leq
          k`. Equivalently, `\delta^*(G)=k` if `k` is the smallest integer such
          that the `k`-core of `G` is empty.

        **IMPLEMENTATION**

        This implementation is based on the NetworkX implementation of
        the algorithm described in [BZ]_.

        **INPUT**

        - ``k`` (integer)

            * If ``k = None`` (default), returns the core number for each vertex.

            * If ``k`` is an integer, returns a pair ``(ordering, core)``, where
              ``core`` is the list of vertices in the `k`-core of ``self``, and
              ``ordering`` is an elimination order for the other vertices such
              that each vertex is of degree strictly less than `k` when it is to
              be eliminated from the graph.

        - ``with_labels`` (boolean)

           * When set to ``False``, and ``k = None``, the method returns a list
             whose `i` th element is the core number of the `i` th vertex. When
             set to ``True``, the method returns a dictionary whose keys are
             vertices, and whose values are the corresponding core numbers.

             By default, ``with_labels = False``.

        .. SEEALSO::

           * Graph cores is also a notion related to graph homomorphisms. For
             this second meaning, see :meth:`Graph.has_homomorphism_to`.

        REFERENCE:

        .. [PSW1996] Boris Pittel, Joel Spencer and Nicholas Wormald. Sudden
          Emergence of a Giant k-Core in a Random
          Graph. (1996). J. Combinatorial Theory. Ser B 67. pages
          111-151. [Online] Available:
          http://cs.nyu.edu/cs/faculty/spencer/papers/k-core.pdf

        .. [BZ] Vladimir Batagelj and Matjaz Zaversnik. An `O(m)`
          Algorithm for Cores Decomposition of
          Networks. :arxiv:`cs/0310049v1`.

        EXAMPLES::

            sage: (graphs.FruchtGraph()).cores()
            [3, 3, 3, 3, 3, 3, 3, 3, 3, 3, 3, 3]
            sage: (graphs.FruchtGraph()).cores(with_labels=True)
            {0: 3, 1: 3, 2: 3, 3: 3, 4: 3, 5: 3, 6: 3, 7: 3, 8: 3, 9: 3, 10: 3, 11: 3}
            sage: a = random_matrix(ZZ,20,x=2,sparse=True, density=.1)
            sage: b = Graph(20)
            sage: b.add_edges(a.nonzero_positions(), loops=False)
            sage: cores = b.cores(with_labels=True); cores
            {0: 3, 1: 3, 2: 3, 3: 3, 4: 2, 5: 2, 6: 3, 7: 1, 8: 3, 9: 3, 10: 3, 11: 3, 12: 3, 13: 3, 14: 2, 15: 3, 16: 3, 17: 3, 18: 3, 19: 3}
            sage: [v for v,c in cores.items() if c>=2] # the vertices in the 2-core
            [0, 1, 2, 3, 4, 5, 6, 8, 9, 10, 11, 12, 13, 14, 15, 16, 17, 18, 19]

        Checking the 2-core of a random lobster is indeed the empty set::

            sage: g = graphs.RandomLobster(20,.5,.5)
            sage: ordering, core = g.cores(2)
            sage: len(core) == 0
            True
        """
        self._scream_if_not_simple()
        # compute the degrees of each vertex
        degrees=self.degree(labels=True)

        # sort vertices by degree.  Store in a list and keep track of
        # where a specific degree starts (effectively, the list is
        # sorted by bins).
        verts= sorted( degrees.keys(), key=lambda x: degrees[x])
        bin_boundaries=[0]
        curr_degree=0
        for i,v in enumerate(verts):
            if degrees[v]>curr_degree:
                bin_boundaries.extend([i]*(degrees[v]-curr_degree))
                curr_degree=degrees[v]
        vert_pos = dict((v,pos) for pos,v in enumerate(verts))
        # Set up initial guesses for core and lists of neighbors.
        core= degrees
        nbrs=dict((v,set(self.neighbors(v))) for v in self)
        # form vertex core building up from smallest
        for v in verts:

            # If all the vertices have a degree larger than k, we can
            # return our answer if k is not None
            if k is not None and core[v] >= k:
                return verts[:vert_pos[v]], verts[vert_pos[v]:]

            for u in nbrs[v]:
                if core[u] > core[v]:
                    nbrs[u].remove(v)

                    # cleverly move u to the end of the next smallest
                    # bin (i.e., subtract one from the degree of u).
                    # We do this by swapping u with the first vertex
                    # in the bin that contains u, then incrementing
                    # the bin boundary for the bin that contains u.
                    pos=vert_pos[u]
                    bin_start=bin_boundaries[core[u]]
                    vert_pos[u]=bin_start
                    vert_pos[verts[bin_start]]=pos
                    verts[bin_start],verts[pos]=verts[pos],verts[bin_start]
                    bin_boundaries[core[u]]+=1
                    core[u] -= 1

        if k is not None:
            return verts, []

        if with_labels:
            return core
        else:
            return list(six.itervalues(core))

    @doc_index("Leftovers")
    def modular_decomposition(self):
        r"""
        Return the modular decomposition of the current graph.

        Crash course on modular decomposition:

        A module `M` of a graph `G` is a proper subset of its vertices
        such that for all `u \in V(G)-M, v,w\in M` the relation `u
        \sim v \Leftrightarrow u \sim w` holds, where `\sim` denotes
        the adjacency relation in `G`. Equivalently, `M \subset V(G)`
        is a module if all its vertices have the same adjacency
        relations with each vertex outside of the module (vertex by
        vertex).

        Hence, for a set like a module, it is very easy to encode the
        information of the adjacencies between the vertices inside and
        outside the module -- we can actually add a new vertex `v_M`
        to our graph representing our module `M`, and let `v_M` be
        adjacent to `u\in V(G)-M` if and only if some `v\in M` (and
        hence all the vertices contained in the module) is adjacent to
        `u`. We can now independently (and recursively) study the
        structure of our module `M` and the new graph `G-M+\{v_M\}`,
        without any loss of information.

        Here are two very simple modules :

            * A connected component `C` (or the union of some --but
              not all-- of them) of a disconnected graph `G`, for
              instance, is a module, as no vertex of `C` has a
              neighbor outside of it.

            * An anticomponent `C` (or the union of some --but not
              all-- of them) of an non-anticonnected graph `G`, for
              the same reason (it is just the complement of the
              previous graph !).

        These modules being of special interest, the disjoint union of
        graphs is called a Parallel composition, and the complement of
        a disjoint union is called a Series composition. A graph
        whose only modules are singletons is called Prime.

        For more information on modular decomposition, in particular
        for an explanation of the terms "Parallel," "Prime" and
        "Series," see the :wikipedia:`Modular_decomposition`.

        You may also be interested in the survey from Michel Habib and
        Christophe Paul entitled "A survey on Algorithmic aspects of
        modular decomposition" [HabPau10]_.

        OUTPUT:

        A pair of two values (recursively encoding the decomposition) :

        * The type of the current module :

          * ``"PARALLEL"``
          * ``"PRIME"``
          * ``"SERIES"``

        * The list of submodules (as list of pairs ``(type, list)``,
          recursively...) or the vertex's name if the module is a
          singleton.

        EXAMPLES:

        The Bull Graph is prime::

            sage: graphs.BullGraph().modular_decomposition()
            (PRIME, [1, 2, 0, 3, 4])

        The Petersen Graph too::

            sage: graphs.PetersenGraph().modular_decomposition()
            (PRIME, [1, 4, 5, 0, 3, 7, 2, 8, 9, 6])

        This a clique on 5 vertices with 2 pendant edges, though, has a more
        interesting decomposition ::

            sage: g = graphs.CompleteGraph(5)
            sage: g.add_edge(0,5)
            sage: g.add_edge(0,6)
            sage: g.modular_decomposition()
            (SERIES, [(PARALLEL, [(SERIES, [4, 3, 2, 1]), 5, 6]), 0])

        ALGORITHM:

        This function uses python implementation of algorithm published by
        Marc Tedder, Derek Corneil, Michel Habib and Christophe Paul
        [TedCorHabPaul08]

        .. SEEALSO::

            - :meth:`is_prime` -- Tests whether a graph is prime.

        REFERENCE:

        .. [HabPau10] Michel Habib and Christophe Paul
          A survey of the algorithmic aspects of modular decomposition
          Computer Science Review
          vol 4, number 1, pages 41--59, 2010
          http://www.lirmm.fr/~paul/md-survey.pdf

        .. [TedCorHabPaul08] Marc Tedder, Derek Corneil, Michel Habib and
          Christophe Paul
          :arxiv:`0710.3901`

        TESTS:

        empty graph is OK::

            sage: graphs.EmptyGraph().modular_decomposition()
            ()

        vertices may be arbitrary --- check that :trac:`24898` is fixed::

            sage: Graph({(1,2):[(2,3)],(2,3):[(1,2)]}).modular_decomposition()
            (SERIES, [(2, 3), (1, 2)])
        """
        from sage.graphs.modular_decomposition import modular_decomposition, NodeType

        self._scream_if_not_simple()

        if self.order() == 0:
            return tuple()

        if self.order() == 1:
            return (NodeType.PRIME, self.vertices())

        D = modular_decomposition(self)

        relabel = lambda x : (x.node_type, [relabel(_) for _ in x.children]) if x.node_type != NodeType.NORMAL else x.children[0]

        return relabel(D)

    @doc_index("Graph properties")
    def is_polyhedral(self):
        """
        Test whether the graph is the graph of the polyhedron.

        By a theorem of Steinitz (Satz 43, p. 77 of [St1922]_),
        graphs of three-dimensional polyhedra are exactly
        the simple 3-vertex-connected planar graphs.

        EXAMPLES::

            sage: C = graphs.CubeGraph(3)
            sage: C.is_polyhedral()
            True
            sage: K33=graphs.CompleteBipartiteGraph(3, 3)
            sage: K33.is_polyhedral()
            False
            sage: graphs.CycleGraph(17).is_polyhedral()
            False
            sage: [i for i in range(9) if graphs.CompleteGraph(i).is_polyhedral()]
            [4]


        .. SEEALSO::

            * :meth:`~sage.graphs.generic_graph.GenericGraph.vertex_connectivity`
            * :meth:`~sage.graphs.generic_graph.GenericGraph.is_planar`
            * :meth:`is_circumscribable`
            * :meth:`is_inscribable`
            * :wikipedia:`Polyhedral_graph`

        TESTS::

            sage: G = Graph([[1, 2, 3, 4], [[1, 2], [1,1]]], loops=True)
            sage: G.is_polyhedral()
            False

            sage: G = Graph([[1, 2, 3], [[1, 2], [3, 1], [1, 2], [2, 3]]], multiedges=True)
            sage: G.is_polyhedral()
            False

        """
        return (not self.has_loops()
                and not self.has_multiple_edges()
                and self.vertex_connectivity(k=3)
                and self.is_planar())

    @doc_index("Graph properties")
    def is_circumscribable(self, solver="ppl", verbose=0):
        """
        Test whether the graph is the graph of a circumscribed polyhedron.

        A polyhedron is circumscribed if all of its facets are tangent to a
        sphere. By a theorem of Rivin ([HRS1993]_), this can be checked by
        solving a linear program that assigns weights between 0 and 1/2 on each
        edge of the polyhedron, so that the weights on any face add to exactly
        one and the weights on any non-facial cycle add to more than one.
        If and only if this can be done, the polyhedron can be circumscribed.

        INPUT:

        - ``solver`` -- (default: ``"ppl"``) Specify a Linear Program (LP)
          solver to be used. If set to ``None``, the default one is used. For
          more information on LP solvers and which default solver is used, see
          the method :meth:`solve
          <sage.numerical.mip.MixedIntegerLinearProgram.solve>` of the class
          :class:`MixedIntegerLinearProgram
          <sage.numerical.mip.MixedIntegerLinearProgram>`.

        - ``verbose`` -- integer (default: ``0``). Sets the level of
          verbosity. Set to 0 by default, which means quiet.

        EXAMPLES::

            sage: C = graphs.CubeGraph(3)
            sage: C.is_circumscribable()
            True

            sage: O = graphs.OctahedralGraph()
            sage: O.is_circumscribable()
            True

            sage: TT = polytopes.truncated_tetrahedron().graph()
            sage: TT.is_circumscribable()
            False


        Stellating in a face of the octahedral graph is not circumscribable::

            sage: f = set(flatten(choice(O.faces())))
            sage: O.add_edges([[6, i] for i in f])
            sage: O.is_circumscribable()
            False


        .. SEEALSO::

            * :meth:`is_polyhedral`
            * :meth:`is_inscribable`

        TESTS::

            sage: G = graphs.CompleteGraph(5)
            sage: G.is_circumscribable()
            Traceback (most recent call last):
            ...
            NotImplementedError: this method only works for polyhedral graphs

        .. TODO::

            Allow the use of other, inexact but faster solvers.
        """
        if not self.is_polyhedral():
            raise NotImplementedError('this method only works for polyhedral graphs')

        from sage.numerical.mip import MixedIntegerLinearProgram
        # For a description of the algorithm see paper by Rivin and:
        # https://www.ics.uci.edu/~eppstein/junkyard/uninscribable/
        # In order to simulate strict inequalities in the following LP, we
        # introduce a variable c[0] and maximize it. If it is positive, then
        # the LP has a solution, such that all inequalities are strict
        # after removing the auxiliary variable c[0].
        M = MixedIntegerLinearProgram(maximization=True, solver=solver)
        e = M.new_variable(nonnegative=True)
        c = M.new_variable()
        M.set_min(c[0], -1)
        M.set_max(c[0], 1)
        M.set_objective(c[0])

        for u, v in self.edge_iterator(labels=0):
            if u > v:
                u, v = v, u
            M.set_max(e[u, v], ZZ(1)/ZZ(2))
            M.add_constraint(e[u, v] - c[0], min=0)
            M.add_constraint(e[u, v] + c[0], max=ZZ(1)/ZZ(2))

        # The faces are completely determined by the graph structure:
        # for polyhedral graph, there is only one way to choose the faces.
        # We add an equality constraint for each face.
        efaces = self.faces()
        vfaces = set(frozenset([_[0] for _ in face]) for face in efaces)
        for edges in efaces:
            M.add_constraint(M.sum(e[tuple(sorted(_))] for _ in edges) == 1)

        # In order to generate all simple cycles of G, which are not faces,
        # we use the "all_simple_cycles" method of directed graphs, generating
        # each cycle twice (in both directions). The set below make sure only
        # one direction gives rise to an (in)equality
        D = self.to_directed()
        inequality_constraints = set()
        for cycle in D.all_simple_cycles():
            if len(cycle) > 3:
                scycle = frozenset(cycle)
                if scycle not in vfaces:
                    edges = (tuple(sorted([cycle[i], cycle[i+1]])) for i in range(len(cycle)-1))
                    inequality_constraints.add(frozenset(edges))

        for ieq in inequality_constraints:
            M.add_constraint(M.sum(e[_] for _ in ieq) - c[0] >= 1)

        from sage.numerical.mip import MIPSolverException
        try:
            solution = M.solve(log=verbose)
        except MIPSolverException as e:
            if str(e) == "PPL : There is no feasible solution":
                return False
        return solution > 0

    @doc_index("Graph properties")
    def is_inscribable(self, solver="ppl", verbose=0):
        """
        Test whether the graph is the graph of an inscribed polyhedron.

        A polyhedron is inscribed if all of its vertices are on a sphere.
        This is dual to the notion of circumscribed polyhedron: A Polyhedron is
        inscribed if and only if its polar dual is circumscribed and hence a
        graph is inscribable if and only if its planar dual is circumscribable.

        INPUT:

        - ``solver`` -- (default: ``"ppl"``) Specify a Linear Program (LP)
          solver to be used. If set to ``None``, the default one is used. For
          more information on LP solvers and which default solver is used, see
          the method :meth:`solve
          <sage.numerical.mip.MixedIntegerLinearProgram.solve>` of the class
          :class:`MixedIntegerLinearProgram
          <sage.numerical.mip.MixedIntegerLinearProgram>`.

        - ``verbose`` -- integer (default: ``0``). Sets the level of
          verbosity. Set to 0 by default, which means quiet.

        EXAMPLES::

            sage: H = graphs.HerschelGraph()
            sage: H.is_inscribable()               # long time (> 1 sec)
            False
            sage: H.planar_dual().is_inscribable() # long time (> 1 sec)
            True

            sage: C = graphs.CubeGraph(3)
            sage: C.is_inscribable()
            True

        Cutting off a vertex from the cube yields an uninscribable graph::

            sage: C = graphs.CubeGraph(3)
            sage: v = next(C.vertex_iterator())
            sage: triangle = [_ + v for _ in C.neighbors(v)]
            sage: C.add_edges(Combinations(triangle, 2))
            sage: C.add_edges(zip(triangle, C.neighbors(v)))
            sage: C.delete_vertex(v)
            sage: C.is_inscribable()
            False

        Breaking a face of the cube yields an uninscribable graph::

            sage: C = graphs.CubeGraph(3)
            sage: face = choice(C.faces())
            sage: C.add_edge([face[0][0], face[2][0]])
            sage: C.is_inscribable()
            False


        .. SEEALSO::

            * :meth:`is_polyhedral`
            * :meth:`is_circumscribable`

        TESTS::

            sage: G = graphs.CompleteBipartiteGraph(3,3)
            sage: G.is_inscribable()
            Traceback (most recent call last):
            ...
            NotImplementedError: this method only works for polyhedral graphs
        """
        if not self.is_polyhedral():
            raise NotImplementedError('this method only works for polyhedral graphs')
        return self.planar_dual().is_circumscribable(solver=solver, verbose=verbose)

    @doc_index("Graph properties")
    def is_prime(self):
        r"""
        Test whether the current graph is prime.

        A graph is prime if all its modules are trivial (i.e. empty, all of the
        graph or singletons) -- see :meth:`modular_decomposition`.

        EXAMPLES:

        The Petersen Graph and the Bull Graph are both prime::

            sage: graphs.PetersenGraph().is_prime()
            True
            sage: graphs.BullGraph().is_prime()
            True

        Though quite obviously, the disjoint union of them is not::

            sage: (graphs.PetersenGraph() + graphs.BullGraph()).is_prime()
            False

        TESTS::

            sage: graphs.EmptyGraph().is_prime()
            True
        """
        from sage.graphs.modular_decomposition import NodeType

        if self.order() <= 1:
            return True

        D = self.modular_decomposition()

        return D[0] == NodeType.PRIME and len(D[1]) == self.order()

    def _gomory_hu_tree(self, vertices, algorithm=None):
        r"""
        Return a Gomory-Hu tree associated to self.

        This function is the private counterpart of ``gomory_hu_tree()``,
        with the difference that it has an optional argument
        needed for recursive computations, which the user is not
        interested in defining himself.

        See the documentation of ``gomory_hu_tree()`` for more information.

        INPUT:

        - ``vertices`` - a set of "real" vertices, as opposed to the
          fakes one introduced during the computations. This variable is
          useful for the algorithm and for recursion purposes.

        - ``algorithm`` -- select the algorithm used by the :meth:`edge_cut`
          method. Refer to its documentation for allowed values and default
          behaviour.

        EXAMPLES:

        This function is actually tested in ``gomory_hu_tree()``, this
        example is only present to have a doctest coverage of 100%.

            sage: g = graphs.PetersenGraph()
            sage: t = g._gomory_hu_tree(frozenset(g.vertices()))
        """
        self._scream_if_not_simple()

        # Small case, not really a problem ;-)
        if len(vertices) == 1:
            g = Graph()
            g.add_vertices(vertices)
            return g

        # Take any two vertices (u,v)
        it = iter(vertices)
        u,v = next(it),next(it)

        # Compute a uv min-edge-cut.
        #
        # The graph is split into U,V with u \in U and v\in V.
        flow,edges,[U,V] = self.edge_cut(u, v, use_edge_labels=True, vertices=True, algorithm=algorithm)

        # One graph for each part of the previous one
        gU,gV = self.subgraph(U, immutable=False), self.subgraph(V, immutable=False)

        # A fake vertex fU (resp. fV) to represent U (resp. V)
        fU = frozenset(U)
        fV = frozenset(V)

        # Each edge (uu,vv) with uu \in U and vv\in V yields:
        # - an edge (uu,fV) in gU
        # - an edge (vv,fU) in gV
        #
        # If the same edge is added several times their capacities add up.

        from sage.rings.real_mpfr import RR
        for uu,vv,capacity in edges:
            capacity = capacity if capacity in RR else 1

            # Assume uu is in gU
            if uu in V:
                uu,vv = vv,uu

            # Create the new edges if necessary
            if not gU.has_edge(uu, fV):
                gU.add_edge(uu, fV, 0)
            if not gV.has_edge(vv, fU):
                gV.add_edge(vv, fU, 0)

            # update the capacities
            gU.set_edge_label(uu, fV, gU.edge_label(uu, fV) + capacity)
            gV.set_edge_label(vv, fU, gV.edge_label(vv, fU) + capacity)

        # Recursion on each side
        gU_tree = gU._gomory_hu_tree(vertices & frozenset(gU), algorithm=algorithm)
        gV_tree = gV._gomory_hu_tree(vertices & frozenset(gV), algorithm=algorithm)

        # Union of the two partial trees
        g = gU_tree.union(gV_tree)

        # An edge to connect them, with the appropriate label
        g.add_edge(u, v, flow)

        return g

    @doc_index("Connectivity, orientations, trees")
    def gomory_hu_tree(self, algorithm=None):
        r"""
        Return a Gomory-Hu tree of self.

        Given a tree `T` with labeled edges representing capacities, it is very
        easy to determine the maximum flow between any pair of vertices :
        it is the minimal label on the edges of the unique path between them.

        Given a graph `G`, a Gomory-Hu tree `T` of `G` is a tree with the same
        set of vertices, and such that the maximum flow between any two vertices
        is the same in `G` as in `T`. See the :wikipedia:`Gomory–Hu_tree`.  Note
        that, in general, a graph admits more than one Gomory-Hu tree.

        See also 15.4 (Gomory-Hu trees) from [SchrijverCombOpt]_.

        INPUT:

        - ``algorithm`` -- select the algorithm used by the :meth:`edge_cut`
          method. Refer to its documentation for allowed values and default
          behaviour.

        OUTPUT:

        A graph with labeled edges

        EXAMPLES:

        Taking the Petersen graph::

            sage: g = graphs.PetersenGraph()
            sage: t = g.gomory_hu_tree()

        Obviously, this graph is a tree::

            sage: t.is_tree()
            True

        Note that if the original graph is not connected, then the
        Gomory-Hu tree is in fact a forest::

            sage: (2*g).gomory_hu_tree().is_forest()
            True
            sage: (2*g).gomory_hu_tree().is_connected()
            False

        On the other hand, such a tree has lost nothing of the initial
        graph connectedness::

            sage: all([ t.flow(u,v) == g.flow(u,v) for u,v in Subsets( g.vertices(), 2 ) ])
            True

        Just to make sure, we can check that the same is true for two vertices
        in a random graph::

            sage: g = graphs.RandomGNP(20,.3)
            sage: t = g.gomory_hu_tree()
            sage: g.flow(0,1) == t.flow(0,1)
            True

        And also the min cut::

            sage: g.edge_connectivity() == min(t.edge_labels())
            True

        TESTS:

        :trac:`16475`::

            sage: G = graphs.PetersenGraph()
            sage: for u,v in G.edge_iterator(labels=False):
            ....:     G.set_edge_label(u, v, 1)
            sage: for u, v in [(0, 1), (0, 4), (0, 5), (1, 2), (1, 6), (3, 4), (5, 7), (5, 8)]:
            ....:     G.set_edge_label(u, v, 2)
            sage: T = G.gomory_hu_tree()
            sage: from itertools import combinations
            sage: for u,v in combinations(G,2):
            ....:     assert T.flow(u,v,use_edge_labels=True) == G.flow(u,v,use_edge_labels=True)

            sage: graphs.EmptyGraph().gomory_hu_tree()
            Graph on 0 vertices
        """
        if self.order() == 0:
            return Graph()
        if not self.is_connected():
            g = Graph()
            for cc in self.connected_components_subgraphs():
                g = g.union(cc._gomory_hu_tree(frozenset(cc.vertices()), algorithm=algorithm))
        else:
            g = self._gomory_hu_tree(frozenset(self.vertices()), algorithm=algorithm)

        if self.get_pos() is not None:
            g.set_pos(dict(self.get_pos()))
        return g

    @doc_index("Leftovers")
    def two_factor_petersen(self, solver=None, verbose=0):
        r"""
        Return a decomposition of the graph into 2-factors.

        Petersen's 2-factor decomposition theorem asserts that any
        `2r`-regular graph `G` can be decomposed into 2-factors.
        Equivalently, it means that the edges of any `2r`-regular
        graphs can be partitionned in `r` sets `C_1,\dots,C_r` such
        that for all `i`, the set `C_i` is a disjoint union of cycles
        ( a 2-regular graph ).

        As any graph of maximal degree `\Delta` can be completed into
        a regular graph of degree `2\lceil\frac\Delta 2\rceil`, this
        result also means that the edges of any graph of degree `\Delta`
        can be partitionned in `r=2\lceil\frac\Delta 2\rceil` sets
        `C_1,\dots,C_r` such that for all `i`, the set `C_i` is a
        graph of maximal degree `2` ( a disjoint union of paths
        and cycles ).

        INPUT:

        - ``solver`` -- (default: ``None``) Specify a Linear Program (LP)
          solver to be used. If set to ``None``, the default one is used. For
          more information on LP solvers and which default solver is used, see
          the method :meth:`solve
          <sage.numerical.mip.MixedIntegerLinearProgram.solve>` of the class
          :class:`MixedIntegerLinearProgram
          <sage.numerical.mip.MixedIntegerLinearProgram>`.

        - ``verbose`` -- integer (default: ``0``). Sets the level of
          verbosity. Set to 0 by default, which means quiet.

        EXAMPLES:

        The Complete Graph on `7` vertices is a `6`-regular graph, so it can
        be edge-partitionned into `2`-regular graphs::

            sage: g = graphs.CompleteGraph(7)
            sage: classes = g.two_factor_petersen()
            sage: for c in classes:
            ....:     gg = Graph()
            ....:     gg.add_edges(c)
            ....:     print(max(gg.degree())<=2)
            True
            True
            True
            sage: Set(set(classes[0]) | set(classes[1]) | set(classes[2])).cardinality() == g.size()
            True

        ::

            sage: g = graphs.CirculantGraph(24, [7, 11])
            sage: cl = g.two_factor_petersen()
            sage: g.plot(edge_colors={'black':cl[0], 'red':cl[1]})
            Graphics object consisting of 73 graphics primitives

        """
        self._scream_if_not_simple()
        d = self.eulerian_orientation()

        # This new graph is bipartite, and built the following way :
        #
        # To each vertex v of the digraph are associated two vertices,
        # a sink (-1,v) and a source (1,v)
        # Any edge (u,v) in the digraph is then added as ((-1,u),(1,v))

        from sage.graphs.graph import Graph
        g = Graph()
        g.add_edges([((-1,u),(1,v)) for (u,v) in d.edge_iterator(labels=None)])

        # This new bipartite graph is now edge_colored
        from sage.graphs.graph_coloring import edge_coloring
        classes = edge_coloring(g, solver=solver, verbose=verbose)

        # The edges in the classes are of the form ((-1,u),(1,v))
        # and have to be translated back to (u,v)
        classes_b = []
        for c in classes:
            classes_b.append([(u,v) for ((uu,u),(vv,v)) in c])

        return classes_b

    @doc_index("Leftovers")
    def kirchhoff_symanzik_polynomial(self, name='t'):
        r"""
        Return the Kirchhoff-Symanzik polynomial of a graph.

        This is a polynomial in variables `t_e` (each of them representing an
        edge of the graph `G`) defined as a sum over all spanning trees:

        .. MATH::

            \Psi_G(t) = \sum_{\substack{T\subseteq V \\ \text{a spanning tree}}} \prod_{e \not\in E(T)} t_e

        This is also called the first Symanzik polynomial or the Kirchhoff
        polynomial.

        INPUT:

        - ``name``: name of the variables (default: ``'t'``)

        OUTPUT:

        - a polynomial with integer coefficients

        ALGORITHM:

            This is computed here using a determinant, as explained in Section
            3.1 of [Marcolli2009]_.

            As an intermediate step, one computes a cycle basis `\mathcal C` of
            `G` and a rectangular `|\mathcal C| \times |E(G)|` matrix with
            entries in `\{-1,0,1\}`, which describes which edge belong to which
            cycle of `\mathcal C` and their respective orientations.

            More precisely, after fixing an arbitrary orientation for each edge
            `e\in E(G)` and each cycle `C\in\mathcal C`, one gets a sign for
            every incident pair (edge, cycle) which is `1` if the orientation
            coincide and `-1` otherwise.

        EXAMPLES:

        For the cycle of length 5::

            sage: G = graphs.CycleGraph(5)
            sage: G.kirchhoff_symanzik_polynomial()
            t0 + t1 + t2 + t3 + t4

        One can use another letter for variables::

            sage: G.kirchhoff_symanzik_polynomial(name='u')
            u0 + u1 + u2 + u3 + u4

        For the 'coffee bean' graph::

            sage: G = Graph([(0,1,'a'),(0,1,'b'),(0,1,'c')],multiedges=True)
            sage: G.kirchhoff_symanzik_polynomial()
            t0*t1 + t0*t2 + t1*t2

        For the 'parachute' graph::

            sage: G = Graph([(0,2,'a'),(0,2,'b'),(0,1,'c'),(1,2,'d')], multiedges=True)
            sage: G.kirchhoff_symanzik_polynomial()
            t0*t1 + t0*t2 + t1*t2 + t1*t3 + t2*t3

        For the complete graph with 4 vertices::

            sage: G = graphs.CompleteGraph(4)
            sage: G.kirchhoff_symanzik_polynomial()
            t0*t1*t3 + t0*t2*t3 + t1*t2*t3 + t0*t1*t4 + t0*t2*t4 + t1*t2*t4
            + t1*t3*t4 + t2*t3*t4 + t0*t1*t5 + t0*t2*t5 + t1*t2*t5 + t0*t3*t5
            + t2*t3*t5 + t0*t4*t5 + t1*t4*t5 + t3*t4*t5

        REFERENCES:

        .. [Marcolli2009] Matilde Marcolli, Feynman Motives, Chapter 3,
           Feynman integrals and algebraic varieties,
           http://www.its.caltech.edu/~matilde/LectureN3.pdf

        .. [Brown2011] Francis Brown, Multiple zeta values and periods: From
           moduli spaces to Feynman integrals, in Contemporary Mathematics vol
           539
        """
        from sage.matrix.constructor import matrix
        from sage.rings.integer_ring import ZZ
        from sage.rings.polynomial.polynomial_ring_constructor import PolynomialRing

        edges = self.edges()
        cycles = self.cycle_basis(output='edge')

        edge2int = {e: j for j, e in enumerate(edges)}
        circuit_mtrx = matrix(ZZ, self.size(), len(cycles))
        for i, cycle in enumerate(cycles):
            for edge in cycle:
                if edge in edges:
                    circuit_mtrx[edge2int[edge], i] = +1
                else:
                    circuit_mtrx[edge2int[(edge[1], edge[0], edge[2])], i] = -1

        D = matrix.diagonal(PolynomialRing(ZZ, name, self.size()).gens())
        return (circuit_mtrx.transpose() * D * circuit_mtrx).determinant()

    @doc_index("Leftovers")
    def magnitude_function(self):
        """
        Return the magnitude function of the graph as a rational function.

        This is defined as the sum of all coefficients in the inverse
        of the matrix `Z` whose coefficient `Z_{i,j}` indexed by a
        pair of vertices `(i,j)` is `q^d(i,j)` where `d` is the distance
        function in the graph.

        By convention, if the distance from `i` to `j` is infinite
        (for two vertices not path connected) then `Z_{i,j}=0`.

        The value of the magnitude function at `q=0` is the
        cardinality of the graph. The magnitude function of a disjoint
        union is the sum of the magnitudes functions of the connected
        components. The magnitude function of a Cartesian product is
        the product of the magnitudes functions of the factors.

        EXAMPLES::

            sage: g = Graph({1:[], 2:[]})
            sage: g.magnitude_function()
            2

            sage: g = graphs.CycleGraph(4)
            sage: g.magnitude_function()
            4/(q^2 + 2*q + 1)

            sage: g = graphs.CycleGraph(5)
            sage: m = g.magnitude_function(); m
            5/(2*q^2 + 2*q + 1)

        One can expand the magnitude as a power series in `q` as follows::

            sage: q = QQ[['q']].gen()
            sage: m(q)
            5 - 10*q + 10*q^2 - 20*q^4 + 40*q^5 - 40*q^6 + ...

        One can also use the substitution `q = exp(-t)` to obtain
        the magnitude function as a function of `t`::

            sage: g = graphs.CycleGraph(6)
            sage: m = g.magnitude_function()
            sage: t = var('t')
            sage: m(exp(-t))
            6/(2*e^(-t) + 2*e^(-2*t) + e^(-3*t) + 1)

        TESTS::

            sage: g = Graph()
            sage: g.magnitude_function()
            0

            sage: g = Graph({1:[]})
            sage: g.magnitude_function()
            1

            sage: g = graphs.PathGraph(4)
            sage: g.magnitude_function()
            (-2*q + 4)/(q + 1)

        REFERENCES:

        .. [Lein] Tom Leinster, *The magnitude of metric spaces*.
           Doc. Math. 18 (2013), 857-905.
        """
        from sage.matrix.constructor import matrix
        from sage.rings.polynomial.polynomial_ring_constructor import PolynomialRing
        from sage.graphs.distances_all_pairs import distances_all_pairs

        ring = PolynomialRing(ZZ, 'q')
        q = ring.gen()
        N = self.order()
        if not N:
            return ring.zero()
        dist = distances_all_pairs(self)
        vertices = list(self)
        Z = matrix(ring, N, N, ring.zero())
        for i in range(N):
            Z[i, i] = ring.one()
        for i in range(N):
            for j in range(i):
                dij = dist[vertices[i]][vertices[j]]
                if dij in ZZ:
                    Z[i, j] = Z[j, i] = q ** dij
                else:
                    Z[i, j] = Z[j, i] = ring.zero()
        return sum(sum(u) for u in ~Z)

    @doc_index("Leftovers")
    def ihara_zeta_function_inverse(self):
        """
        Compute the inverse of the Ihara zeta function of the graph.

        This is a polynomial in one variable with integer coefficients. The
        Ihara zeta function itself is the inverse of this polynomial.

        See the :wikipedia:`Ihara zeta function` for more information.

        ALGORITHM:

        This is computed here as the (reversed) characteristic
        polynomial of a square matrix of size twice the number of edges,
        related to the adjacency matrix of the line graph, see for example
        Proposition 9 in [ScottStorm]_ and Def. 4.1 in [Terras]_.

        The graph is first replaced by its 2-core, as this does not change
        the Ihara zeta function.

        EXAMPLES::

            sage: G = graphs.CompleteGraph(4)
            sage: factor(G.ihara_zeta_function_inverse())
            (2*t - 1) * (t + 1)^2 * (t - 1)^3 * (2*t^2 + t + 1)^3

            sage: G = graphs.CompleteGraph(5)
            sage: factor(G.ihara_zeta_function_inverse())
            (-1) * (3*t - 1) * (t + 1)^5 * (t - 1)^6 * (3*t^2 + t + 1)^4

            sage: G = graphs.PetersenGraph()
            sage: factor(G.ihara_zeta_function_inverse())
            (-1) * (2*t - 1) * (t + 1)^5 * (t - 1)^6 * (2*t^2 + 2*t + 1)^4
            * (2*t^2 - t + 1)^5

            sage: G = graphs.RandomTree(10)
            sage: G.ihara_zeta_function_inverse()
            1

        REFERENCES:

        .. [HST] Matthew D. Horton, H. M. Stark, and Audrey A. Terras,
           What are zeta functions of graphs and what are they good for?
           in Quantum graphs and their applications, 173-189,
           Contemp. Math., Vol. 415

        .. [Terras] Audrey Terras, Zeta functions of graphs: a stroll through
           the garden, Cambridge Studies in Advanced Mathematics, Vol. 128

        .. [ScottStorm] Geoffrey Scott and Christopher Storm, The coefficients
           of the Ihara zeta function, Involve (http://msp.org/involve/2008/1-2/involve-v1-n2-p08-p.pdf)
        """
        from sage.matrix.constructor import matrix

        H = self.subgraph(vertices=self.cores(k=2)[1])
        E = H.edges()
        m = len(E)
        # compute (Hashimoto) edge matrix T
        T = matrix(ZZ, 2 * m, 2 * m, 0)
        for i in range(m):
            for j in range(m):
                if i != j:
                    if E[i][1] == E[j][0]:  # same orientation
                        T[2 * i, 2 * j] = 1
                        T[2 * j + 1, 2 * i + 1] = 1
                    elif E[i][1] == E[j][1]:  # opposite orientation (towards)
                        T[2 * i, 2 * j + 1] = 1
                        T[2 * j, 2 * i + 1] = 1
                    elif E[i][0] == E[j][0]:  # opposite orientation (away)
                        T[2 * i + 1, 2 * j] = 1
                        T[2 * j + 1, 2 * i] = 1
        return T.charpoly('t').reverse()

    @doc_index("Leftovers")
    def perfect_matchings(self, labels=False):
        """
        Return an iterator over all perfect matchings of the graph.

        ALGORITHM:

        Choose a vertex `v`, then recurse through all edges incident to `v`,
        removing one edge at a time whenever an edge is added to a matching.

        INPUT:

        - ``labels`` -- boolean (default: ``False``); when ``True``, the
          edges in each perfect matching are triples (containing the label
          as the third element), otherwise the edges are pairs

        .. SEEALSO::

            :meth:`matching`

        EXAMPLES::

            sage: G=graphs.GridGraph([2,3])
            sage: list(G.perfect_matchings())
            [[((0, 0), (0, 1)), ((0, 2), (1, 2)), ((1, 0), (1, 1))],
             [((0, 1), (0, 2)), ((1, 1), (1, 2)), ((0, 0), (1, 0))],
             [((0, 1), (1, 1)), ((0, 2), (1, 2)), ((0, 0), (1, 0))]]

            sage: G = graphs.CompleteGraph(4)
            sage: list(G.perfect_matchings(labels=True))
            [[(0, 1, None), (2, 3, None)],
             [(0, 2, None), (1, 3, None)],
             [(0, 3, None), (1, 2, None)]]

            sage: G = Graph([[1,-1,'a'], [2,-2, 'b'], [1,-2,'x'], [2,-1,'y']])
            sage: list(G.perfect_matchings(labels=True))
            [[(-2, 1, 'x'), (-1, 2, 'y')], [(-2, 2, 'b'), (-1, 1, 'a')]]

            sage: G = graphs.CompleteGraph(8)
            sage: mpc = G.matching_polynomial().coefficients(sparse=False)[0]
            sage: len(list(G.perfect_matchings())) == mpc
            True

            sage: G = graphs.PetersenGraph().copy(immutable=True)
            sage: list(G.perfect_matchings())
            [[(0, 1), (2, 3), (4, 9), (5, 7), (6, 8)],
             [(0, 1), (2, 7), (3, 4), (5, 8), (6, 9)],
             [(0, 4), (1, 2), (3, 8), (5, 7), (6, 9)],
             [(0, 4), (1, 6), (2, 3), (5, 8), (7, 9)],
             [(0, 5), (1, 2), (3, 4), (6, 8), (7, 9)],
             [(0, 5), (1, 6), (2, 7), (3, 8), (4, 9)]]

            sage: list(Graph().perfect_matchings())
            [[]]

            sage: G = graphs.CompleteGraph(5)
            sage: list(G.perfect_matchings())
            []
        """
        if not self:
            yield []
            return
        # if every connected component has an even number of vertices
        if all(len(cc) % 2 == 0 for cc in self.connected_components()):
            v = next(self.vertex_iterator())
            for e in self.edges_incident(v, labels=labels):
                Gp = self.copy(immutable=False)
                Gp.delete_vertices([e[0], e[1]])
                for mat in Gp.perfect_matchings(labels):
                    yield [e] + mat

    @doc_index("Leftovers")
    def has_perfect_matching(self, algorithm="Edmonds", solver=None, verbose=0):
        r"""
        Return whether this graph has a perfect matching.

        INPUT:

        - ``algorithm`` -- string (default: ``"Edmonds"``)

          - ``"Edmonds"`` uses Edmonds' algorithm as implemented in NetworkX to
            find a matching of maximal cardinality, then check whether this
            cardinality is half the number of vertices of the graph.

          - ``"LP_matching"`` uses a Linear Program to find a matching of
            maximal cardinality, then check whether this cardinality is half the
            number of vertices of the graph.

          - ``"LP"`` uses a Linear Program formulation of the perfect matching
            problem: put a binary variable ``b[e]`` on each edge ``e``, and for
            each vertex ``v``, require that the sum of the values of the edges
            incident to ``v`` is 1.

        - ``solver`` -- (default: ``None``) specify a Linear Program (LP)
          solver to be used; if set to ``None``, the default one is used

        - ``verbose`` -- integer (default: ``0``); sets the level of verbosity:
          set to 0 by default, which means quiet (only useful when
          ``algorithm == "LP_matching"`` or ``algorithm == "LP"``)

        For more information on LP solvers and which default solver is
        used, see the method
        :meth:`solve <sage.numerical.mip.MixedIntegerLinearProgram.solve>`
        of the class :class:`MixedIntegerLinearProgram
        <sage.numerical.mip.MixedIntegerLinearProgram>`.

        OUTPUT:

        A boolean.

        EXAMPLES::

            sage: graphs.PetersenGraph().has_perfect_matching()
            True
            sage: graphs.WheelGraph(6).has_perfect_matching()
            True
            sage: graphs.WheelGraph(5).has_perfect_matching()
            False
            sage: graphs.PetersenGraph().has_perfect_matching(algorithm="LP_matching")
            True
            sage: graphs.WheelGraph(6).has_perfect_matching(algorithm="LP_matching")
            True
            sage: graphs.WheelGraph(5).has_perfect_matching(algorithm="LP_matching")
            False
            sage: graphs.PetersenGraph().has_perfect_matching(algorithm="LP_matching")
            True
            sage: graphs.WheelGraph(6).has_perfect_matching(algorithm="LP_matching")
            True
            sage: graphs.WheelGraph(5).has_perfect_matching(algorithm="LP_matching")
            False

        TESTS::

            sage: G = graphs.EmptyGraph()
            sage: all(G.has_perfect_matching(algorithm=algo) for algo in ['Edmonds', 'LP_matching', 'LP'])
            True

        Be careful with isolated vertices::

            sage: G = graphs.PetersenGraph()
            sage: G.add_vertex(11)
            sage: any(G.has_perfect_matching(algorithm=algo) for algo in ['Edmonds', 'LP_matching', 'LP'])
            False
        """
        if self.order() % 2:
            return False
        if algorithm == "Edmonds":
            return len(self) == 2*self.matching(value_only=True,
                                                use_edge_labels=False,
                                                algorithm="Edmonds")
        elif algorithm == "LP_matching":
            return len(self) == 2*self.matching(value_only=True,
                                                use_edge_labels=False,
                                                algorithm="LP",
                                                solver=solver,
                                                verbose=verbose)
        elif algorithm == "LP":
            from sage.numerical.mip import MixedIntegerLinearProgram, MIPSolverException
            p = MixedIntegerLinearProgram(solver=solver)
            b = p.new_variable(binary = True)
            for v in self:
                edges = self.edges_incident(v, labels=False)
                if not edges:
                    return False
                p.add_constraint(p.sum(b[e] for e in edges) == 1)
            try:
                p.solve(log=verbose)
                return True
            except MIPSolverException:
                return False
        else:
            raise ValueError('algorithm must be set to "Edmonds", "LP_matching" or "LP"')

    # Aliases to functions defined in other modules
    from sage.graphs.weakly_chordal import is_long_hole_free, is_long_antihole_free, is_weakly_chordal
    from sage.graphs.asteroidal_triples import is_asteroidal_triple_free
    from sage.graphs.chrompoly import chromatic_polynomial
    from sage.graphs.graph_decompositions.rankwidth import rank_decomposition
    from sage.graphs.graph_decompositions.vertex_separation import pathwidth
    from sage.graphs.matchpoly import matching_polynomial
    from sage.graphs.cliquer import all_max_clique as cliques_maximum
    from sage.graphs.spanning_tree import random_spanning_tree
    from sage.graphs.graph_decompositions.graph_products import is_cartesian_product
    from sage.graphs.distances_all_pairs import is_distance_regular
    from sage.graphs.base.static_dense_graph import is_strongly_regular
    from sage.graphs.line_graph import is_line_graph
    from sage.graphs.tutte_polynomial import tutte_polynomial
    from sage.graphs.lovasz_theta import lovasz_theta
    from sage.graphs.partial_cube import is_partial_cube
    from sage.graphs.orientations import strong_orientations_iterator, random_orientation
    from sage.graphs.connectivity import bridges


_additional_categories = {
    "is_long_hole_free"         : "Graph properties",
    "is_long_antihole_free"     : "Graph properties",
    "is_weakly_chordal"         : "Graph properties",
    "is_asteroidal_triple_free" : "Graph properties",
    "chromatic_polynomial"      : "Algorithmically hard stuff",
    "rank_decomposition"        : "Algorithmically hard stuff",
    "pathwidth"                 : "Algorithmically hard stuff",
    "matching_polynomial"       : "Algorithmically hard stuff",
    "all_max_cliques"           : "Clique-related methods",
    "cliques_maximum"           : "Clique-related methods",
    "random_spanning_tree"      : "Connectivity, orientations, trees",
    "is_cartesian_product"      : "Graph properties",
    "is_distance_regular"       : "Graph properties",
    "is_strongly_regular"       : "Graph properties",
    "is_line_graph"             : "Graph properties",
    "is_partial_cube"           : "Graph properties",
    "tutte_polynomial"          : "Algorithmically hard stuff",
    "lovasz_theta"              : "Leftovers",
    "strong_orientations_iterator" : "Connectivity, orientations, trees",
    "random_orientation"        : "Connectivity, orientations, trees"
    }

__doc__ = __doc__.replace("{INDEX_OF_METHODS}",gen_thematic_rest_table_index(Graph,_additional_categories))<|MERGE_RESOLUTION|>--- conflicted
+++ resolved
@@ -4411,11 +4411,7 @@
         Return a maximum weighted matching of the graph
         represented by the list of its edges.
 
-<<<<<<< HEAD
         For more information, see the :wikipedia:`Matching_(graph_theory)`.
-=======
-        For more information, see the :wikipedia:`Matching_%28graph_theory%29>`.
->>>>>>> bb832ce9
 
         Given a graph `G` such that each edge `e` has a weight `w_e`,
         a maximum matching is a subset `S` of the edges of `G` of
