--- conflicted
+++ resolved
@@ -14,12 +14,13 @@
     sage: from sage.libs.giac import groebner_basis_libgiac # optional - giacpy
     sage: P = PolynomialRing(QQ, 6, 'x')
     sage: I = sage.rings.ideal.Cyclic(P)
-    sage: groebner_basis_libgiac(I) # optional - giacpy
+    sage: B = groebner_basis_libgiac(I.gens()) # optional - giacpy, random
+    sage: B # optional - giacpy
     Polynomial Sequence with 45 Polynomials in 6 Variables
 """
 
 #*****************************************************************************
-#       Copyright (C) 2013 YOUR NAME <your email>
+#       Copyright (C) 2013 Frederic Han <frederic.han@imj-prg.fr>
 #
 # This program is free software: you can redistribute it and/or modify
 # it under the terms of the GNU General Public License as published by
@@ -30,7 +31,6 @@
 
 from sage.structure.proof.all import polynomial as proof_polynomial
 from sage.rings.polynomial.multi_polynomial_sequence import PolynomialSequence
-
 
 class GiacSettingsDefaultContext:
     """
@@ -43,24 +43,19 @@
 
             sage: from sage.libs.giac import GiacSettingsDefaultContext  # optional - giacpy
             sage: from giacpy import giacsettings # optional - giacpy
-            sage: giacsettings.proba_epsilon = 1/4 # optional - giacpy
-            sage: with GiacSettingsDefaultContext(): giacsettings.proba_epsilon = 1/2 # optional - giacpy
+            sage: giacsettings.proba_epsilon = 1/4 # optional - giacpy, random
+            sage: with GiacSettingsDefaultContext(): giacsettings.proba_epsilon = 1/2 # optional - giacpy, random
             sage: giacsettings.proba_epsilon # optional - giacpy
             0.25
 
         """
         try:
-            from giacpy import giacsettings
+            from giacpy import giacsettings, libgiac
         except ImportError:
             raise ImportError("""One of the optional packages giac or giacpy is missing""")
 
-<<<<<<< HEAD
-    # save the original giac config
-    proba_epsilon_orig=giacsettings.proba_epsilon
-    debug_orig=libgiac('debug_infolevel()')
-=======
         self.proba_epsilon = giacsettings.proba_epsilon
->>>>>>> 86bd0a44
+        self.debuginfolevel = libgiac('debug_infolevel()')
 
     def __exit__(self, typ, value, tb):
         """
@@ -68,17 +63,18 @@
 
             sage: from sage.libs.giac import GiacSettingsDefaultContext  # optional - giacpy
             sage: from giacpy import giacsettings # optional - giacpy
-            sage: giacsettings.proba_epsilon = 1/4 # optional - giacpy
-            sage: with GiacSettingsDefaultContext(): giacsettings.proba_epsilon = 1/8 # optional - giacpy
+            sage: giacsettings.proba_epsilon = 1/4 # optional - giacpy, random
+            sage: with GiacSettingsDefaultContext(): giacsettings.proba_epsilon = 1/8 # optional - giacpy, random
             sage: giacsettings.proba_epsilon # optional - giacpy
             0.25
 
         """
         try:
-            from giacpy import giacsettings
+            from giacpy import giacsettings, libgiac
         except ImportError:
             raise ImportError("""One of the optional packages giac or giacpy is missing""")
 
+        libgiac('debug_infolevel')(self.debuginfolevel)
         giacsettings.proba_epsilon = self.proba_epsilon
 
 def local_giacsettings(func):
@@ -146,21 +142,4 @@
     # compute de groebner basis with giac
     gb_giac = F.gbasis([P.gens()], "revlex")
 
-<<<<<<< HEAD
-    # restore giacsettings
-    libgiac('debug_infolevel(0)')
-    giacsettings.proba_epsilon = proba_epsilon_orig
-
-
-    # TODO: we shouldn't use string parsing here
-    #gens_dict = P.gens_dict()
-    #gb = []
-    #for f in gb_giac:
-    #    gb.append(sage_eval(str(f), gens_dict))
-    #
-    #return PolynomialSequence( P, gb)
-    # ?why not (it seems faster was your method better for ram?):
-    return PolynomialSequence( gb_giac, P ) # should it be , immutable=True ?
-=======
-    return PolynomialSequence(gb_giac, P, immutable=True)
->>>>>>> 86bd0a44
+    return PolynomialSequence(gb_giac, P, immutable=True)