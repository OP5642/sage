from sage.misc.lazy_import import lazy_import
lazy_import('sage.tensor.modules.finite_rank_free_module',
            'FiniteRankFreeModule')
# NB: in Sage 8.8.beta2, the lazy import of FiniteRankFreeModule is necessary
# to avoid some import order issue when Chart is imported in
<<<<<<< HEAD
# free_module_tensor, see comments 12 to 18 in :trac:`27655`.
del lazy_import
=======
# free_module_tensor, see comments 12 to 18 in :issue:`27655`.
>>>>>>> e417e220
<|MERGE_RESOLUTION|>--- conflicted
+++ resolved
@@ -3,9 +3,5 @@
             'FiniteRankFreeModule')
 # NB: in Sage 8.8.beta2, the lazy import of FiniteRankFreeModule is necessary
 # to avoid some import order issue when Chart is imported in
-<<<<<<< HEAD
-# free_module_tensor, see comments 12 to 18 in :trac:`27655`.
-del lazy_import
-=======
 # free_module_tensor, see comments 12 to 18 in :issue:`27655`.
->>>>>>> e417e220
+del lazy_import