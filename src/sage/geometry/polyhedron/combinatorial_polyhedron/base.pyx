--- conflicted
+++ resolved
@@ -93,20 +93,11 @@
 from sage.structure.element         import Matrix
 from sage.matrix.matrix_dense      cimport Matrix_dense
 from sage.misc.misc                 import is_iterator
-<<<<<<< HEAD
 from .conversions import (incidence_matrix_to_bit_rep_of_facets,
                           incidence_matrix_to_bit_rep_of_Vrep,
                           facets_tuple_to_bit_rep_of_facets,
                           facets_tuple_to_bit_rep_of_Vrep)
-from .conversions cimport Vrep_list_to_bit_rep
-=======
-from .conversions \
-        import incidence_matrix_to_bit_rep_of_facets, \
-               incidence_matrix_to_bit_rep_of_Vrep, \
-               facets_tuple_to_bit_rep_of_facets, \
-               facets_tuple_to_bit_rep_of_Vrep
 from sage.geometry.polyhedron.combinatorial_polyhedron.conversions cimport Vrep_list_to_bit_rep
->>>>>>> ebef87aa
 from sage.misc.cachefunc            import cached_method
 
 from sage.rings.integer                cimport smallInteger
