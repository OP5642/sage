The references for Sage, sorted alphabetically by citation key.

REFERENCES:

:ref:`A <ref-A>`
:ref:`B <ref-B>`
:ref:`C <ref-C>`
:ref:`D <ref-D>`
:ref:`E <ref-E>`
:ref:`F <ref-F>`
:ref:`G <ref-G>`
:ref:`H <ref-H>`
:ref:`I <ref-I>`
:ref:`J <ref-J>`
:ref:`K <ref-K>`
:ref:`L <ref-L>`
:ref:`M <ref-M>`
:ref:`N <ref-N>`
:ref:`O <ref-O>`
:ref:`P <ref-P>`
:ref:`Q <ref-Q>`
:ref:`R <ref-R>`
:ref:`S <ref-S>`
:ref:`T <ref-T>`
:ref:`U <ref-U>`
:ref:`V <ref-V>`
:ref:`W <ref-W>`
:ref:`X <ref-X>`
:ref:`Y <ref-Y>`
:ref:`Z <ref-Z>`

.. _ref-A:

**A**

.. [Ab1995] Julian R. Abel,
            On the Existence of Balanced Incomplete Block Designs and Transversal Designs,
            PhD Thesis,
            University of New South Wales,
            1995

.. [AB2007] \M. Aschenbrenner, C. Hillar,
            *Finite generation of symmetric ideals*.
            Trans. Amer. Math. Soc. 359 (2007), no. 11, 5171--5192.

.. [AB2008] \M. Aschenbrenner, C. Hillar,
            *An Algorithm for Finding Symmetric Groebner Bases in Infinite
            Dimensional Rings*. :arxiv:`0801.4439`.

.. [ABBR2011] \A. Abad, R. Barrio, F. Blesa, M. Rodriguez.
              "TIDES tutorial: Integrating ODEs by using the Taylor Series Method."
              http://www.unizar.es/acz/05Publicaciones/Monografias/MonografiasPublicadas/Monografia36/IndMonogr36.htm

.. [ABBR2012] \A. Abad, R. Barrio, F. Blesa, M. Rodriguez. Algorithm 924.
              *ACM Transactions on Mathematical Software*, **39** no. 1 (2012), 1-28.

.. [AC1994] \R.J.R. Abel and Y.W. Cheng,
            Some new MOLS of order 2np for p a prime power,
            The Australasian Journal of Combinatorics, vol 10 (1994)

.. [ACFLSS04] \F. N. Abu-Khzam, R. L. Collins, M. R. Fellows, M. A.  Langston,
              W. H. Suters, and C. T. Symons: Kernelization Algorithm for the
              Vertex Cover Problem: Theory and Experiments. *SIAM
              ALENEX/ANALCO* 2004: 62-69.

.. [ADKF1970] \V. Arlazarov, E. Dinic, M. Kronrod,
              and I. Faradzev. 'On Economical Construction of the
              Transitive Closure of a Directed Graph.'
              Dokl. Akad. Nauk. SSSR No. 194 (in Russian), English
              Translation in Soviet Math Dokl. No. 11, 1970.

.. [ADKLPY2014] \M. R. Albrecht, B. Driessen, E. B. Kavun, G. Leander, C. Paar,
                and T. Yalcin, *Block ciphers - focus on the linear layer
                (feat. PRIDE)*; in CRYPTO, (2014), pp. 57-76.

.. [ABBS2013] \J.-C Aval, A. Boussicault, M. Bouvel, M. Silimbani,
              *Combinatorics of non-ambiguous trees*,
              :arxiv:`1305.3716`

.. [AE1993] \A. Apostolico, A. Ehrenfeucht, Efficient detection of
            quasiperiodicities in strings,
            Theoret. Comput. Sci. 119 (1993) 247--265.

.. [AGHJLPR2017] Benjamin Assarf, Ewgenij Gawrilow, Katrin Herr, Michael Joswig,
                 Benjamin Lorenz, Andreas Paffenholz, and Thomas Rehn,
                 Computing convex hulls and counting integer points with
                 polymake, Math. Program. Comput. 9 (2017), no. 1, 1–38,
                 https://doi.org/10.1007/s12532-016-0104-z

.. [AguSot05] Marcelo Aguiar and Frank Sottile,
              *Structure of the Malvenuto-Reutenauer Hopf algebra of
              permutations*,
              Advances in Mathematics, Volume 191, Issue 2, 1 March 2005,
              pp. 225--275,
              :arxiv:`math/0203282v2`.

.. [AH2002] \R. J. Aumann and S. Hart, Elsevier, eds. *Computing
            equilibria for two-person
            games*. http://www.maths.lse.ac.uk/personal/stengel/TEXTE/nashsurvey.pdf (2002)

.. [AHK2015] Karim Adiprasito, June Huh, and Eric Katz. *Hodge theory
             for combinatorial geometries*. :arxiv:`1511.02888`.

.. [AHMP2008] \J.-P. Aumasson, L. Henzen, W. Meier, and R. C-W Phan,
              *Sha-3 proposal blake*; in Submission to NIST, (2008).

.. [AHU1974] \A. Aho, J. Hopcroft, and J. Ullman. 'Chapter 6: Matrix
             Multiplication and Related Operations.' The Design and
             Analysis of Computer Algorithms. Addison-Wesley, 1974.

.. [AIKMMNT2001] \K. Aoki, T. Ichikawa, M. Kanda, M. Matsui, S. Moriai,
                 \J. Nakajima, and T. Tokita,
                 *Camellia: A 128-bit block cipher suitable for multiple
                 platforms - Design and analysis*; in SAC, (2000), pp. 39-56.

.. [Aj1996] \M. Ajtai. Generating hard instances of lattice problems
            (extended abstract). STOC, pp. 99--108, ACM, 1996.

.. [AK1994] \S. Ariki and K. Koike.
            *A Hecke algebra of* `(\mathbb{Z}/r\mathbb{Z})\wr\mathfrak{S}_n`
            *and construction of its irreducible representations.*
            Adv. Math. **106** (1994), 216–243.
            mathscinet:`MR1279219`

.. [AJL2011] \S. Ariki, N. Jacon, and C. Lecouvey.
             *The modular branching rule for affine Hecke algebras of type A*.
             Adv. Math. 228:481-526, 2011.

.. [Aki1980] \J. Akiyama. and G. Exoo and F. Harary. Covering and packing in
             graphs. III: Cyclic and acyclic invariants. Mathematical Institute
             of the Slovak Academy of Sciences. Mathematica Slovaca vol 30, n 4,
             pages 405--417, 1980

.. [Al1947] \A. A. Albert, *A Structure Theory for Jordan
            Algebras*. Annals of Mathematics, Second Series, Vol. 48,
            No. 3 (Jul., 1947), pp. 546--567.

.. [AL1978] \A. O. L. Atkin and Wen-Ch'ing Winnie Li, Twists of
            newforms and pseudo-eigenvalues of `W`-operators.
            Inventiones math. 48 (1978), 221-243.

.. [AL2015] \M. Aguiar and A. Lauve, *The characteristic polynomial of
            the Adams operators on graded connected Hopf
            algebras*. Algebra Number Theory, v.9, 2015, n.3, 2015.

.. [AM1969] \M. F. Atiyah and I. G. Macdonald, "Introduction to commutative
            algebra", Addison-Wesley, 1969.

.. [AM1974] \J. F. Adams and H. R. Margolis, "Sub-Hopf-algebras of the
            Steenrod algebra," Proc. Cambridge Philos. Soc. 76 (1974),
            45-52.

.. [AM2000] \S. Ariki and A. Mathas.
            *The number of simple modules of the Hecke algebras of type G(r,1,n)*.
            Math. Z. 233 (2000), no. 3, 601–623.
            :mathscinet:`MR1750939`

.. [Ap1997] \T. Apostol, Modular functions and Dirichlet series in
            number theory, Springer, 1997 (2nd ed), section 3.7--3.9.

.. [APR2001] George E. Andrews, Peter Paule, Axel Riese,
             *MacMahon's partition analysis: the Omega package*,
             European J. Combin. 22 (2001), no. 7, 887--904.

.. [Ar2006] \D. Armstrong. *Generalized noncrossing partitions and
            combinatorics of Coxeter groups*. Mem. Amer. Math. Soc., 2006.

.. [AR2012] \D. Armstrong and B. Rhoades. "The Shi arrangement and the
            Ish arrangement". Transactions of the American
            Mathematical Society 364 (2012),
            1509-1528. :arxiv:`1009.1655`

.. [Ariki1996] \S. Ariki. *On the decomposition numbers of the Hecke
               algebra of* `G(m,1,n)`. J. Math. Kyoto Univ. **36** (1996),
               no. 4, 789–808. :mathscinet:`MR1443748`

.. [Ariki2001] \S. Ariki. *On the classification of simple modules for
               cyclotomic Hecke algebras of type* `G(m,1,n)` *and Kleshchev
               multipartitions*. Osaka J. Math. **38** (2001), 827–837.
               :mathscinet:`MR1864465`

.. [Arn2002] \P. Arnoux, Sturmian sequences, in Substitutions in Dynamics,
             N. Pytheas Fogg (Ed.), Arithmetics, and Combinatorics (Lecture
             Notes in Mathematics, Vol. 1794), 2002.

.. [AS-Bessel] \F. W. J. Olver: 9. Bessel Functions of Integer Order,
               in Abramowitz and Stegun: Handbook of Mathematical
               Functions. http://people.math.sfu.ca/~cbm/aands/page_355.htm

.. [AS-Spherical] \H. A. Antosiewicz: 10. Bessel Functions of
                  Fractional Order, in Abramowitz and Stegun: Handbook
                  of Mathematical Functions. http://people.math.sfu.ca/~cbm/aands/page_435.htm

.. [AS-Struve] \M. Abramowitz: 12. Struve Functions and Related
               Functions, in Abramowitz and Stegun: Handbook of
               Mathematical Functions. http://people.math.sfu.ca/~cbm/aands/page_495.htm

.. [AS1964] \M. Abramowitz and I. A. Stegun, *Handbook of Mathematical
            Functions*, National Bureau of Standards Applied
            Mathematics Series, 55. 1964. See also
            http://www.math.sfu.ca/~cbm/aands/.

.. [As2008] Sami Assaf. *A combinatorial realization of Schur-Weyl
            duality via crystal graphs and dual equivalence
            graphs*. FPSAC 2008, 141-152, Discrete
            Math. Theor. Comput. Sci. Proc., AJ, Assoc. Discrete
            Math. Theor. Comput. Sci., (2008). :arxiv:`0804.1587v1`

.. [AS2011] \R.B.J.T Allenby and A. Slomson, "How to count", CRC Press (2011)

.. [ASD1971] \A. O. L. Atkin and H. P. F. Swinnerton-Dyer, "Modular
             forms on noncongruence subgroups", Proc. Symp. Pure
             Math., Combinatorics (T. S. Motzkin, ed.), vol. 19, AMS,
             Providence 1971

.. [At1992] \M. D. Atkinson. *Solomon's descent algebra revisited.*
            Bull. London Math. Soc. 24 (1992) 545-551.
            http://www.cs.otago.ac.nz/staffpriv/mike/Papers/Descent/DescAlgRevisited.pdf

.. [Atk1992] A. Oliver L. Atkin. 'Probabilistic primality testing'
             (Chapter 30, Section 4) In Ph. Flajolet
             and P. Zimmermann, editors, Algorithms Seminar,
             1991-1992. INRIA Research Report 1779, 1992,
             http://www.inria.fr/rrrt/rr-1779.html. Summary
             by F. Morain.
             http://citeseer.ist.psu.edu/atkin92probabilistic.html

.. [Ath1996] \C. A. Athanasiadis,
            *Characteristic polynomials of subspace arrangements and finite fields*.
            Advances in Mathematics, 122(2):193-233, 1996.

.. [Av2000] \D. Avis, *A revised implementation of the reverse search
            vertex enumeration algorithm.* Polytopes-combinatorics and
            computation. Birkhauser Basel, 2000.

.. [Ava2007] \J.-C. Aval. *Keys and alternating sign matrices*.
            Sem. Lothar. Combin. 59 (2007/10), Art. B59f, 13 pp.

.. [Ava2017] \R. Avanzi,
             *The QARMA block cipher family*; in ToSC, (2017.1), pp. 4-44.

.. [AY1983] \I. A. Aizenberg and A. P. Yuzhakov.  *Integral
            representations and residues in multidimensional complex
            analysis*.  Translations of Mathematical Monographs,
            **58**. American Mathematical Society, Providence,
            RI. (1983). x+283 pp. ISBN: 0-8218-4511-X.

.. [AZZ2005] V. Anne, L.Q. Zamboni, I. Zorca, Palindromes and Pseudo-
             Palindromes in Episturmian and Pseudo-Palindromic
             Infinite Words, in : S. Brlek, C. Reutenauer (Eds.),
             Words 2005, Publications du LaCIM, Vol. 36 (2005)
             91--100.

.. _ref-B:

**B**

.. [Ba1994] Kaushik Basu. *The Traveler's Dilemma: Paradoxes of
            Rationality in Game Theory*. The American Economic Review
            (1994): 391-395.

.. [BaSt1990] Margaret M. Bayer and Bernd Sturmfels. *Lawrence polytopes*.
              Canadian J. Math.42 (1990), 62–79.

.. [BAK1998] \E. Biham, R. J. Anderson, and L. R. Knudsen,
             *Serpent: A new block cipher proposal*; in FSE, (1998), pp. 222-238.

.. [Bar1970] Barnette, "Diagrams and Schlegel diagrams", in
             Combinatorial Structures and Their Applications,
             Proc. Calgary Internat. Conference 1969, New York, 1970,
             Gordon and Breach.

.. [Bar2006] \G. Bard. 'Accelerating Cryptanalysis with the Method of
             Four Russians'. Cryptography E-Print Archive
             (http://eprint.iacr.org/2006/251.pdf), 2006.

.. [Bat1991] \V. V. Batyrev, *On the classification of smooth projective
             toric varieties*, Tohoku Math. J. **43** (1991), 569-585

.. [BB1997] Mladen Bestvina and Noel Brady. *Morse theory and
            finiteness properties of groups*. Invent. Math. **129**
            (1997). No. 3,
            445-470. www.math.ou.edu/~nbrady/papers/morse.ps.

.. [BB2005] \A. Bjorner, F. Brenti. *Combinatorics of Coxeter
            groups*. New York: Springer, 2005.

.. [BB2009] Tomas J. Boothby and Robert W. Bradshaw. *Bitslicing and
            the Method of Four Russians Over Larger Finite
            Fields*. :arxiv:`0901.1413`, 2009.

.. [BeBo2009] Olivier Bernardi and Nicolas Bonichon, *Intervals in Catalan
              lattices and realizers of triangulations*, JCTA 116 (2009)

.. [BBGL2008] \A. Blondin Massé, S. Brlek, A. Garon, and S. Labbé,
              Combinatorial properties of f -palindromes in the
              Thue-Morse sequence. Pure Math. Appl.,
              19(2-3):39--52, 2008.

.. [BBISHAR2015] \S. Banik, A. Bogdanov, T. Isobe, K. Shibutani, H. Hiwatari,
                 \T. Akishita, and F. Regazzoni,
                 *Midori: A block cipher for low energy*; in ASIACRYPT, (2015), pp. 411-436.

.. [BBKMW2013] \B. Bilgin, A. Bogdanov, M, Knezevic, F. Mendel, and Q. Wang,
               *Fides: Lightweight authenticated cipher with side-channel resistance
               for constrained hardware*; in CHES, (2013), pp. 142-158.

.. [BBLSW1999] Babson, Bjorner, Linusson, Shareshian, and Welker,
               "Complexes of not i-connected graphs," Topology 38
               (1999), 271-299

.. [BBMF2008] \N. Bonichon, M. Bousquet-Mélou, E. Fusy.
              *Baxter permutations and plane bipolar orientations*.
              Séminaire Lotharingien de combinatoire 61A, article B61Ah, 2008.

.. [BPPSST2017] Banik, Pandey, Peyrin, Sasaki, Sim, and Todo,
                GIFT : A Small Present Towards Reaching the Limit of Lightweight
                Encryption. *Cryptographic Hardware and Embedded Systems - CHES 2017*,
                2017.

.. [BPW2006] \J. Buchmann, A. Pychkine, R.-P. Weinmann *Block Ciphers
             Sensitive to Groebner Basis Attacks* in Topics in
             Cryptology -- CT RSA'06; LNCS 3860; pp. 313--331;
             Springer Verlag 2006; pre-print available at
             http://eprint.iacr.org/2005/200

.. [BBS1982] \L. Blum, M. Blum, and M. Shub. Comparison of Two
             Pseudo-Random Number Generators. *Advances in Cryptology:
             Proceedings of Crypto '82*, pp.61--78, 1982.

.. [BBS1986] \L. Blum, M. Blum, and M. Shub. A Simple Unpredictable
             Pseudo-Random Number Generator. *SIAM Journal on
             Computing*, 15(2):364--383, 1986.

.. [BIANCO] \L. Bianco, P. Dell‘Olmo, S. Giordani
            An Optimal Algorithm to Find the Jump Number of Partially Ordered Sets
            Computational Optimization and Applications,
            1997, Volume 8, Issue 2, pp 197--210,
            :doi:`10.1023/A:1008625405476`

.. [BC1977] \R. E. Bixby, W. H. Cunningham, Matroids, Graphs, and
            3-Connectivity. In Graph theory and related topics
            (Proc. Conf., Univ. Waterloo, Waterloo, ON, 1977), 91-103

.. [BC2003] \A. Biryukov and C. D. Canniere *Block Ciphers and Systems
            of Quadratic Equations*; in Proceedings of Fast Software
            Encryption 2003; LNCS 2887; pp. 274-289,
            Springer-Verlag 2003.

.. [BC2012] Mohamed Barakat and Michael Cuntz. "Coxeter and
            crystallographic arrangements are inductively free."
            Adv. in Math. **229** Issue 1
            (2012). pp. 691-709. :doi:`10.1016/j.aim.2011.09.011`,
            :arxiv:`1011.4228`.

.. [BCCCNSY2010] Charles Bouillaguet, Hsieh-Chung Chen, Chen-Mou
                 Cheng, Tung Chou, Ruben Niederhagen, Adi Shamir, and
                 Bo-Yin Yang.    *Fast exhaustive search for
                 polynomial systems in GF(2)*. In Stefan Mangard and
                 François-Xavier Standaert, editors, CHES, volume 6225
                 of Lecture Notes in Computer Science, pages
                 203–218. Springer, 2010. pre-print available at
                 http://eprint.iacr.org/2010/313.pdf

.. [BCGKKKLNPRRTY2012] \J. Borghoff, A. Canteaut, T. Güneysu, E. B. Kavun, M. Knezevic,
                       \L. R. Knudsen, G. Leander, V. Nikov, C. Paar, C. Rechberger,
                       \P. Rombouts, S. S. Thomsen, and T. Yalcin,
                       *PRINCE - A low-latency block cipher for pervasive computing
                       applications*; in ASIACRYPT, (2012), pp. 208-225.

.. [BCHOPSY2017] \G. Benkart, L. Colmenarejo, P. E. Harris, R. Orellana, G. Panova,
                 A. Schilling, M. Yip. *A minimaj-preserving crystal on ordered
                 multiset partitions*.
                 Advances in Applied Math. 95 (2018) 96-115,
                 :doi:`10.1016/j.aam.2017.11.006`. :arXiv:`1707.08709v2`.

.. [BCJ2007] Gregory V. Bard, and Nicolas T. Courtois, and Chris
             Jefferson.  *Efficient Methods for Conversion and
             Solution of Sparse Systems of Low-Degree Multivariate
             Polynomials over GF(2) via SAT-Solvers*.  Cryptology
             ePrint Archive: Report 2007/024. available at
             http://eprint.iacr.org/2007/024

.. [BCM15] Michele Borassi, Pierluigi Crescenzi, and Andrea Marino,
           Fast and Simple Computation of Top-k Closeness Centralities.
           :arXiv:`1507.01490`.

.. [BCN1989] Andries E. Brouwer, Arjeh M. Cohen, and Arnold Neumaier.
             *Distance-Regular Graphs*, Springer, 1989.

.. [BdJ2008] Besser, Amnon, and Rob de Jeu. "Li^(p)-Service? An Algorithm
             for Computing p-Adic Polylogarithms." Mathematics of Computation
             (2008): 1105-1134.

.. [BD1989] \R. J. Bradford and J. H. Davenport, Effective tests for
            cyclotomic polynomials, Symbolic and Algebraic
            Computation (1989), pp. 244--251,
            :doi:`10.1007/3-540-51084-2_22`

.. [BD2004] \M. Becker and A. Desoky.
            *A study of the DVD content scrambling system (CSS) algorithm*; in
            Proceedings of ISSPIT, (2004), pp. 353-356.

.. [BD2007] Michael Brickenstein, Alexander Dreyer; *PolyBoRi: A
            Groebner basis framework for Boolean polynomials*;
            pre-print available at
            http://www.itwm.fraunhofer.de/fileadmin/ITWM-Media/Zentral/Pdf/Berichte_ITWM/2007/bericht122.pdf

.. [BDLV2006] \S. Brlek, S. Dulucq, A. Ladouceur, L. Vuillon, Combinatorial
              properties of smooth infinite words, Theoret. Comput. Sci. 352
              (2006) 306--317.

.. [BDP2013] Thomas Brüstle, Grégoire Dupont, Matthieu Pérotin
   *On Maximal Green Sequences*
   :arxiv:`1205.2050`

.. [BDMW2010] \K. A. Browning, J. F. Dillon, M. T. McQuistan, and A. J. Wolfe,
              *An APN permutation in dimension six*; in Finite Fields: Theory
              and Applications - FQ9, volume 518 of Contemporary Mathematics,
              pages 33–42. AMS, 2010.

.. [BdVO2012] Christopher Bowman, Maud De Visscher, Rosa Orellana.
              *The partition algebra and the Kronecker coefficients*.
              :arXiv:`1210.5579v6`.

.. [Bec1992] Bernhard Beckermann. "A reliable method for computing M-Padé
             approximants on arbitrary staircases". J. Comput. Appl. Math.,
             40(1):19-42, 1992. https://doi.org/10.1016/0377-0427(92)90039-Z.

.. [BeCoMe] Frits Beukers, Henri Cohen, Anton Mellit,
   *Finite hypergeometric functions*,
   :arxiv:`1505.02900`

.. [Bee] Robert A. Beezer, *A First Course in Linear Algebra*,
         http://linear.ups.edu/. Accessed 15 July 2010.

.. [Bel2011] Belarusian State University,
             *Information technologies. Data protection. Cryptograpic algorithms for
             encryption and integrity control*; in STB 34.101.31-2011, (2011).

.. [Bel1927] E.T. Bell, "Partition Polynomials",
             Annals of Mathematics,
             Second Series, Vol. 29, No. 1/4 (1927 - 1928), pp. 38-46

.. [Benasque2009] Fernando Rodriguez Villegas, *The L-function of the quintic*,
   http://users.ictp.it/~villegas/hgm/benasque-2009-report.pdf

.. [Ber1987] \M. Berger, *Geometry I*, Springer (Berlin) (1987);
             :doi:`10.1007/978-3-540-93815-6`

.. [Ber1991] \C. Berger, "Une version effective du théorème de
             Hurewicz", https://tel.archives-ouvertes.fr/tel-00339314/en/.

.. [Ber2007] Jean Berstel. Sturmian and episturmian words (a survey of
             some recent results). In S. Bozapalidis and G. Rahonis,
             editors, CAI 2007,volume 4728 of Lecture Notes in
             Computer Science, pages 23-47. Springer-Verlag, 2007.

.. [Ber2008] \W. Bertram : *Differential Geometry, Lie Groups and
             Symmetric Spaces over General Base Fields and Rings*,
             Memoirs of the American Mathematical Society, vol. 192
             (2008); :doi:`10.1090/memo/0900`; :arxiv:`math/0502168`

.. [BerZab05] Nantel Bergeron, Mike Zabrocki,
              *The Hopf algebras of symmetric functions and quasisymmetric
              functions in non-commutative variables are free and cofree*,
              J. of Algebra and its Applications (8)(2009), No 4, pp. 581--600,
              :doi:`10.1142/S0219498809003485`,
              :arxiv:`math/0509265v3`.

.. [BeukersHeckman] \F. Beukers and \G. Heckman,
   *Monodromy for the hypergeometric function* `{}_n F_{n-1}`,
   Invent. Math. 95 (1989)

.. [BF1999] Thomas Britz, Sergey Fomin,
            *Finite posets and Ferrers shapes*,
            Advances in Mathematics 158, pp. 86-127 (2001),
            :arxiv:`math/9912126` (the arXiv version has fewer errors).

.. [BF2005] \R.L. Burden and J.D. Faires. *Numerical Analysis*.
            8th edition, Thomson Brooks/Cole, 2005.

.. [BFS2004] Magali Bardet, Jean-Charles Faugère, and Bruno Salvy, On
             the complexity of Groebner basis computation of
             semi-regular overdetermined algebraic equations.
             Proc. International Conference on Polynomial System
             Solving (ICPSS), pp. 71-75, 2004.

.. [BFSS2006] \A. Bostan, P. Flajolet, B. Salvy and E. Schost, *Fast
              Computation of special resultants*, Journal of Symbolic
              Computation 41 (2006), 1-29

.. [BFZ2005] \A. Berenstein, \S. Fomin, and \A. Zelevinsky, *Cluster
             algebras. III. Upper bounds and double Bruhat cells*,
             Duke Math. J. 126 (2005), no. 1, 1–52.

.. [BG1972] \A. Berman and P. Gaiha. A generalization of irreducible
            monotonicity. Linear Algebra and its Applications, 5:29-38,
            1972.

.. [BG1980] \R. L. Bishop and S. L. Goldberg, *Tensor analysis on
            Manifolds*, Dover (New York) (1980)

.. [BG1985] \M. Blum and S. Goldwasser. An Efficient Probabilistic
            Public-Key Encryption Scheme Which Hides All Partial
            Information. In *Proceedings of CRYPTO 84 on Advances in
            Cryptology*, pp. 289--299, Springer, 1985.

.. [BG1988] \M. Berger & B. Gostiaux : *Differential Geometry:
            Manifolds, Curves and Surfaces*, Springer (New York)
            (1988); :doi:`10.1007/978-1-4612-1033-7`

.. [Bil2011] \N. Billerey. *Critères d'irréductibilité pour les
             représentations des courbes elliptiques*. Int. J. Number
             Theory, 7 (2011);  :doi:`10.1142/S1793042111004538`

.. [BH1994] \S. Billey, M. Haiman. *Schubert polynomials for the
            classical groups*. J. Amer. Math. Soc., 1994.

.. [BH2017] Georgia Benkart and Tom Halverson. *Partition algebras*
            `\mathsf{P}_k(n)` *with* `2k > n` *and the fundamental theorems
            of invariant theory for the symmetric group* `\mathsf{S}_n`.
            Preprint (2017). :arXiv:`1707.1410`

.. [BHS2008] Robert Bradshaw, David Harvey and William
             Stein. strassen_window_multiply_c. strassen.pyx, Sage
             3.0, 2008. http://www.sagemath.org

.. [BHNR2004] \S. Brlek, S. Hamel, M. Nivat, C. Reutenauer, On the
              Palindromic Complexity of Infinite Words,
              in J. Berstel, J.  Karhumaki, D. Perrin, Eds,
              Combinatorics on Words with Applications, International
              Journal of Foundation of Computer Science, Vol. 15,
              No. 2 (2004) 293--306.

.. [BHZ2005] \N. Bergeron, C. Hohlweg, and M. Zabrocki, *Posets
             related to the Connectivity Set of Coxeter Groups*.
             :arxiv:`math/0509271v3`

.. [Big1999] Stephen J. Bigelow. The Burau representation is not
             faithful for `n = 5`. Geom. Topol., 3:397--404, 1999.

.. [Big2003] Stephen J. Bigelow, *The Lawrence-Krammer representation*,
             Geometric Topology, 2001 Georgia International Topology
             Conference, AMS/IP Studies in Advanced Mathematics 35
             (2003). :arxiv:`math/0204057v1`

.. [Bir1975] \J. Birman. *Braids, Links, and Mapping Class Groups*,
             Princeton University Press, 1975

.. [Bj1980] Anders Björner,
            *Shellable and Cohen-Macaulay partially ordered sets*,
            Trans. Amer. Math. Soc. 260 (1980), 159-183,
            :doi:`10.1090/S0002-9947-1980-0570784-2`

.. [BJKLMPSSS2016] \C. Beierle, J. Jean, S. Kölbl, G. Leander, A. Moradi,
                   \T. Peyrin, Y. Sasaki, P. Sasdrich, and S. M. Sim,
                   *The SKINNY family of block ciphers and its low-latency
                   variant MANTIS*; in CRYPTO, (2016), pp. 123-153.

.. [BK1992] \U. Brehm and W. Kuhnel, *15-vertex triangulations of an
            8-manifold*, Math. Annalen 294 (1992), no. 1, 167-193.

.. [BK2001] \W. Bruns and R. Koch, *Computing the integral closure of an
            affine semigroup*. Uni. Iaggelonicae Acta Math. 39, (2001),
            59-70

.. [BK2008] \J. Brundan and A. Kleshchev.
            *Blocks of cyclotomic Hecke algebras and Khovanov-Lauda algebras*.
            Invent. Math. *178* (2009), no. 3, 451–484.
            :mathscinet:`MR2551762`

.. [BK2009] \J. Brundan and A. Kleshchev.
            *Graded decomposition numbers for cyclotomic Hecke algebras*.
            Adv. Math. **222** (2009), 1883–1942.
            :mathscinet:`MR2562768`

.. [BK2017] Pascal Baseilhac and Stefan Kolb. *Braid group action
            and root vectors for the* `q`-*Onsager algebra*.
            Preprint, (2017) :arxiv:`1706.08747`.

.. [BKK2000]  Georgia Benkart, Seok-Jin Kang, Masaki Kashiwara.
              *Crystal bases for the quantum superalgebra* `U_q(\mathfrak{gl}(m,n))`,
              J. Amer. Math. Soc. **13** (2000), no. 2, 295-331.

.. [BKLPPRSV2007]
            \A. Bogdanov, L. Knudsen, G. Leander, C. Paar, A. Poschmann,
            M. Robshaw, Y. Seurin, C. Vikkelsoe. *PRESENT: An Ultra-Lightweight
            Block Cipher*; in Proceedings of CHES 2007; LNCS 7427; pp. 450-466;
            Springer Verlag 2007; available at
            :doi:`10.1007/978-1-4419-5906-5_605`

.. [BKW2011] \J. Brundan, A. Kleshchev, and W. Wang,
             *Graded Specht modules*,
             J. Reine Angew. Math., **655** (2011), 61-87.
             :mathscinet:`MR2806105`

.. [BL1994] Bernhard Beckermann, George Labahn. "A Uniform Approach for the
            Fast Computation of Matrix-Type Padé Approximants". SIAM J. Matrix
            Anal. Appl. 15 (1994) 804-823.
            http://dx.doi.org/10.1137/S0895479892230031

.. [BMP2007] \S. Brlek, G. Melançon, G. Paquin, Properties of the
             extremal infinite smooth words, Discrete
             Math. Theor. Comput. Sci. 9 (2007) 33--49.

.. [BMPS2018] Jonah Blasiak, Jennifer Morse, Anna Pun, and Daniel Summers.
              *Catalan functions and k-schur positivity*
              :arxiv:`1804.03701`

.. [BL2000] Anders Björner and Frank H. Lutz, "Simplicial manifolds,
            bistellar flips and a 16-vertex triangulation of the
            Poincaré homology 3-sphere", Experiment. Math. 9 (2000),
            no. 2, 275-289.

.. [BL2003] \S. Brlek, A. Ladouceur, A note on differentiable palindromes,
            Theoret. Comput. Sci. 302 (2003) 167--178.

.. [BL2008] Corentin Boissy and Erwan Lanneau, *Dynamics and geometry
            of the Rauzy-Veech induction for quadratic differentials*
            (:arxiv:`0710.5614`) to appear in Ergodic Theory and
            Dynamical Systems.

.. [BraLea2008] \C. Bracken and Gregor Leander: *New families of functions
             with differential uniformity of 4*, Proceedings of the Conference
             BFCA, Copenhagen, 2008.

.. [BLRS2009] \J. Berstel, A. Lauve, C. Reutenauer, F. Saliola,
              Combinatorics on words: Christoffel words and
              repetitions in words, CRM Monograph Series, 27. American
              Mathematical Society, Providence, RI, 2009.  xii+147
              pp. ISBN: 978-0-8218-4480-9

.. [BLV1999] Bernhard Beckermann, George Labahn, and Gilles Villard. "Shifted
             normal forms of polynomial matrices". In ISSAC'99, pages 189-196.
             ACM, 1999. https://doi.org/10.1145/309831.309929 .

.. [BLV2006] Bernhard Beckermann, George Labahn, and Gilles Villard. "Normal
             forms for general polynomial matrices". J. Symbolic Comput.,
             41(6):708-737, 2006. https://doi.org/10.1016/j.jsc.2006.02.001 .

.. [BM1940] Becker, M. F., and Saunders MacLane. The minimum number of
            generators for inseparable algebraic extensions. Bulletin of the
            American Mathematical Society 46, no. 2 (1940): 182-186.

.. [BM1977] \R. S. Boyer, J. S. Moore, A fast string searching
            algorithm, Communications of the ACM 20 (1977) 762--772.

.. [BM2008] John Adrian Bondy and U.S.R. Murty, "Graph theory", Volume
            244 of Graduate Texts in Mathematics, 2nd edition, Springer, 2008.

.. [BM2003] Bazzi and Mitter, {\it Some constructions of codes from
            group actions}, (preprint March 2003, available on
            Mitter's MIT website).

.. [BM2012] \N. Bruin and A. Molnar, *Minimal models for rational
            functions in a dynamical setting*,
            LMS Journal of Computation and Mathematics, Volume 15
            (2012), pp 400-417.

.. [BMBFLR2008] A. Blondin-Massé, S. Brlek, A. Frosini, S. Labbé,
                S. Rinaldi, *Reconstructing words from a fixed
                palindromic length sequence*, Proc. TCS 2008, 5th IFIP
                International Conference on Theoretical Computer
                Science (September 8-10 2008, Milano, Italia).

.. [BMBL2008] A. Blondin-Massé, S. Brlek, S. Labbé, *Palindromic
              lacunas of the Thue-Morse word*, Proc. GASCOM 2008 (June
              16-20 2008, Bibbiena, Arezzo-Italia), 53--67.

.. [BMS2006] Bugeaud, Mignotte, and Siksek. "Classical and modular
             approaches to exponential Diophantine
             equations: I. Fibonacci and Lucas perfect powers." Annals
             of Math, 2006.

.. [BN2010] \D. Bump and M. Nakasuji.
            Integration on `p`-adic groups and crystal bases.
            Proc. Amer. Math. Soc. 138(5), pp. 1595--1605.

.. [BN2008] Victor V. Batyrev and Benjamin Nill. Combinatorial aspects
            of mirror symmetry. In *Integer points in polyhedra ---
            geometry, number theory, representation theory, algebra,
            optimization, statistics*, volume 452 of *Contemp. Math.*,
            pages 35--66. Amer. Math. Soc., Providence,
            RI, 2008. :arxiv:`math/0703456v2`.

.. [Bob2013] \J.W. Bober. Conditionally bounding analytic ranks of
             elliptic curves. ANTS
             10, 2013. http://msp.org/obs/2013/1-1/obs-v1-n1-p07-s.pdf

.. [Bo2009] Bosch, S., Algebra, Springer 2009

.. [BOR2009] Emmanuel Briand, Rosa Orellana, Mercedes Rosas.
             *The stability of the Kronecker products of Schur
             functions*.
             :arxiv:`0907.4652v2`.

.. [Bou1989] \N. Bourbaki. *Lie Groups and Lie Algebras*. Chapters 1-3.
             Springer. 1989.

.. [BP1982] \H. Beker and F. Piper. *Cipher Systems: The Protection of
            Communications*. John Wiley and Sons, 1982.

.. [BP1994] \A. Berman and R. J. Plemmons. Nonnegative Matrices in the
            Mathematical Sciences. SIAM, Philadelphia, 1994.

.. [BP2000] \V. M. Bukhshtaber and T. E. Panov, "Moment-angle
            complexes and combinatorics of simplicial manifolds,"
            *Uspekhi Mat. Nauk* 55 (2000), 171--172.

.. [BP2015] \P. Butera and M. Pernici "Sums of permanental minors
            using Grassmann algebra", International Journal of Graph
            Theory and its Applications, 1 (2015),
            83–96. :arxiv:`1406.5337`

.. [BPRS2009] \J. Bastian, \T. Prellberg, \M. Rubey, \C. Stump, *Counting the
            number of elements in the mutation classes of* `\tilde{A}_n`-*quivers*;
            :arxiv:`0906.0487`

.. [BPS2008] Lubomira Balkova, Edita Pelantova, and Wolfgang Steiner.
             *Sequences with constant number of return
             words*. Monatsh. Math, 155 (2008) 251-263.

.. [BPU2016] Alex Biryukov, Léo Perrin, Aleksei Udovenko,
             *Reverse-Engineering the S-Box of Streebog, Kuznyechik and STRIBOBr1*; in
             EuroCrypt'16, pp. 372-402.

.. [Brandes01] Ulrik Brandes,
               A faster algorithm for betweenness centrality,
               Journal of Mathematical Sociology 25.2 (2001): 163-177,
               http://www.inf.uni-konstanz.de/algo/publications/b-fabc-01.pdf

.. [Bre1993] Richard P. Brent.
             *On computing factors of cyclotomic polynomials*.
             Mathematics of Computation. **61** (1993). No. 203. pp 131--149.
             :arXiv:`1004.5466v1`. http://www.jstor.org/stable/2152941

.. [Bre1997] \T. Breuer "Integral bases for subfields of cyclotomic
             fields" AAECC 8, 279--289 (1997).

.. [Bre2008] \A. Bretscher and D. G. Corneil and M. Habib and C. Paul (2008), "A
             simple Linear Time LexBFS Cograph Recognition Algorithm", SIAM
             Journal on Discrete Mathematics, 22 (4): 1277–1296,
             :doi:`10.1137/060664690`.

.. [Br1910] Bruckner, "Uber die Ableitung der allgemeinen Polytope und
            die nach Isomorphismus verschiedenen Typen der allgemeinen
            Achtzelle (Oktatope)", Verhand. Konik. Akad. Wetenschap,
            Erste Sectie, 10 (1910)

.. [Br2000] Kenneth S. Brown, *Semigroups, rings, and Markov chains*,
            :arxiv:`math/0006145v1`.


.. [BR2000a] \P. Barreto and V. Rijmen,
             *The ANUBIS Block Cipher*; in
             First Open NESSIE Workshop, (2000).

.. [BR2000b] \P. Barreto and V. Rijmen,
             *The Khazad legacy-level Block Cipher*; in
             First Open NESSIE Workshop, (2000).

.. [BR2000c] \P. Barreto and V. Rijmen,
             *The Whirlpool hashing function*; in
             First Open NESSIE Workshop, (2000).

.. [Br2016] *Bresenham's Line Algorithm*, Python, 26 December 2016.
            http://www.roguebasin.com/index.php?title=Bresenham%27s_Line_Algorithm

.. [BRS2015] \A. Boussicault, S. Rinaldi et S. Socci.
             *The number of directed k-convex polyominoes*
             27th Annual International Conference on Formal Power Series and
             Algebraic Combinatorics (FPSAC 2015), 2015.
             :arxiv:`1501.00872`

.. [Bru1994] Richard A. Brualdi, Hyung Chan Jung, William T.Trotter Jr
             *On the poset of all posets on* `n` *elements*
             Volume 50, Issue 2, 6 May 1994, Pages 111-123
             Discrete Applied Mathematics
             http://www.sciencedirect.com/science/article/pii/0166218X9200169M

.. [Bru1998] \J. Brundan. *Modular branching rules and the Mullineux map
             for Hecke algebras of type* `A`.
             Proc. London Math. Soc. (3) **77** (1998), 551–581.
             :mathscinet:`MR1643413`

.. [Bruin-Molnar] \N. Bruin and A. Molnar, *Minimal models for rational
            functions in a dynamical setting*,
            LMS Journal of Computation and Mathematics, Volume 15 (2012),
            pp 400-417.

.. [BS1996] Eric Bach, Jeffrey Shallit. *Algorithmic Number Theory,
            Vol. 1: Efficient Algorithms*. MIT Press, 1996. ISBN
            978-0262024051.

.. [BS2003] \I. Bouyukliev and J. Simonis, Some new results on optimal
            codes over `F_5`, Designs, Codes and Cryptography 30,
            no. 1 (2003): 97-111,
            http://www.moi.math.bas.bg/moiuser/~iliya/pdf_site/gf5srev.pdf.

.. [BS2011] \E. Byrne and A. Sneyd, On the Parameters of Codes with
            Two Homogeneous Weights. WCC 2011-Workshop on coding and
            cryptography,
            pp. 81-90. 2011. https://hal.inria.fr/inria-00607341/document

.. [BS2012] Jonathan Bloom and Dan Saracino, *Modified growth
            diagrams, permutation pivots, and the BWX map* `Phi^*`,
            Journal of Combinatorial Theory, Series A Volume 119,
            Number 6 (2012), pp. 1280-1298.

.. [BSS2009] David Bremner, Mathieu Dutour Sikiric, Achill Schuermann:
             Polyhedral representation conversion up to symmetries,
             Proceedings of the 2006 CRM workshop on polyhedral
             computation, AMS/CRM Lecture Notes, 48 (2009),
             45-71. :arxiv:`math/0702239`

.. [BSV2010] \M. Bolt, S. Snoeyink, E. Van Andel. "Visual
             representation of the Riemann map and Ahlfors map via the
             Kerzman-Stein equation". Involve 3-4 (2010), 405-420.

.. [BDLGZ2009] \M. Bucci et al.  A. De Luca, A. Glen, L. Q. Zamboni,
               A connection between palindromic and factor complexity
               using return words," Advances in Applied Mathematics
               42 (2009) 60-74.

.. [BUVO2007] Johannes Buchmann, Ullrich Vollmer: Binary Quadratic Forms,
              An Algorithmic Approach, Algorithms and Computation in Mathematics,
              Volume 20, Springer (2007)

.. [BV2004] Jean-Luc Baril, Vincent Vajnovszki. *Gray code for derangements*.
            Discrete Applied Math. 140 (2004)
            :doi:`10.1016/j.dam.2003.06.002`
            http://jl.baril.u-bourgogne.fr/derange.pdf

.. [BvR1982] Andries Brouwer and John van Rees,
             More mutually orthogonal Latin squares,
             Discrete Mathematics,
             vol.39, num.3, pages 263-281,
             1982
             http://oai.cwi.nl/oai/asset/304/0304A.pdf

.. [BW1988] Anders Bjoerner, Michelle L. Wachs,
            *Generalized quotients in Coxeter groups*.
            Transactions of the American Mathematical Society,
            vol. 308, no. 1, July 1988.
            http://www.ams.org/journals/tran/1988-308-01/S0002-9947-1988-0946427-X/S0002-9947-1988-0946427-X.pdf

.. [BW1993] Thomas Becker and Volker Weispfenning. *Groebner Bases - A
            Computational Approach To Commutative Algebra*. Springer,
            New York, 1993.

.. [BW1994] \M. Burrows, D.J. Wheeler, "A block-sorting lossless data
            compression algorithm", HP Lab Technical Report, 1994,
            available at
            http://www.hpl.hp.com/techreports/Compaq-DEC/SRC-RR-124.html

.. [BW1996] Anders Bjorner and Michelle L. Wachs. *Shellable nonpure
            complexes and posets. I*. Trans. of
            Amer. Math. Soc. **348** No. 4. (1996)

.. [BZ01] \A. Berenstein, A. Zelevinsky
          *Tensor product multiplicities, canonical bases
          and totally positive varieties*
          Invent. Math. **143** No. 1. (2002), 77-128.

.. _ref-C:

**C**

.. [dCa2007] \C. de Canniere: *Analysis and Design of Symmetric Encryption
             Algorithms*, PhD Thesis, 2007.

.. [Can1990] \J. Canny. Generalised characteristic polynomials.
             J. Symbolic Comput. Vol. 9, No. 3, 1990, 241--250.

.. [Car1972] \R. W. Carter. *Simple groups of Lie type*, volume 28 of
             Pure and Applied Mathematics. John Wiley and Sons, 1972.

.. [CS1996] \G. Call and J. Silverman. Computing the Canonical Height on
            K3 Surfaces. Mathematics of Comp. , 65 (1996), 259-290.

.. [CB2007] Nicolas Courtois, Gregory V. Bard: Algebraic Cryptanalysis
            of the Data Encryption Standard, In 11-th IMA Conference,
            Cirencester, UK, 18-20 December 2007, Springer
            LNCS 4887. See also http://eprint.iacr.org/2006/402/.

.. [CC1982] Chottin and R. Cori, *Une preuve combinatoire de la
            rationalité d'une série génératrice associée
            aux arbres*, RAIRO, Inf. Théor. 16, 113--128 (1982)

.. [CD1996] Charles Colbourn and Jeffrey Dinitz,
            Making the MOLS table,
            Computational and constructive design theory,
            vol 368, pages 67-134,
            1996

.. [CDL2015] \A. Canteaut, Sebastien Duval, Gaetan Leurent
             *Construction of Lightweight S-Boxes using Feistel and
             MISTY Structures*; in Proceedings of SAC 2015; LNCS 9566;
             pp. 373-393; Springer-Verlag 2015; available at
             http://eprint.iacr.org/2015/711.pdf

.. [CE2001] Raul Cordovil and Gwihen Etienne. *A note on the
            Orlik-Solomon algebra*. Europ. J. Combinatorics. **22**
            (2001). pp. 165-170. http://www.math.ist.utl.pt/~rcordov/Ce.pdf

.. [CE2003] Henry Cohn and Noam Elkies, New upper bounds on sphere
            packings I, Ann. Math. 157 (2003), 689--714.

.. [Cer1994] \D. P. Cervone, "Vertex-minimal simplicial immersions of
             the Klein bottle in three-space", Geom. Ded. 50 (1994)
             117-141,
             http://www.math.union.edu/~dpvc/papers/1993-03.kb/vmkb.pdf.

.. [CES2003] Brian Conrad, Bas Edixhoven, William Stein
             `J_1(p)` Has Connected Fibers
             Documenta Math.  8 (2003) 331--408

.. [CEW2011] Georgios Chalkiadakis, Edith Elkind, and Michael
             Wooldridge. *Computational Aspects of Cooperative Game
             Theory*. Morgan & Claypool Publishers, (2011). ISBN
             9781608456529, :doi:`10.2200/S00355ED1V01Y201107AIM016`.

.. [CFI1992] Cai, JY., Fürer, M. & Immerman, N. Combinatorica (1992) 12: 389.
             :doi:`10.1007/BF01305232`

.. [CFL1958] \K.-T. Chen, R.H. Fox, R.C. Lyndon, Free differential calculus,
             IV. The quotient groups of the lower central series, Ann. of Math.
             68 (1958) 81--95.

.. [CFZ2000] \J. Cassaigne, S. Ferenczi, L.Q. Zamboni, Imbalances in
             Arnoux-Rauzy sequences, Ann. Inst. Fourier (Grenoble)
             50 (2000) 1265--1276.

.. [CFZ2002] Chapoton, Fomin, Zelevinsky - Polytopal realizations of
             generalized associahedra, :arxiv:`math/0202004`.

.. [CGW2013] Daniel Cabarcas, Florian Göpfert, and Patrick
             Weiden. Provably Secure LWE-Encryption with Uniform
             Secret. Cryptology ePrint Archive, Report 2013/164. 2013.
             2013/164. http://eprint.iacr.org/2013/164

.. [Conr] Keith Conrad, "Artin-Hasse-Type Series and Roots of Unity",
          http://www.math.uconn.edu/~kconrad/blurbs/gradnumthy/AHrootofunity.pdf

.. [CGMRV16] \A. Conte, R. Grossi, A. Marino, R. Rizzi, L. Versari,
             "Directing Road Networks by Listing Strong Orientations.",
             Combinatorial Algorithms, Proceedings of 27th International Workshop,
             IWOCA 2016, August 17-19, 2016, pages 83--95.

.. [Ch2012] Cho-Ho Chu. *Jordan Structures in Geometry and
            Analysis*. Cambridge University Press, New
            York. 2012. IBSN 978-1-107-01617-0.

.. [Cha92] Chameni-Nembua C. and Monjardet B.
           *Les Treillis Pseudocomplémentés Finis*
           Europ. J. Combinatorics (1992) 13, 89-107.

.. [Cha18] Frédéric Chapoton, *Some properties of a new partial
           order on Dyck paths*, 2018, :arxiv:`1809.10981`

.. [Cha2008] Frédéric Chapoton.
             *Sur le nombre d'intervalles dans les treillis de Tamari*.
             Sém. Lothar. Combin. (2008).
             :arxiv:`math/0602368v1`.

.. [ChLi] \F. Chapoton and M. Livernet, *Pre-Lie algebras and the rooted trees
          operad*, International Math. Research Notices (2001) no 8, pages 395-408.
          Preprint: :arxiv:`math/0002069v2`.

.. [Cha2006] Ruth Charney. *An introduction to right-angled Artin
             groups*. http://people.brandeis.edu/~charney/papers/RAAGfinal.pdf,
             :arxiv:`math/0610668`.

.. [ChenDB] Eric Chen, Online database of two-weight codes,
            http://moodle.tec.hkr.se/~chen/research/2-weight-codes/search.php

.. [CHK2001] Keith D. Cooper, Timothy J. Harvey and Ken Kennedy. *A
             Simple, Fast Dominance Algorithm*, Software practice and
             Experience, 4:1-10 (2001).
             http://www.hipersoft.rice.edu/grads/publications/dom14.pdf

.. [CHPSS18] C. Cid, T. Huang, T. Peyrin, Y. Sasaki, L. Song.
             *Boomerang Connectivity Table: A New Cryptanalysis Tool* (2018)
             IACR Transactions on Symmetric Cryptology. Vol 2017, Issue 4.
             pre-print available at https://eprint.iacr.org/2018/161.pdf

.. [CK1999] David A. Cox and Sheldon Katz. *Mirror symmetry and
            algebraic geometry*, volume 68 of *Mathematical Surveys
            and Monographs*. American Mathematical Society,
            Providence, RI, 1999.

.. [CK2001] \M. Casella and W. Kühnel, "A triangulated K3 surface with
            the minimum number of vertices", Topology 40 (2001),
            753--772.

.. [CKS1999] Felipe Cucker, Pascal Koiran, and Stephen Smale. *A polynomial-time
             algorithm for diophantine equations in one variable*, J. Symbolic
             Computation 27 (1), 21-29, 1999.

.. [CK2015] \J. Campbell and V. Knight. *On testing degeneracy of
            bi-matrix
            games*. http://vknight.org/unpeudemath/code/2015/06/25/on_testing_degeneracy_of_games/ (2015)

.. [CL2013] Maria Chlouveraki and Sofia Lambropoulou. *The
            Yokonuma-Hecke algebras and the HOMFLYPT
            polynomial*. (2015) :arxiv:`1204.1871v4`.

.. [Cle1872] Alfred Clebsch, *Theorie der binären algebraischen Formen*,
             Teubner, 1872.

.. [CLG1997] Frank Celler and C. R. Leedham-Green,
             *Calculating the Order of an Invertible Matrix*, 1997

.. [CLRS2001] Thomas H. Cormen, Charles E. Leiserson, Ronald L. Rivest
              and Clifford Stein, *Section 22.4: Topological sort*,
              Introduction to Algorithms (2nd ed.), MIT Press and
              McGraw-Hill, 2001, 549-552, ISBN 0-262-03293-7.

.. [CLS2014] \C. Ceballos, J.-P. Labbé, C. Stump, *Subword complexes,
             cluster complexes, and generalized multi-associahedra*,
             \J. Algebr. Comb. **39** (2014) pp. 17-51.
             :doi:`10.1007/s10801-013-0437-x`, :arxiv:`1108.1776`.

.. [CLO2005] \D. Cox, J. Little, D. O'Shea. Using Algebraic Geometry.
             Springer, 2005.

.. [CLS2011] David A. Cox, John Little, and Hal Schenck. *Toric
             Varieties*. Volume 124 of *Graduate Studies in
             Mathematics*. American Mathematical Society, Providence,
             RI, 2011.

.. [CMO2011] \C. Chun, D. Mayhew, J. Oxley, A chain theorem for
             internally 4-connected binary matroids. J. Combin. Theory
             Ser. B 101 (2011), 141-189.

.. [CMO2012] \C. Chun, D. Mayhew, J. Oxley,  Towards a splitter
             theorem for internally 4-connected binary
             matroids. J. Combin. Theory Ser. B 102 (2012), 688-700.

.. [CMR2005] C\. Cid, S\. Murphy, M\. Robshaw, *Small Scale Variants of
             the AES*; in Proceedings of Fast Software Encryption
             2005; LNCS 3557; Springer Verlag 2005; available at
             http://www.isg.rhul.ac.uk/~sean/smallAES-fse05.pdf

.. [CMR2006] C\. Cid, S\. Murphy, and M\. Robshaw, *Algebraic Aspects
             of the Advanced Encryption Standard*; Springer Verlag
             2006

.. [CMT2003] \A. M. Cohen, S. H. Murray, D. E. Talyor.
             *Computing in groups of Lie type*.
             Mathematics of Computation. **73** (2003), no 247. pp. 1477--1498.
             https://www.win.tue.nl/~amc/pub/papers/cmt.pdf

.. [Co1984] \J. Conway, Hexacode and tetracode - MINIMOG and
            MOG. *Computational group theory*, ed. M. Atkinson,
            Academic Press, 1984.

.. [Co1999] John Conway, Neil Sloan. *Sphere Packings, Lattices and Groups*,
            Springer Verlag 1999.

.. [CO2010] Jonathan Comes, Viktor Ostrik.
            *On blocks of Deligne's category*
            `\underline{\mathrm{Rep}}(S_t)`.
            :arxiv:`0910.5695v2`,
            http://pages.uoregon.edu/jcomes/blocks.pdf

.. [Coh1993] Henri Cohen. A Course in Computational Algebraic Number
             Theory. Graduate Texts in Mathematics 138. Springer, 1993.

.. [Coh2000] Henri Cohen, Advanced topics in computational number
             theory, Graduate Texts in Mathematics, vol. 193,
             Springer-Verlag, New York, 2000.

.. [Coh2007I] Henri Cohen, *Number Theory, Vol. I: Tools and
              Diophantine Equations.*  GTM 239, Springer, 2007.

.. [Coh2007] Henri Cohen, Number Theory,
             Volume II.  Graduate Texts in Mathematics 240. Springer, 2007.

.. [Col2013] Julia Collins. *An algorithm for computing the Seifert
             matrix of a link from a braid
             representation*. (2013). http://www.maths.ed.ac.uk/~jcollins/SeifertMatrix/SeifertMatrix.pdf

.. [Con] Keith Conrad, *Groups of order 12*,
         http://www.math.uconn.edu/~kconrad/blurbs/grouptheory/group12.pdf,
         accessed 21 October 2009.

.. [Con2013] Keith Conrad: *Exterior powers*,
             `http://www.math.uconn.edu/~kconrad/blurbs/ <http://www.math.uconn.edu/~kconrad/blurbs/>`_

.. [Con2015] Keith Conrad: *Tensor products*,
             `http://www.math.uconn.edu/~kconrad/blurbs/ <http://www.math.uconn.edu/~kconrad/blurbs/>`_

.. [Con2018] Anthony Conway, *Notes On The Levine-Tristram
             Signature Function*, July 2018
             http://www.unige.ch/math/folks/conway/Notes/LevineTristramSurvey.pdf

.. [CP2001] John Crisp and Luis Paris. *The solution to a conjecture
            of Tits on the subgroup generated by the squares of the
            generators of an Artin group*. Invent. Math. **145**
            (2001). No 1, 19-36. :arxiv:`math/0003133`.

.. [CP2012] Grégory Châtel, Viviane Pons.
            *Counting smaller trees in the Tamari order*,
            :arxiv:`1212.0751v1`.

.. [CP2015] Grégory Châtel and Viviane Pons.
            *Counting smaller elements in the tamari and m-tamari lattices*.
            Journal of Combinatorial Theory, Series A. (2015). :arxiv:`1311.3922`.

.. [CPdA2014] Maria Chlouveraki and Loïc Poulain
              d'Andecy. *Representation theory of the Yokonuma-Hecke
              algebra*. (2014) :arxiv:`1302.6225v2`.

.. [CR1962] Curtis, Charles W.; Reiner, Irving "Representation theory
            of finite groups and associative algebras." Pure and
            Applied Mathematics, Vol. XI Interscience Publishers, a
            division of John Wiley & Sons, New York-London 1962, pp
            545--547

.. [Cre1997] \J. E. Cremona, *Algorithms for Modular Elliptic
             Curves*. Cambridge University Press, 1997.

.. [Cre2003] Cressman, Ross. *Evolutionary dynamics and extensive form
            games*. MIT Press, 2003.

.. [Cro1983] \M. Crochemore, Recherche linéaire d'un carré dans un mot,
             C. R. Acad. Sci. Paris Sér. I Math. 296 (1983) 14
             781--784.

.. [CRS2016] Dean Crnković, Sanja Rukavina, and Andrea Švob. *Strongly regular
             graphs from orthogonal groups* `O^+(6,2)` *and* `O^-(6,2)`.
             :arxiv:`1609.07133`

.. [CRV2018] Xavier Caruso, David Roe and Tristan Vaccon.
            *ZpL: a p-adic precision package*, (2018) :arxiv:`1802.08532`.

.. [CRV2014] Xavier Caruso, David Roe and Tristan Vaccon.
            *Tracking p-adic precision*,
            LMS J. Comput. Math. **17** (2014), 274-294.

.. [CS1986] \J. Conway and N. Sloane. *Lexicographic codes:
            error-correcting codes from game theory*, IEEE
            Trans. Infor. Theory **32** (1986) 337-348.

.. [CS1999] \J.H. Conway and N.J.A. Sloane, Sphere packings, lattices
            and groups, 3rd. ed., Grundlehren der Mathematischen
            Wissenschaften, vol. 290, Springer-Verlag, New York, 1999.

.. [CS2003] \John E. Cremona and Michael Stoll. On The Reduction Theory of Binary Forms.
            Journal für die reine und angewandte Mathematik, 565 (2003), 79-99.

.. [CTTL2014] \C. Carlet, Deng Tang, Xiaohu Tang, and Qunying Liao: *New
            Construction of Differentially 4-Uniform Bijections*, Inscrypt,
            pp. 22-38, 2013.

.. [Cu1984] \R. Curtis, The Steiner system `S(5,6,12)`, the Mathieu
            group `M_{12}`, and the kitten. *Computational group
            theory*, ed. M. Atkinson, Academic Press, 1984.

.. [Cun1986] \W. H. Cunningham, Improved Bounds for Matroid Partition
             and Intersection Algorithms. SIAM Journal on Computing
             1986 15:4, 948-957.

.. [CW2005] \J. E. Cremona and M. Watkins. Computing isogenies of elliptic
            curves. preprint, 2005.

.. _ref-D:

**D**

.. [Dat2007] Basudeb Datta, "Minimal triangulations of
             manifolds", J. Indian Inst. Sci. 87 (2007), no. 4,
             429-449.

.. [Dav1997] B.A. Davey, H.A. Priestley,
             *Introduction to Lattices and Order*,
             Cambridge University Press, 1997.

.. [DCSW2008] \C. De Canniere, H. Sato, D. Watanabe,
              *Hash Function Luffa: Specification*; submitted to
              NIST SHA-3 Competition, 2008. Available at
              http://www.sdl.hitachi.co.jp/crypto/luffa/

.. [DCW2016] Dan-Cohen, Ishai, and Stefan Wewers. "Mixed Tate motives and the
             unit equation." International Mathematics Research Notices
             2016.17 (2016): 5291-5354.

.. [DD1991] \R. Dipper and S. Donkin. *Quantum* `GL_n`.
            Proc. London Math. Soc. (3) **63** (1991), no. 1, pp. 165-211.

.. [DD2010] Tim Dokchitser and Vladimir Dokchitser,
            *On the Birch-Swinnerton-Dyer quotients modulo squares*,
            Ann. Math. (2) 172 (2010), 567-596.

.. [DDLL2013] Léo Ducas, Alain Durmus, Tancrède Lepoint and Vadim
              Lyubashevsky. *Lattice Signatures and Bimodal
              Gaussians*; in Advances in Cryptology – CRYPTO 2013;
              Lecture Notes in Computer Science Volume 8042, 2013, pp
              40-56 http://www.di.ens.fr/~lyubash/papers/bimodal.pdf

.. [Dec1998] \W. Decker and T. de Jong. Groebner Bases and Invariant
             Theory in Groebner Bases and Applications. London
             Mathematical Society Lecture Note Series No. 251. (1998)
             61--89.

.. [DEMS2016] \C. Dobraunig, M. Eichlseder, F. Mendel, and M. Schläffer,
              *Ascon v1.2*; in CAESAR Competition, (2016).

.. [De1973] \P. Delsarte, An algebraic approach to the association
            schemes of coding theory, Philips Res. Rep., Suppl.,
            vol. 10, 1973.

.. [De1974] \M. Demazure, *Désingularisation des variétés de Schubert*,
            Ann. E. N. S., Vol. 6, (1974), p. 163-172

.. [Deh2011] \P. Dehornoy, *Le problème d'isotopie des tresses*, in
             Leçons mathématiques de Bordeaux, vol. 4, pages 259-300,
             Cassini (2011).

.. [deG2000] Willem A. de Graaf. *Lie Algebras: Theory and Algorithms*.
             North-Holland Mathematical Library. (2000).
             Elsevier Science B.V.

.. [deG2005] Willem A. de Graaf.
             *Constructing homomorphisms between Verma modules*.
             Journal of Lie Theory. **15** (2005) pp. 415-428.

.. [Dej1972] \F. Dejean. Sur un théorème de Thue. J. Combinatorial Theory
             Ser. A 13:90--99, 1972.

.. [Den2012] Tom Denton. Canonical Decompositions of Affine Permutations,
             Affine Codes, and Split `k`-Schur Functions.  Electronic Journal of
             Combinatorics, 2012.

.. [Deo1987a] \V. Deodhar, A splitting criterion for the Bruhat
              orderings on Coxeter groups. Comm. Algebra,
              15:1889-1894, 1987.

.. [Deo1987b] \V.V. Deodhar, On some geometric aspects of Bruhat
              orderings II. The parabolic analogue of Kazhdan-Lusztig
              polynomials, J. Alg. 111 (1987) 483-506.

.. [DerZak1980] Nachum Dershowitz and Schmuel Zaks,
                *Enumerations of ordered trees*,
                Discrete Mathematics (1980), 31: 9-28.

.. [Dev2005] Devaney, Robert L. *An Introduction to Chaotic Dynamical Systems.*
             Boulder: Westview, 2005, 331.

.. [DeVi1984] \M.-P. Delest, and G. Viennot, *Algebraic Languages and
              Polyominoes Enumeration.* Theoret. Comput. Sci. 34, 169-206, 1984.

.. [DFMS1996] Philipppe Di Francesco, Pierre Mathieu, and David Sénéchal.
              *Conformal Field Theory*. Graduate Texts in Contemporary
              Physics, Springer, 1996.

.. [DG1982] Louise Dolan and Michael Grady.
            *Conserved charges from self-duality*,
            Phys. Rev. D(3) **25** (1982), no. 6, 1587-1604.

.. [DG1994] \S. Dulucq and O. Guibert. Mots de piles, tableaux
            standards et permutations de Baxter, proceedings of
            Formal Power Series and Algebraic Combinatorics, 1994.

.. [DGRB2010] David Avis, Gabriel D. Rosenberg, Rahul Savani, Bernhard
              von Stengel. *Enumeration of Nash equilibria for
              two-player games.*
              http://www.maths.lse.ac.uk/personal/stengel/ETissue/ARSvS.pdf (2010)

.. [DHSW2003] Dumas, Heckenbach, Saunders, Welker, "Computing
              simplicial homology based on efficient Smith normal form
              algorithms," in "Algebra, geometry, and software
              systems" (2003), 177-206.

.. [DI1989]  Dan Gusfield and Robert W. Irving. *The stable marriage
             problem: structure and algorithms*. Vol. 54. Cambridge:
             MIT press, 1989.

.. [DI1995] \F. Diamond and J. Im, Modular forms and modular curves.
            In: V. Kumar Murty (ed.), Seminar on Fermat's Last Theorem
            (Toronto, 1993-1994), 39-133.  CMS Conference
            Proceedings 17.  American Mathematical Society, 1995.

.. [Dil1940] Lattice with Unique Irreducible Decompositions
             \R. P. Dilworth, 1940 (Annals of Mathematics 41, 771-777)
             With comments by B. Monjardet
             http://cams.ehess.fr/docannexe.php?id=1145

.. [Di2000] \L. Dissett, Combinatorial and computational aspects of
            finite geometries, 2000,
            https://tspace.library.utoronto.ca/bitstream/1807/14575/1/NQ49844.pdf

.. [DJM1998] \R. Dipper, G. James and A. Mathas
             *Cyclotomic q-Schur algebras*, Math. Z, **229** (1998), 385-416.
             :mathscinet:`MR1658581`

.. [DJP2001] \X. Droubay, J. Justin, G. Pirillo, *Episturmian words
             and some constructions of de Luca and Rauzy*,
             Theoret. Comput. Sci.  255 (2001) 539--553.

.. [DK2013] John R. Doyle and David Krumm, *Computing algebraic
            numbers of bounded height*, :arxiv:`1111.4963v4` (2013).

.. [DLHK2007] \J. A. De Loera, D. C. Haws, M. Köppe, Ehrhart
              polynomials of matroid polytopes and
              polymatroids. Discrete & Computational Geometry, Volume
              42, Issue 4. :arxiv:`0710.4346`,
              :doi:`10.1007/s00454-008-9120-8`

.. [DLMF-Bessel] \F. W. J. Olver and L. C. Maximon: *10. Bessel
                 Functions*, in NIST Digital Library of Mathematical
                 Functions. https://dlmf.nist.gov/10

.. [DLMF-Error] \N. M. Temme: *7. Error Functions, Dawson’s and Fresnel
                 Integrals*, in NIST Digital Library of Mathematical
                 Functions. https://dlmf.nist.gov/7

.. [DLMF-Struve] \R. B. Paris: *11. Struve and Related Functions*, in
                 NIST Digital Library of Mathematical
                 Functions. https://dlmf.nist.gov/11

.. [DLRS2010] De Loera, Rambau and Santos, "Triangulations: Structures
              for Algorithms and Applications", Algorithms and
              Computation in Mathematics, Volume 25, Springer, 2011.

.. [DN1990] Claude Danthony and Arnaldo Nogueira, *Measured foliations
            on nonorientable surfaces*, Annales scientifiques de
            l'École Normale Supérieure, Sér. 4, 23, no. 3 (1990) p
            469-494

.. [Do2009] \P. Dobcsanyi et
            al. DesignTheory.org. http://designtheory.org/database/

.. [Dob1999a] \H. Dobbertin: *Almost perfect nonlinear power functions
            on GF(2^n): the Niho case*. Information and Computation, 151 (1-2),
            pp. 57-72, 1999.

.. [Dob1999b] \H. Dobbertin: *Almost perfect nonlinear power functions
            on GF(2^n): the Welch case*. IEEE Transactions on Information
            Theory, 45 (4), pp. 1271-1275, 1999.

.. [Dol2009] Igor Dolgachev. *McKay Correspondence*. (2009).
             http://www.math.lsa.umich.edu/~idolga/McKaybook.pdf

.. [DPS2017] Kevin Dilks, Oliver Pechenik, and Jessica Striker,
             *Resonance in orbits of plane partitions and increasing
             tableaux*, JCTA 148 (2017), 244-274,
             https://doi.org/10.1016/j.jcta.2016.12.007

.. [DPV2001] \J. Daemen, M. Peeters, and G. Van Assche,
             *Bitslice ciphers and power analysis attacks*; in FSE, (2000), pp. 134-149.

.. [DP2008] Jean-Guillaume Dumas and Clement Pernet. Memory efficient
            scheduling of Strassen-Winograd's matrix multiplication
            algorithm. :arxiv:`0707.2347v1`, 2008.

.. [DPVAR2000] \J. Daemen, M. Peeters, G. Van Assche, and V. Rijmen,
               *Nessie proposal: NOEKEON*; in First Open NESSIE Workshop, (2000).

.. [DR2002] Joan Daemen, Vincent Rijmen. *The Design of
            Rijndael*. Springer-Verlag Berlin Heidelberg, 2002.

.. [Dro1987] Carl Droms. *Isomorphisms of graph groups*. Proc. of the
             Amer. Math. Soc. **100**
             (1987). No 3. http://educ.jmu.edu/~dromscg/vita/preprints/Isomorphisms.pdf

.. [Du2001] \I. Duursma, "From weight enumerators to zeta functions", in
            Discrete Applied Mathematics, vol. 111, no. 1-2,
            pp. 55-73, 2001.

.. [Du2003] \I. Duursma, "Extremal weight enumerators and
            ultraspherical polynomials", Discrete Mathematics 268
            (2003), 103–127.

.. [Du2004] \I. Duursma, "Combinatorics of the two-variable zeta function",
            Finite fields and applications, 109-136, Lecture Notes in
            Comput. Sci., 2948, Springer, Berlin, 2004.

.. [Du2009] Du Ye. *On the Complexity of Deciding Degeneracy in
            Games*. :arxiv:`0905.3012v1` (2009)

.. [Du2018] \O. Dunkelman, *Efficient Construction of the Boomerang
            Connection Table* (preprint); in Cryptology ePrint Archive,
            (2018), 631.

.. [Dur1998] \F. Durand, *A characterization of substitutive sequences
            using return words*, Discrete Math. 179 (1998) 89-101.

.. [Duv1983] J.-P. Duval, Factorizing words over an ordered alphabet,
            J. Algorithms 4 (1983) 363--381.

.. [DW1995] Andreas W.M. Dress and Walter Wenzel, *A Simple Proof of
            an Identity Concerning Pfaffians of Skew Symmetric
            Matrices*, Advances in Mathematics, volume 112, Issue 1,
            April 1995,
            pp. 120-134. http://www.sciencedirect.com/science/article/pii/S0001870885710298

.. [DW2007] \I. Dynnikov and B. Wiest, On the complexity of
            braids, J. Europ. Math. Soc. 9 (2007)

.. [Dy1993] \M. J. Dyer. *Hecke algebras and shellings of Bruhat
            intervals*. Compositio Mathematica, 1993, 89(1): 91-115.

.. _ref-E:

**E**

.. [Early2017] Nick Early. *Canonical bases for permutohedral plates*.
               Preprint (2017). :arxiv:`1712.08520v3`.

.. [Eb1989] \W. Eberly, "Computations for algebras and group
            representations". Ph.D. Thesis, University of
            Toronto, 1989. http://www.cpsc.ucalgary.ca/~eberly/Research/Papers/phdthesis.pdf

.. [Ed1974] \A. R. Edmonds, 'Angular Momentum in Quantum Mechanics',
            Princeton University Press (1974)

.. [EDI2014] EDITH COHEN,DANIEL DELLING,THOMAS PAJOR and RENATO F. WERNECK
             Computing Classic Closeness Centrality, at Scale
             In Proceedings of the second ACM conference on Online social networks (COSN '14)
             :doi:`10.1145/2660460.2660465`

.. [Ega1981] Yoshimi Egawa, Characterization of H(n, q) by the parameters,
             Journal of Combinatorial Theory, Series A, Volume 31, Issue 2,
             1981, Pages 108-125, ISSN 0097-3165,:doi:`10.1016/0097-3165(81)90007-8`.
             (http://www.sciencedirect.com/science/article/pii/0097316581900078)

.. [EGHLSVY] Pavel Etingof, Oleg Golberg, Sebastian Hensel, Tiankai
             Liu, Alex Schwendner, Dmitry Vaintrob, Elena Yudovina,
             "Introduction to representation theory",
             :arXiv:`0901.0827v5`.

.. [EKLP1992] \N. Elkies, G. Kuperberg, M. Larsen, J. Propp,
              *Alternating-Sign Matrices and Domino Tilings*, Journal of Algebraic
              Combinatorics, volume 1 (1992), p. 111-132.

.. [Eh2013] Ehrhardt, Wolfgang. "The AMath and DAMath Special
            Functions: Reference Manual and Implementation Notes,
            Version
            1.3". 2013. http://www.wolfgang-ehrhardt.de/specialfunctions.pdf.

.. [EM2001] Pavel Etingof and Xiaoguang Ma.
            *Lecture notes on Cherednik algebras*.
            http://www-math.mit.edu/~etingof/73509.pdf :arxiv:`1001.0432`.

.. [EMMN1998] \P. Eaded, J. Marks, P.Mutzel, S. North.
              *Fifth Annual Graph Drawing Contest*;
              http://www.merl.com/papers/docs/TR98-16.pdf

.. [EP2013] David Einstein, James Propp. *Combinatorial,
            piecewise-linear, and birational homomesy for products of
            two chains*. :arxiv:`1310.5294v1`.

.. [EP2013b] David Einstein, James Propp. *Piecewise-linear and
             birational toggling*. Extended abstract for
             FPSAC 2014. http://faculty.uml.edu/jpropp/fpsac14.pdf

.. [Eri1995] \H. Erikson.  Computational and Combinatorial Aspects
             of Coxeter Groups.  Thesis, 1995.

.. [ERH2015] Jorge Espanoza and Steen Ryom-Hansen. *Cell structures
             for the Yokonuma-Hecke algebra and the algebra of braids
             and ties*. (2015) :arxiv:`1506.00715`.

.. [ESSS2011] \D. Engels, M.-J. O. Saarinen, P. Schweitzer, and E. M. Smith,
              *The Hummingbird-2 lightweight authenticated encryption algorithm*; in
              RFIDSec, (2011), pp. 19-31.

.. [ETS2006a] ETSI/Sage,
              *Specification of the 3GPP Confidentiality and Integrity Algorithms
              UEA2 & UIA2*; in Document 5: Design and Evaluation Report, (2006).

.. [ETS2011] ETSI/Sage,
             *Specification of the 3GPP Confidentiality and Integrity Algorithms
             128-EEA3 & 128-EIA3*; in Document 4: Design and Evaluation Report, (2011).

.. [Ewa1996] Ewald, "Combinatorial Convexity and Algebraic Geometry",
             vol. 168 of Graduate Texts in Mathematics, Springer, 1996

.. [EZ1950] \S. Eilenberg and J. Zilber, "Semi-Simplicial Complexes
            and Singular Homology", Ann. Math. (2) 51 (1950), 499-513.

.. [EPW14] Ben Elias, Nicholas Proudfoot, and Max Wakefield.
           *The Kazhdan-Lusztig polynomial of a matroid*. 2014.
           :arxiv:`1412.7408`.

.. _ref-F:

**F**

.. [Fayers2010] Matthew Fayers. *An LLT-type algorithm for computing
                higher-level canonical bases*. J. Pure Appl. Algebra
                **214** (2010), no. 12, 2186-2198. :arxiv:`0908.1749v3`.

.. [Fedorov2015] Roman Fedorov, *Variations of Hodge structures for hypergeometric
   differential operators and parabolic Higgs bundles*,
   :arxiv:`1505.01704`

.. [Fe1997] Stefan Felsner, "On the Number of Arrangements of
            Pseudolines", Proceedings SoCG 96, 30-37. Discrete &
            Computational Geometry 18 (1997),
            257-267. http://page.math.tu-berlin.de/~felsner/Paper/numarr.pdf

.. [FT00] Stefan Felsner, William T. Trotter,
          Dimension, Graph and Hypergraph Coloring,
          Order,
          2000, Volume 17, Issue 2, pp 167-177,
          http://link.springer.com/article/10.1023%2FA%3A1006429830221

.. [Fe2012] Hans L. Fetter, "A Polyhedron Full of Surprises",
            Mathematics Magazine 85 (2012), no. 5, 334-342.

.. [Fed2015] Federal Agency on Technical Regulation and Metrology (GOST),
             GOST R 34.12-2015, (2015)

.. [Feingold2004] Alex J. Feingold. *Fusion rules for affine Kac-Moody algebras*.
                  Contemp. Math., **343** (2004), pp. 53-96.
                  :arXiv:`math/0212387`

.. [Feu2009] \T. Feulner. The Automorphism Groups of Linear Codes and
             Canonical Representatives of Their Semilinear Isometry
             Classes. Advances in Mathematics of Communications 3 (4),
             pp. 363-383, Nov 2009

.. [Feu2013] Feulner, Thomas, "Eine kanonische Form zur Darstellung
             aequivalenter Codes -- Computergestuetzte Berechnung und
             ihre Anwendung in der Codierungstheorie, Kryptographie
             und Geometrie", Dissertation, University of
             Bayreuth, 2013.

.. [FH2015] \J. A. de Faria, B. Hutz. Combinatorics of Cycle Lengths on
            Wehler K3 Surfaces over finite fields. New Zealand Journal
            of Mathematics 45 (2015), 19–31.

.. [FM2014] Cameron Franc and Marc Masdeu, "Computing fundamental
            domains for the Bruhat-Tits tree for GL_2(Qp), p-adic
            automorphic forms, and the canonical embedding of Shimura
            curves". LMS Journal of Computation and Mathematics
            (2014), volume 17, issue 01, pp. 1-23.

.. [FMV2014] Xander Faber, Michelle Manes, and Bianca Viray. Computing
             Conjugating Sets and Automorphism Groups of Rational Functions.
             Journal of Algebra, 423 (2014), 1161-1190.

.. [Fog2002] \N. Pytheas Fogg, *Substitutions in Dynamics, Arithmetics,
             and Combinatorics*, Lecture Notes in Mathematics 1794,
             Springer Verlag. V. Berthé, S. Ferenczi, C. Mauduit
             and A. Siegel, Eds.  (2002).

.. [Fom1994] Sergey V. Fomin, "Duality of graded graphs". Journal of
             Algebraic Combinatorics Volume 3, Number 4 (1994),
             pp. 357-404.

.. [Fom1995] Sergey V. Fomin, "Schensted algorithms for dual graded
             graphs". Journal of Algebraic Combinatorics Volume 4,
             Number 1 (1995), pp. 5-45.

.. [FoiMal14] Loic Foissy, Claudia Malvenuto,
              *The Hopf algebra of finite topologies and T-partitions*,
              Journal of Algebra, Volume 438, 15 September 2015, pp. 130--169,
              :doi:`10.1016/j.jalgebra.2015.04.024`,
              :arxiv:`1407.0476v2`.

.. [FOS2009] \G. Fourier, M. Okado, A. Schilling.
             *Kirillov-Reshetikhin crystals for nonexceptional types*.
             Advances in Mathematics. **222** (2009). Issue 3. 1080-1116.
             :arxiv:`0810.5067`.

.. [FOS2010] \G. Fourier, M. Okado, A. Schilling. *Perfectness of
             Kirillov-Reshetikhin crystals for nonexceptional types*.
             Contemp. Math. 506 (2010) 127-143 ( :arxiv:`0811.1604` )

.. [FP1996] Komei Fukuda, Alain Prodon: Double Description Method
            Revisited, Combinatorics and Computer Science, volume 1120
            of Lecture Notes in Computer Science, page
            91-111. Springer (1996)

.. [FPR2015] Wenjie Fang and Louis-François Préville-Ratelle,
             *From generalized Tamari intervals to non-separable planar maps*.
             :arxiv:`1511.05937`

.. [FR1985] Friedl, Katalin, and Lajos Rónyai. "Polynomial time
            solutions of some problems of computational
            algebra". Proceedings of the seventeenth annual ACM
            symposium on Theory of computing. ACM, 1985.

.. [Fra2011] Cameron Franc,
             "Nearly rigid analytic modular forms and their values at CM points",
             Ph.D. thesis, McGill University, 2011.

.. [FRT1990] Faddeev, Reshetikhin and Takhtajan.
             *Quantization of Lie Groups and Lie Algebras*.
             Leningrad Math. J. vol. **1** (1990), no. 1.

.. [FS1978] Dominique Foata, Marcel-Paul Schuetzenberger.
            *Major Index and Inversion Number of Permutations*.
            Mathematische Nachrichten, volume 83, Issue 1, pages 143-159, 1978.
            http://igm.univ-mlv.fr/~berstel/Mps/Travaux/A/1978-3MajorIndexMathNachr.pdf

.. [FS2009] Philippe Flajolet and Robert Sedgewick,
            `Analytic combinatorics <http://algo.inria.fr/flajolet/Publications/AnaCombi/book.pdf>`_.
            Cambridge University Press, Cambridge, 2009.
            See also the `Errata list <http://ac.cs.princeton.edu/errata/>`_.

.. [FST2012] \A. Felikson, \M. Shapiro, and \P. Tumarkin, *Cluster Algebras of
            Finite Mutation Type Via Unfoldings*, Int Math Res Notices (2012)
            2012 (8): 1768-1804.

.. [Fuchs1994] \J. Fuchs. *Fusion Rules for Conformal Field Theory*.
               Fortsch. Phys. **42** (1994), no. 1, pp. 1-48.
               :doi:`10.1002/prop.2190420102`, :arXiv:`hep-th/9306162`.

.. [Fu1993] Wiliam Fulton, *Introduction to Toric Varieties*,
            Princeton University Press, 1993.

.. [Ful1997] William Fulton,
             *Young Tableaux*.
             Cambridge University Press, 1997.

.. [FV2002] \I. Fagnot, L. Vuillon, Generalized balances in Sturmian
            words, Discrete Applied Mathematics 121 (2002), 83--101.

.. [FY2004] Eva Maria Feichtner and Sergey Yuzvinsky. *Chow rings of
            toric varieties defined by atomic lattices*. Inventiones
            Mathematicae. **155** (2004), no. 3, pp. 515-536.

.. [FZ2007] \S. Fomin and \A. Zelevinsky, *Cluster algebras IV. Coefficients*,
            Compos. Math. 143 (2007), no. 1, 112-164.

.. _ref-G:

**G**

.. [Ga02] Shuhong Gao, A new algorithm for decoding Reed-Solomon
          Codes, January 31, 2002

.. [Gallai] T. Gallai, Elementare Relationen bezueglich der
            Glieder und trennenden Punkte von Graphen, Magyar
            Tud. Akad. Mat. Kutato Int. Kozl. 9 (1964) 235-236

.. [Gambit] Richard D. McKelvey, Andrew M. McLennan, and
            Theodore L. Turocy, *Gambit: Software Tools for Game
            Theory, Version 13.1.2.*. http://www.gambit-project.org
            (2014).

.. [Gans1981] Emden R. Gansner,
             *The Hillman-Grassl Correspondence and the
             Enumeration of Reverse Plane Partitions*,
             Journal of Combinatorial Theory, Series A
             30 (1981), pp. 71--89.
             :doi:`10.1016/0097-3165(81)90041-8`

.. [Gar2015] \V. Garg *Introduction to Lattice Theory with Computer
             Science Applications* (2015), Wiley.

.. [GDR1999] \R. González-Díaz and P. Réal, *A combinatorial method
             for computing Steenrod squares* in J. Pure Appl. Algebra
             139 (1999), 89-108.

.. [GDR2003] \R. González-Díaz and P. Réal, *Computation of cohomology
             operations on finite simplicial complexes* in Homology,
             Homotopy and Applications 5 (2003), 83-93.

.. [Ge2005] Loukas Georgiadis, *Linear-Time Algorithms for Dominators
            and Related Problems*, PhD thesis, Princetown University,
            TR-737-05, (2005).
            ftp://ftp.cs.princeton.edu/reports/2005/737.pdf

.. [GG2012] Jim Geelen and Bert Gerards, Characterizing graphic
            matroids by a system of linear equations,
            submitted, 2012. Preprint:
            http://www.gerardsbase.nl/papers/geelen_gerards=testing-graphicness%5B2013%5D.pdf

.. [GGD2011] \E. Girondo, \G. Gonzalez-Diez, *Introduction to Compact
             Riemann surfaces and Dessins d'enfant*, (2011)
             London Mathematical Society, Student Text 79.

.. [GGNS2013] \B. Gerard, V. Grosso, M. Naya-Plasencia, and F.-X. Standaert,
              *Block ciphers that are easier to mask: How far can we go?*; in
              CHES, (2013), pp. 383-399.

.. [GGOR2003] \V. Ginzberg, N. Guay, E. Opdam, R. Rouquier.
              *On the category* `\mathcal{O}` *for rational Cherednik algebras*.
              Invent. Math. **154** (2003). :arxiv:`math/0212036`.

.. [GHJ2016] Ewgenij Gawrilow, Simon Hampe, and Michael Joswig, The polymake XML
             file format, Mathematical software – ICMS 2016. 5th international
             congress, Berlin, Germany, July 11–14, 2016. Proceedings, Berlin:
             Springer, 2016, pp. 403–410,
             https://doi.org/10.1007/978-3-319-42432-3_50, ISBN
             978-3-319-42431-6/pbk.

.. [GHJV1994] \E. Gamma, R. Helm, R. Johnson, J. Vlissides, *Design
              Patterns: Elements of Reusable Object-Oriented
              Software*. Addison-Wesley (1994). ISBN 0-201-63361-2.

.. [Gir2012] Samuele Giraudo,
             *Algebraic and combinatorial structures on pairs of twin binary trees*,
             :arxiv:`1204.4776v1`.

.. [GJ1997] Ewgenij Gawrilow and Michael Joswig, polymake: a framework for
            analyzing convex polytopes, Polytopes—combinatorics and
            computation (Oberwolfach, 1997), DMV Sem., vol. 29, Birkhäuser,
            Basel, 2000, pp. 43–73.

.. [GJ2006] Ewgenij Gawrilow and Michael Joswig, Flexible object hierarchies in
            polymake (extended abstract), Mathematical software—ICMS 2006,
            Lecture Notes in Comput. Sci., vol. 4151, Springer, Berlin, 2006,
            pp. 219–221, https://doi.org/10.1007/11832225_20

.. [GJ2007] \A. Glen, J. Justin, Episturmian words: a survey, Preprint,
            2007, :arxiv:`0801.1655`.

.. [GJK+2014] Dimitar Grantcharov, Ji Hye Jung, Seok-Jin Kang, Masaki Kashiwara,
              Myungho Kim. *Crystal bases for the quantum queer superalgebra and
              semistandard decomposition tableaux.*; Trans. Amer. Math. Soc.,
              366(1): 457-489, 2014. :arxiv:`1103.1456v2`.

.. [GJRW2010] Ewgenij Gawrilow, Michael Joswig, Thilo Rörig, and Nikolaus Witte,
              Drawing polytopal graphs with polymake, Comput. Vis. Sci. 13
              (2010), no. 2, 99–110, https://doi.org/10.1007/s00791-009-0127-3

.. [GK1982] Daniel H. Greene and Donald E. Knuth (1982), "2.1.1 Constant
            coefficients - A) Homogeneous equations", Mathematics for the Analysis
            of Algorithms (2nd ed.), Birkhauser, p. 17.

.. [GK2013] Roland Grinis and Alexander Kasprzyk, Normal forms of
            convex lattice polytopes, :arxiv:`1301.6641`

.. [GKZ1994] Gelfand, I. M.; Kapranov, M. M.; and
             Zelevinsky, A. V. "Discriminants, Resultants and
             Multidimensional Determinants" Birkhauser 1994

.. [GL1996] \G. Golub and C. van Loan. *Matrix Computations*. 3rd
            edition, Johns Hopkins Univ. Press, 1996.

.. [GrLe1996] \J. Graham and G.I. Lehrer
              *Cellular algebras*. Invent. Math. 123 (1996), 1–34.
              :mathscinet:`MR1376244`

.. [GLR2008] \A. Glen, F. Levé, G. Richomme, Quasiperiodic and Lyndon
             episturmian words, Preprint, 2008, :arxiv:`0805.0730`.

.. [GLSV2014] \V. Grosso, G. Leurent, F.-X. Standaert, and K. Varici:
              *LS-Designs: Bitslice Encryption for Efficient Masked
              Software Implementations*, in FSE, 2014.

.. [GLSVJGK2014] \V. Grosso, G. Leurent, F.-X. Standaert, K. Varici,
                 \F. D. A. Journault, L. Gaspar, and S. Kerckhof,
                 *SCREAM & iSCREAM Side-Channel Resistant Authenticated Encryption
                 with Masking*; in CAESAR Competition, (2014).

.. [GM1987] Peter B. Gibbons and Rudolf Mathon.
            *Construction methods for Bhaskar Rao and related designs*.
            J. Austral. Math. Soc. Ser. A 42 (1987), no. 1, 5--30.
            http://journals.cambridge.org/article_S1446788700033929

.. [GM2002] Daniel Goldstein and Andrew Mayer. On the equidistribution
            of Hecke points. Forum Mathematicum, 15:2, pp. 165--189,
            De Gruyter, 2003.

.. [GMN2008] Jordi Guardia, Jesus Montes, Enric Nart. *Newton polygons of higher
             order in algebraic number theory* (2008). :arxiv:`0807.2620`

.. [GNL2011] \Z. Gong, S. Nikova, and Y. W. Law,
             *KLEIN: A new family of lightweight block ciphers*; in
             RFIDSec, (2011), p. 1-18.

.. [GN2018] Pascal Giorgi and Vincent Neiger. Certification of Minimal
            Approximant Bases. In ISSAC 2018, pages 167-174.
            https://doi.org/10.1145/3208976.3208991

.. [Go1967] Solomon Golomb, Shift register sequences, Aegean Park
            Press, Laguna Hills, Ca, 1967

.. [God1968] \R. Godement: *Algebra*, Hermann (Paris) / Houghton Mifflin
             (Boston) (1968)

.. [Gol1968] \R. Gold: *Maximal recursive sequences with 3-valued recursive
             crosscorrelation functions*. IEEE Transactions on Information
             Theory, 14, pp. 154-156, 1968.

.. [Gor1980] Daniel Gorenstein, Finite Groups (New York: Chelsea
             Publishing, 1980)

.. [Gor2009] Alexey G. Gorinov, "Combinatorics of double cosets and
             fundamental domains for the subgroups of the modular
             group", preprint :arxiv:`0901.1340`

.. [GP2012] Eddy Godelle and Luis Paris.
            *Basic questions on Artin-Tits groups*. A. Bjorner et al. (eds)
            Configuration spaces, CRM series. (2012) pp. 299--311.
            Edizioni della Normale, Pisa.
            :doi:`10.1007/978-88-7642-431-1_13`

.. [GPV2008] Craig Gentry, Chris Peikert, Vinod Vaikuntanathan. *How
             to Use a Short Basis: Trapdoors for Hard Lattices and New
             Cryptographic
             Constructions*. STOC 2008. http://www.cc.gatech.edu/~cpeikert/pubs/trap_lattice.pdf

.. [GR2001] Chris Godsil and Gordon Royle, *Algebraic Graph Theory*. Graduate
            Texts in Mathematics, Springer, 2001.

.. [Gr2006] Matthew Greenberg,
            "Heegner points and rigid analytic modular forms",
            Ph.D. Thesis, McGill University, 2006.

.. [Gr2007] \J. Green, Polynomial representations of `GL_n`, Springer
            Verlag, 2007.

.. [GriRei18] Darij Grinberg, Victor Reiner,
              *Hopf Algebras in Combinatorics*,
              :arxiv:`1409.8356v5`.

.. [GR1989] \A. M. Garsia, C. Reutenauer. *A decomposition of Solomon's
            descent algebra.* Adv. Math. **77** (1989).
            http://www.lacim.uqam.ca/~christo/Publi%C3%A9s/1989/Decomposition%20Solomon.pdf

.. [GR2013] Darij Grinberg, Tom Roby. *Iterative properties of
            birational rowmotion*.
            http://www.cip.ifi.lmu.de/~grinberg/algebra/skeletal.pdf

.. [GroLar1] \R. Grossman and R. G. Larson, *Hopf-algebraic structure of
             families of trees*, J. Algebra 126 (1) (1989), 184-210.
             Preprint: :arxiv:`0711.3877v1`

.. [Grinb2016a] Darij Grinberg,
                *Double posets and the antipode of QSym*,
                :arxiv:`1509.08355v3`.

.. [GrS1967] Grunbaum and Sreedharan, "An enumeration of simplicial
             4-polytopes with 8 vertices", J. Comb. Th. 2,
             437-465 (1967)

.. [GS1999] Venkatesan Guruswami and Madhu Sudan, Improved Decoding of
            Reed-Solomon Codes and Algebraic-Geometric Codes, 1999

.. [Go1993] David M. Goldschmidt.
            *Group characters, symmetric functions, and the Hecke algebras*.
            AMS 1993.

.. [GSL] GNU numerical integration.
         https://www.gnu.org/software/gsl/manual/html_node/Numerical-Integration.html

.. [GT1996] \P. Gianni and B. Trager. "Square-free algorithms in
            positive characteristic". Applicable Algebra in Engineering,
            Communication and Computing, 7(1), 1-14 (1996)

.. [GT2014] \M.S. Gowda and J. Tao. On the bilinearity rank of a
            proper cone and Lyapunov-like
            transformations. Mathematical Programming, 147 (2014)
            155-170.

.. [Gu] GUAVA manual, http://www.gap-system.org/Packages/guava.html

.. [Gut2001] Carsten Gutwenger and Petra Mutzel. *A Linear Time Implementation
             of SPQR-Trees*, International Symposium on Graph Drawing,
             (2001) 77-90

.. [GW1999] Frederick M. Goodman and Hans Wenzl. *Crystal bases of quantum
            affine algebras and affine Kazhdan-Lusztig polyonmials*.
            Int. Math. Res. Notices **5** (1999), 251-275.
            :arxiv:`math/9807014v1`.

.. [GW2014] \G. Gratzer and F. Wehrung,
            Lattice Theory: Special Topics and Applications Vol. 1,
            Springer, 2014.

.. [GZ1983] Greene; Zaslavsky, "On the Interpretation of Whitney
            Numbers Through Arrangements of Hyperplanes, Zonotopes,
            Non-Radon Partitions, and Orientations of
            Graphs". Transactions of the American Mathematical
            Society, Vol. 280, No. 1. (Nov., 1983), pp. 97-126.

.. _ref-H:

**H**

.. [Ha2005] Gerhard Haring. [Online] Available:
            http://osdir.com/ml/python.db.pysqlite.user/2005-11/msg00047.html

.. [Hac2016] \M. Hachimori. http://infoshako.sk.tsukuba.ac.jp/~hachi/math/library/dunce_hat_eng.html

.. [Haf2004] Paul R. Hafner. *On the Graphs of Hoffman-Singleton and Higman-Sims*.
             The Electronic Journal of Combinatorics 11 (2004), #R77.
             http://www.combinatorics.org/Volume_11/PDF/v11i1r77.pdf

.. [Hai1989] M.D. Haiman, *On mixed insertion, symmetry, and shifted
             Young tableaux*. Journal of Combinatorial Theory, Series
             A Volume 50, Number 2 (1989), pp. 196-225.

.. [Han1960] Haim Hanani,
             On quadruple systems,
             pages 145--157, vol. 12,
             Canadian Journal of Mathematics,
             1960
             http://cms.math.ca/cjm/v12/cjm1960v12.0145-0157.pdf

.. [Har1994] Frank Harary. *Graph Theory*. Reading, MA: Addison-Wesley, 1994.

.. [HarPri] F. Harary and G. Prins. The block-cutpoint-tree of
            a graph. Publ. Math. Debrecen 13 1966 103-107.

.. [Hat2002] Allen Hatcher, "Algebraic Topology", Cambridge University
             Press (2002).

.. [He2002] \H. Heys *A Tutorial on Linear and Differential
            Cryptanalysis* ; 2002' available at
            http://www.engr.mun.ca/~howard/PAPERS/ldc_tutorial.pdf

.. [Hes2002] Florian Hess, "Computing Riemann-Roch spaces in algebraic
             function fields and related topics," J. Symbolic
             Comput. 33 (2002), no. 4, 425--445.

.. [Hes2002b] Florian Hess, "An algorithm for computing Weierstrass points,"
              International Algorithmic Number Theory Symposium (pp. 357-371).
              Springer Berlin Heidelberg, 2002.

.. [HH2012] Victoria Horan and Glenn Hurlbert,
            *Overlap Cycles for Steiner Quadruple Systems*,
            2012, :arxiv:`1204.3215`

.. [Hig2008] \N. J. Higham, "Functions of matrices: theory and computation",
             Society for Industrial and Applied Mathematics (2008).

.. [HJ2004] Tom Hoeholdt and Joern Justesen, A Course In
            Error-Correcting Codes, EMS, 2004

.. [HKOTY1999] \G. Hatayama, A. Kuniba, M. Okado, T. Tagaki, and Y. Yamada,
               *Remarks on fermionic formula*. Contemp. Math., **248** (1999).

.. [HKP2010] \T. J. Haines, R. E. Kottwitz, A. Prasad, Iwahori-Hecke
             Algebras, J. Ramanujan Math. Soc., 25 (2010),
             113--145. :arxiv:`0309168v3` :mathscinet:`MR2642451`

.. [HL1999] \L. Heath and N. Loehr (1999).  New algorithms for
            generating Conway polynomials over finite fields.
            Proceedings of the tenth annual ACM-SIAM symposium on
            discrete algorithms, pp. 429-437.

.. [HL2008] \J. Hong and H. Lee.
            Young tableaux and crystal `B(\infty)` for finite simple Lie algebras.
            J. Algebra 320, pp. 3680--3693, 2008.

.. [HL2014] Thomas Hamilton and David Loeffler, "Congruence testing
            for odd modular subgroups", LMS J. Comput. Math. 17
            (2014), no. 1, 206-208, :doi:`10.1112/S1461157013000338`.

.. [Hli2006] Petr Hlineny, "Equivalence-free exhaustive generation of
             matroid representations", Discrete Applied Mathematics
             154 (2006), pp. 1210-1222.

.. [HLY2002] Yi Hu, Chien-Hao Liu, and Shing-Tung Yau. Toric morphisms
             and fibrations of toric Calabi-Yau
             hypersurfaces. *Adv. Theor. Math. Phys.*,
             6(3):457-506, 2002. :arxiv:`math/0010082v2` [math.AG].

.. [HM2011] Florent Hivert and Olivier Mallet. `Combinatorics of k-shapes
            and Genocchi numbers <https://www.lri.fr/~hivert/PAPER/kshapes.pdf>`_,
            in FPSAC 2011, Reykjav´k, Iceland DMTCS proc. AO, 2011, 493-504.

.. [Hoc] Winfried Hochstaettler, "About the Tic-Tac-Toe Matroid",
         preprint.

.. [Hopcroft1973] J. E. Hopcroft and R. E. Tarjan. *Dividing a Graph into
                  Triconnected Components*, SIAM J. Comput., 2(3), 135–158

.. [Hopkins2017] Sam Hopkins,
                 *RSK via local transformations*,
                 http://web.mit.edu/~shopkins/docs/rsk.pdf

.. [HilGra1976] \A. P. Hillman, R. M. Grassl,
                *Reverse plane partitions and tableau hook numbers*,
                Journal of Combinatorial Theory, Series A 21 (1976),
                pp. 216--221.
                :doi:`10.1016/0097-3165(76)90065-0`

.. [HK2002] *Introduction to Quantum Groups and Crystal Bases.*
            Jin Hong and Seok-Jin Kang. 2002. Volume 42.
            Graduate Studies in Mathematics. American Mathematical Society.

.. [HN2006] Florent Hivert and Janvier Nzeutchap. *Dual Graded Graphs
            in Combinatorial Hopf Algebras*.
            https://www.lri.fr/~hivert/PAPER/commCombHopfAlg.pdf

.. [HNT2005] Florent Hivert, Jean-Christophe Novelli, and Jean-Yves Thibon.
             *The algebra of binary search trees*,
             :arxiv:`math/0401089v2`.

.. [HP2003] \W. C. Huffman, V. Pless, Fundamentals of Error-Correcting
            Codes, Cambridge Univ. Press, 2003.

.. [HP2016] \S. Hopkins, D. Perkinson. "Bigraphical
            Arrangements". Transactions of the American Mathematical
            Society 368 (2016), 709-725. :arxiv:`1212.4398`

.. [HPS2008] \J. Hoffstein, J. Pipher, and J.H. Silverman. *An
             Introduction to Mathematical
             Cryptography*. Springer, 2008.

.. [HPS2017] Graham Hawkes, Kirill Paramonov, and Anne Schilling.
             *Crystal analysis of type* `C` *Stanley symmetric functions*.
             Electronic J. Comb. 24(3) (2017) #P3.51. :arxiv:`1704.00889`.

.. [HOLM2016] Tristan Holmes and \J. \B. Nation,
              *Inflation of finite lattices along all-or-nothing sets*.
              http://www.math.hawaii.edu/~jb/inflation.pdf

.. [Hor1972] \E. Horowitz, "Algorithms for Rational Function Arithmetic
             Operations", Annual ACM Symposium on Theory of Computing, Proceedings of
             the Fourth Annual ACM Symposium on Theory of Computing, pp. 108--118, 1972

.. [HR2016]  Clemens Heuberger and Roswitha Rissner, "Computing
             `J`-Ideals of a Matrix Over a Principal Ideal Domain",
             :arxiv:`1611.10308`, 2016.

.. [HRS1993] \C. D. Hodgson, I. Rivin and W. D. Smith.
             *A characterization of convex hyperbolic polyhedra
             and of convex polyhedra inscribed in the sphere.*
             Bulletin of the American Mathematical Society
             27.2 (1992): 246-251.

.. [HRS2016] \J. Haglund, B. Rhoades, M. Shimozono. *Ordered set partitions,
             generalized coinvariant algebras, and the Delta Conjecture*.
             Preprint, :arxiv:`1609.07575`.

.. [HRT2000] \R.B. Howlett, L.J. Rylands, and D.E. Taylor.
             *Matrix generators for exceptional groups of Lie type*.
             J. Symbolic Computation. **11** (2000).
             http://www.maths.usyd.edu.au/u/bobh/hrt.pdf

.. [HRW2015] \J. Haglund, J. B. Remmel, A. T. Wilson. *The Delta Conjecture*.
             Preprint, :arxiv:`1509.07058`.

.. [HS1968] Donald G. Higman and Charles C. Sims.
            *A simple group of order 44,352,000*.
            Mathematische Zeitschrift 105(2): 110-113, 1968.
            :doi:`10.1007/BF01110435`.

.. [HS2018] \B. Hutz, M. Stoll. "Smallest representatives of
            `SL(2,\ZZ)`-orbits of binary forms and endomorphisms of P1",
            :arxiv:`1805.08579`, 2018.

.. [Hsu1996] Tim Hsu, "Identifying congruence subgroups of the modular
             group", Proc. AMS 124, no. 5, 1351-1359 (1996)

.. [Hsu1997] Tim Hsu, "Permutation techniques for coset
             representations of modular subgroups", in L. Schneps
             (ed.), Geometric Galois Actions II: Dessins d'Enfants,
             Mapping Class Groups and Moduli, volume 243 of LMS
             Lect. Notes, 67-77, Cambridge Univ. Press (1997)

.. [HT1972] Samuel Huang and Dov Tamari.
            *Problems of associativity: A simple proof for the lattice property
            of systems ordered by a semi-associative law*.
            J. Combinatorial Theory Ser. A. (1972).
            http://www.sciencedirect.com/science/article/pii/0097316572900039 .

.. [Hutz2007] \B. Hutz. Arithmetic Dynamics on Varieties of dimension greater
              than one. PhD Thesis, Brown University 2007

.. [Hutz2009] \B. Hutz. Good reduction of periodic points, Illinois Journal of
              Mathematics 53 (Winter 2009), no. 4, 1109-1126.

.. [Hutz2015] \B. Hutz. Determination of all rational preperiodic points
              for morphisms of PN. Mathematics of Computation, 84:291 (2015), 289-308.

.. [Huy2005] \D. Huybrechts : *Complex Geometry*, Springer (Berlin)
             (2005).

.. [HZ1999] \C. Holton, L. Q. Zamboni, *Descendants of primitive
            substitutions*, Theory Comput. Syst. 32 (1999) 133-157.

.. _ref-I:

**I**

.. [IEEEP1363] IEEE P1363 / D13 (Draft Version 13). Standard
               Specifications for Public Key Cryptography Annex A
               (Informative).  Number-Theoretic Background. Section
               A.2.4

.. [IJ1960] Igusa, Jun-ichi. *Arithmetic variety of moduli for genus two*.
            Ann. of Math. (2) 72 1960 612--649.

.. [II1983] \M. Imase and M. Itoh. "A design for directed graphs with minimum
            diameter", *IEEE Trans. Comput.*, vol. C-32, pp. 782-784, 1983.

.. [IK2010] Kenji Iohara and Yoshiyuki Koga.
            *Representation Theory of the Virasoro Algebra*.
            Springer, (2010).

.. [IK2003] Yury Ionin and Hadi Kharaghani.
            *New families of strongly regular graphs*.
            Journal of Combinatorial Designs, 11(3):208--217, 2003.
            :doi:`10.1002/jcd.10038`

.. [ILS2012] Giuseppe F. Italiano, Luigi Laura, and Federico
             Santaroni. *Finding strong bridges and strong
             articulation points in linear time*. Theoretical Computer
             Science, 447, 74–84 (2012).
             :doi:`10.1016/j.tcs.2011.11.011`

.. [IR1990] \K. Ireland and M. Rosen, *A Classical Introduction to
            Modern Number Theory*, Springer-Verlag, GTM volume
            84, 1990.

.. [ISSK2009] \M. Izadi, B. Sadeghiyan, S. S. Sadeghian, H. A. Khanooki,
              *MIBS: A new lightweight block cipher*; in
              CANS, (2009), pp. 334-348.

.. [Iwa1964] \N. Iwahori, On the structure of a Hecke ring of a
             Chevalley group over a finite
             field,  J. Fac. Sci. Univ. Tokyo Sect. I, 10 (1964),
             215--236 (1964). :mathscinet:`MR0165016`

.. [Iwa1972] \K. Iwasawa, *Lectures on p-adic L-functions*, Princeton
             University Press, 1972.

.. _ref-J:

**J**

.. [Ja1971] \N. Jacobson. *Exceptional Lie Algebras*. Marcel Dekker,
            Inc. New York. 1971. IBSN No. 0-8247-1326-5.

.. [JK1981] Gordon James, Adalbert Kerber,
            *The Representation Theory of the Symmetric Group*,
            Encyclopedia of Mathematics and its Applications, vol. 16,
            Addison-Wesley 1981.

.. [JK2002] Zvonimir Jankoa and Hadi Kharaghani. *A Block Negacyclic Bush-Type
            Hadamard Matrix and Two Strongly Regular Graphs*.
            J. Combin. Theory Ser. A 98 (2002), no. 1, 118--126.
            :doi:`10.1006/jcta.2001.3231`

.. [JKT2001] Zvonimir Janko, Hadi Kharaghani, and Vladimir D. Tonchev.
             *The existence of a Bush-type Hadamard matrix of order 324
             and two new infinite classes of symmetric designs*.
             Des. Codes Cryptogr. 24(2):225--232, 2001.
             :doi:`10.1023/A:1011212922844`

.. [JL2009] Nicolas Jacon and Cedric Lecouvey.
            *Kashiwara and Zelevinsky involutions in affine type A*.
            Pac. J. Math. 243(2):287-311 (2009).

.. [JL2016] \M. Jones and L. Lapointe. *Pieri rules for Schur
            functions in superspace*. Preprint, :arxiv:`1608.08577`

.. [JMP2009] Michael Joswig, Benjamin Müller, and Andreas Paffenholz, polymake
             and lattice polytopes, 21st International Conference on Formal
             Power Series and Algebraic Combinatorics (FPSAC 2009), Discrete
             Math. Theor. Comput. Sci. Proc., AK, Assoc. Discrete
             Math. Theor. Comput. Sci., Nancy, 2009, pp. 491–502

.. [JNSV2016] Claude-Pierre Jeannerod, Vincent Neiger, Eric Schost, and Gilles
             Villard. Fast Computation of Minimal Interpolation Bases in Popov
             Form for Arbitrary Shifts. In Proceedings ISSAC 2016 (pages
             295-302). https://doi.org/10.1145/2930889.2930928

.. [Joh1980] \D. Johnson, "Spin structures and quadratic forms on surfaces",
             J. London Math. Soc (2), 22, 1980, 365-373

.. [Joh1990] \D.L. Johnson. *Presentations of Groups*. Cambridge
             University Press. (1990).

.. [Jon1987] \V. Jones, Hecke algebra representations of braid groups
             and link polynomials.  Ann. of Math. (2) 126 (1987),
             no. 2, 335--388. :doi:`10.2307/1971403`
             :mathscinet:`MR0908150`

.. [Jon2005] \V. Jones, The Jones
             Polynomial, 2005. https://math.berkeley.edu/~vfr/jones.pdf

.. [JRJ94] Jourdan, Guy-Vincent; Rampon, Jean-Xavier; Jard, Claude
           (1994), "Computing on-line the lattice of maximal antichains
           of posets", Order 11 (3) p. 197-210, :doi:`10.1007/BF02115811`

.. [Joy2004] \D. Joyner, Toric codes over finite fields, Applicable
             Algebra in Engineering, Communication and Computing, 15,
             (2004), p. 63-79.

.. [Joy2006] \D. Joyner, *On quadratic residue codes and hyperelliptic
             curves*, (preprint 2006)

.. [JP2002] \J. Justin, G. Pirillo, Episturmian words and episturmian
            morphisms, Theoret. Comput. Sci. 276 (2002) 281--313.

.. [JPdA15] \N. Jacon and L. Poulain d'Andecy. *An isomorphism theorem
            for Yokonuma-Hecke algebras and applications to link
            invariants*. (2015) :arxiv:`1501.06389v3`.

.. [JS2010] \B. Jones, A. Schilling.
            "Affine structures and a tableau model for `E_6` crystals",
            J. Algebra. **324** (2010). 2512-2542.
            :doi:`10.1016/j.bbr.2011.03.031`, :arxiv:`0909.2442`.

.. [JV2000] \J. Justin, L. Vuillon, *Return words in Sturmian and
            episturmian words*, Theor. Inform. Appl. 34 (2000)
            343--356.

.. _ref-K:

**K**

.. [Ka1990] Victor G. Kac. *Infinite-dimensional Lie Algebras*. Third
            edition. Cambridge University Press, Cambridge, 1990.

.. [Kal1992] \B. Kaliski,
             *The MD2 message-digest algorithm*; in
             RFS 1319, (1992).

.. [Ka1993] Masaki Kashiwara, The crystal base and Littelmann's
            refined Demazure character formula, Duke Math. J. 71
            (1993), no. 3, 839--858.

.. [Ka2003] \M. Kashiwara.
            Realizations of Crystals.
            Combinatorial and geometric representation theory (Seoul, 2001),
            Contemp. Math. **325**, Amer. Math. Soc., pp. 133--139, 2003.

.. [Kai1980] Thomas Kailath. "Linear Systems", Prentice-Hall, 1980.

.. [Kal1980] \T. Kaliath, "Linear Systems", Prentice-Hall, 1980,
             383--386.

.. [Kam2007] Joel Kamnitzer,
             *The crystal structure on the set of Mirković-Vilonen polytopes*,
             Adv. Math. **215** (2007), 66-93.

.. [Kam2010] Joel Kamnitzer, *Mirković-Vilonen cycles and polytopes*,
             Ann. Math. (2) **171** (2010), 731-777.

.. [Kan1958] \D. M. Kan, *A combinatorial definition of homotopy
             groups*, Ann. Math. (2) 67 (1958), 282-312.

.. [Kar1993] Vahid Karimipour.
             *Representations of the coordinate ring of* `GL_q(n)`.
             (1993). :arxiv:`hep-th/9306058`.

.. [Kas1971] \T. Kasami: *The weight enumerators for several classes of
             subcodes of the second order binary Reed-Muller codes*.
             Information and Control, 18, pp. 369-394, 1971.

.. [Kat1991] Nicholas M. Katz, *Exponential sums and differential equations*,
             Princeton University Press, Princeton NJ, 1991.

.. [Kau1968] \W. H. Kautz. "Bounds on directed (d, k) graphs". Theory of
             cellular logic networks and machines, AFCRL-68-0668, SRI Project
             7258, Final Rep., pp. 20-28, 1968.

.. [Kaw2009] Kawahira, Tomoki. *An algorithm to draw external rays of the
             Mandelbrot set*, Nagoya University, 23 Apr. 2009.
             math.titech.ac.jp/~kawahira/programs/mandel-exray.pdf

.. [Kir2016] \M. Kirschmer, *Definite quadratic and hermitian forms with small
             class number*, Habilitationsschrift, RWTH Aachen University, 2016.
             http://www.math.rwth-aachen.de/~Markus.Kirschmer/papers/herm.pdf

.. [KB1983] \W. Kühnel and T. F. Banchoff, "The 9-vertex complex
            projective plane", Math. Intelligencer 5 (1983), no. 3,
            11-22.

.. [Ke1991] \A. Kerber. Algebraic combinatorics via finite group
            actions, 2.2 p. 70. BI-Wissenschaftsverlag,
            Mannheim, 1991.

.. [Ke2008] \B. Keller, *Cluster algebras, quiver representations
            and triangulated categories*, :arxiv:`0807.1960`.

.. [KG2016] \P. Karpmann and Benjamin Gregoire, *The LITTLUN S-box and the FLY
            block cipher*, Lightweight Cryptography Workshop, 2016.
            https://www.nist.gov/sites/default/files/documents/2016/10/18/karpman-paper-lwc2016.pdf

.. [KK1995] Victor Klee and Peter Kleinschmidt,
            *Convex polytopes and related complexes.*, in \R. L. Graham,
            \M. Grötschel, \L Lovász, *Handbook of combinatorics*,
            Vol. 1, Chapter 18, 1995

.. [KKMMNN1992] S-J. Kang, M. Kashiwara, K. C. Misra, T. Miwa, T. Nakashima,
                and A. Nakayashiki. *Affine crystals and vertex models*.
                Int. J. Mod. Phys. A, **7** (suppl. 1A), (1992) pp. 449-484.

.. [KKPSSSYYLLCHH2004] \D. Kwon, J. Kim, S. Park, S. H. Sung, Y. Sohn,
                       \J. H. Song, Y. Yeom, E-J. Yoon, S. Lee, J. Lee,
                       \S. Chee, D. Han, and J. Hong,
                       *New block cipher: ARIA*; in ICISC, (2004), pp. 432-445.

.. [KKS2007] \S.-J. Kang, J.-A. Kim, and D.-U. Shin.
             Modified Nakajima Monomials and the Crystal `B(\infty)`.
             J. Algebra **308**, pp. 524--535, 2007.

.. [KL1979] \D. Kazhdan and G. Lusztig. *Representations of Coxeter
            groups and Hecke algebras*. Invent. Math. **53** (1979).
            no. 2, 165--184. :doi:`10.1007/BF01390031` :mathscinet:`MR0560412`

.. [KL1990] \P. Kleidman and M. Liebeck. *The subgroup structure of
            the finite classical groups*. Cambridge University Press, 1990.

.. [KL2008] Chris Kurth and Ling Long, "Computations with finite index
            subgroups of `{\rm PSL}_2(\ZZ)` using Farey symbols",
            Advances in algebra and combinatorics, 225--242, World
            Sci. Publ., Hackensack, NJ, 2008. Preprint version:
            :arxiv:`0710.1835`

.. [Kle1995] \A. Kleshchev. *Branching rules for modular representations of
             symmetric groups. I*. J. Algebra **178** (1995), 493–511.

.. [Kle1996] \A. Kleshchev, *Branching rules for modular representations of symmetric groups III:
              Some corollaries and a problem of Mullineux*, J. London Math. Soc. 54 (1996) 25–38.
              :mathscinet:`MR1395065`

.. [Kle2009] \A. Kleshchev.
             *Representation theory of symmetric groups and related Hecke algebras*.
             Bull. Amer. Math. Soc. **47** (2010), 419–481. :arxiv:`0909.4844`.

.. [KLLRSY2014] \E. B. Kavun, M. M. Lauridsen, G. Leander, C. Rechberger,
                \P. Schwabe, and T. Yalcin, *Prost v1*; CAESAR Competition, (2014).

.. [KLPR2010] \L. R. Knudsen, G. Leander, A. Poschmann, and M. J. B. Robshaw,
              *PRINTcipher: A block cipher for IC-printing*; in
              CHES, (2010), pp. 16-32.

.. [KLRS2016] \S.-J. Kang, K.-H. Lee, H. Ryu, and B. Salisbury.
              *A combinatorial description of the affine Gindikin-Karpelevich
              formula of type* `A_n^{(1)}`. Lie Algebras, Lie Superalgebras,
              Vertex Algebras and Related Topics, Proc. Sympos. Pure Math.,
              vol. 92, Amer. Math. Soc., Providence, RI, 2016, pp. 145–165.

.. [KLS2013] Allen Knutson, Thomas Lam, and David Speyer.
             *Positroid Varieties: Juggling and Geometry*
             Compositio Mathematica, **149** (2013), no. 10.
             :arxiv:`1111.3660`.

.. [KM1994] \S.-J. Kang and K. C. Misra.
            Crystal bases and tensor product decompositions of `U_q(G_2)`-modules.
            J. Algebra 163, pp. 675--691, 1994.

.. [KMAUTOM2000] Masayuki Kanda, Shiho Moriai, Kazumaro Aoki, Hiroki Ueda,
                 Youichi Takashima, Kazuo Ohta, and Tsutomu Matsumoto,
                 *E2 - a new 128-bit block cipher*; in IEICE Transactions on
                 Fundamentals of Electronics, Communications and Computer Sciences,
                 E83-A(1):48–59, 12 2000.

.. [KMM2004] Tomasz Kaczynski, Konstantin Mischaikow, and Marian
             Mrozek, "Computational Homology", Springer-Verlag (2004).

.. [KMN2012] On the trace of the antipode and higher
             indicators. Yevgenia Kashina and Susan Montgomery and
             Richard Ng. Israel J. Math., v.188, 2012.

.. [KMOY2007] \M. Kashiwara, K. C. Misra, M. Okado, D. Yamada.
              *Perfect crystals for* `U_q(D_4^{(3)})`, J. Algebra. **317** (2007).

.. [KN1963] \S. Kobayashi & K. Nomizu : *Foundations of Differential
            Geometry*, vol. 1, Interscience Publishers (New York)
            (1963).

.. [KN1994] \M. Kashiwara and T. Nakashima.
            Crystal graphs for representations of the `q`-analogue of
            classical Lie algebras.
            J. Algebra **165**, no. 2, pp. 295--345, 1994.

.. [KNS2011] Atsuo Kuniba and Tomoki Nakanishi and Junji Suzuki,
             `T`-*systems and* `Y`-*systems in integrable systems*.
             \J. Phys. A, **44** (2011), no. 10.

.. [KnotAtlas] The Knot atlas. http://katlas.org/wiki/Main_Page

.. [Knu1995] Donald E. Knuth, *Overlapping Pfaffians*,
             :arxiv:`math/9503234v1`.

.. [Knu2005] Lars R. Knudsen, *SMASH - A Cryptographic Hash Function*; in
             FSE'05, (2005), pp. 228-242.

.. [Kob1993] Neal Koblitz, *Introduction to Elliptic Curves and
             Modular Forms*.  Springer GTM 97, 1993.

.. [Koe1999] Wolfram Koepf: Effcient Computation of Chebyshev
             Polynomials in Computer Algebra Systems: A Practical
             Guide. John Wiley, Chichester (1999): 79-99.

.. [Koh2000] David Kohel, *Hecke Module Structure of Quaternions*, in
             Class Field Theory — Its Centenary and Prospect (Tokyo,
             1998), Advanced Studies in Pure Mathematics, 30,
             177-196, 2000.

.. [KohECHIDNA] Kohel, David.  ECHIDNA: Databases for Elliptic Curves and Higher
                Dimensional Analogues.  Available at
                http://echidna.maths.usyd.edu.au/~kohel/dbs/

.. [Koh2007] \A. Kohnert, *Constructing two-weight codes with prescribed
             groups of automorphisms*, Discrete applied mathematics 155,
             no. 11 (2007):
             1451-1457. http://linearcodes.uni-bayreuth.de/twoweight/

.. [Kos1985] \J.-L. Koszul, *Crochet de Schouten-Nijenhuis et
             cohomologie*, in *Élie Cartan et les mathématiques
             d'aujourd'hui*, Astérisque hors série (1985), p. 257

.. [KP2002] Volker Kaibel and Marc E. Pfetsch, "Computing the Face
            Lattice of a Polytope from its Vertex-Facet Incidences",
            Computational Geometry: Theory and Applications, Volume
            23, Issue 3 (November 2002), 281-290.  Available at
            http://portal.acm.org/citation.cfm?id=763203 and free of
            charge at :arxiv:`math/0106043`

.. [KP2011] Manuel Kauers and Peter Paule. The Concrete Tetrahedron.
            Springer-Verlag, 2011.

.. [KP2002b] James Kuzmanovich; Andrey Pavlichenkov, *Finite
             Groups of Matrices Whose Entries Are Integers*, The American
             Mathematical Monthly, Vol. 109, No. 2. (2002) pp. 173-186

.. [Kra1999] \C. Krattenthaler,
           *Another Involution Principle-Free Bijective Proof of Stanley's Hook Content Formula*,
           Journal of Combinatorial Theory, Series A, **88** (1999), 66-92,
           http://www.sciencedirect.com/science/article/pii/0012365X9290368P

.. [Kra2006] Christian Krattenthaler.  *Growth diagrams, and
             increasing and decreasing chains in fillings of Ferrers
             shapes*.  Advances in Applied Mathematics Volume 37,
             Number 3 (2006), pp. 404-431.

.. [Kr1971] \D. Kraines, "On excess in the Milnor basis," Bull. London
            Math. Soc. 3 (1971), 363-365.

.. [Kr2016] Stefan Kranich, An epsilon-delta bound for plane algebraic curves
            and its use for certified homotopy continuation of systems of plane
            algebraic curves, :arxiv:`1505.03432`

.. [KR2001] \J. Kahane and A. Ryba. *The hexad game*, Electronic
            Journal of Combinatorics, **8**
            (2001). http://www.combinatorics.org/Volume_8/Abstracts/v8i2r11.html

.. [Kre2002] \V. Kreps. *Social Network Analysis* (2002).
             [Online] Available: http://www.orgnet.com/sna.html

.. [KS1998] Maximilian Kreuzer and Harald Skarke, *Classification of
            Reflexive Polyhedra in Three Dimensions*,
            :arxiv:`hep-th/9805190`

.. [KS2002] \A. Khare and U. Sukhatme. "Cyclic Identities Involving
            Jacobi Elliptic Functions",
            preprint 2002. :arxiv:`math-ph/0201004`

.. [KS2006] Atsuo Kuniba and Reiho Sakamoto,
            *The Bethe ansatz in a periodic box-ball system and the
            ultradiscrete Riemann theta function*, J. Stat. Mech.,
            P09005 (2006).

.. [KS2010] \J.-A. Kim and D.-U. Shin.
            *Generalized Young walls and crystal bases for quantum affine
            algebra of type* `A`. Proc. Amer. Math. Soc. **138** (2010), no. 11,
            3877--3889.

.. [KSV2011] Ian Kiming, Matthias Schuett and Helena Verrill, "Lifts
             of projective congruence groups", J. London
             Math. Soc. (2011) 83 (1): 96-120,
             :doi:`10.1112/jlms/jdq062`. Arxiv version:
             :arxiv:`0905.4798`.

.. [KT1986] \N. Kerzman and M. R. Trummer. "Numerical Conformal
            Mapping via the Szego kernel". Journal of Computational
            and Applied Mathematics, 14(1-2): 111--123, 1986.

.. [KT2013] \K. Tsukazaki, Explicit Isogenies of Elliptic Curves,
            PhD thesis, University of Warwick, 2013.

.. [KTT2006] \A. Kuniba, T. Takagi, and A. Takenouchi,
             *Bethe ansatz and inverse scattering transform in a periodic
             box-ball system*, Nuclear Phys. B **747**, no. 3 (2006), 354--397.

.. [Kuh1987] \W. Kühnel, "Minimal triangulations of Kummer varieties",
             Abh. Math. Sem. Univ. Hamburg 57 (1987), 7-20.

.. [Kuh1995] Kuhnel, "Tight Polyhedral Submanifolds and Tight
             Triangulations" Lecture Notes in Mathematics Volume 1612,
             1995

.. [Kul1991] Ravi Kulkarni, "An arithmetic geometric method in the
             study of the subgroups of the modular group", American
             Journal of Mathematics 113 (1991), no 6, 1053-1133

.. [Kur2008] Chris Kurth, "K Farey package for Sage",
             http://wayback.archive-it.org/855/20100510123900/http://www.public.iastate.edu/~kurthc/research/index.html

.. [Kwon2012] Jae-Hoon Kwon. *Crystal bases of* `q`-*deformed Kac Modules
              over the Quantum Superalgebra* `U_q(\mathfrak{gl}(m|n))`.
              International Mathematics Research Notices. Vol. 2014, No. 2,
              pp. 512-550 (2012)

.. [KX1998] \S. König and C. Xi.
            *On the structure of cellular algebras*.
            Algebras and modules, II (Geiranger, 1996), 365–386,
            CMS Conf. Proc., **24**, Amer. Math. Soc., Providence, RI, 1998.
            :mathscinet:`MR1648638`

.. [KZ2003] \M. Kontsevich, A. Zorich "Connected components of the
            moduli space of Abelian differentials with prescripebd
            singularities" Invent. math. 153, 631-678 (2003)

.. _ref-L:

**L**

.. [Lab2008] S. Labbé, Propriétés combinatoires des `f`-palindromes,
             Mémoire de maîtrise en Mathématiques, Montréal, UQAM,
             2008, 109 pages.

.. [Lam2004] Thomas Lam, *Growth diagrams, domino insertion and
             sign-imbalance*.  Journal of Combinatorial Theory,
             Series A Volume 107, Number 1 (2004), pp. 87-115.

.. [Lam2005] \T. Lam, Affine Stanley symmetric functions,
             Amer. J. Math.  128 (2006), no. 6, 1553--1586.

.. [Lam2008] \T. Lam. *Schubert polynomials for the affine
             Grassmannian*. J. Amer. Math. Soc., 2008.

.. [Lan2002] \S. Lang : *Algebra*, 3rd ed., Springer (New York) (2002);
             :doi:`10.1007/978-1-4613-0041-0`

.. [Lan2008] \E. Lanneau "Connected components of the strata of the
             moduli spaces of quadratic differentials", Annales
             sci. de l'ENS, serie 4, fascicule 1, 41, 1-56 (2008)

.. [Lasc] \A. Lascoux. *Chern and Yang through ice*.
          Preprint.

.. [Lau2011] Alan G.B. Lauder, "Computations with classical and p-adic
             modular forms", LMS J. of Comput. Math. 14 (2011),
             214-231.

.. [Laz1992] Daniel Lazard, *Solving Zero-dimensional Algebraic
             Systems*, in Journal of Symbolic Computation (1992)
             vol\. 13, pp\. 117-131

.. [LB1988] Lee, P.J., Brickell, E.F. An observation on the security of
            McEliece's public-key cryptosystem. EuroCrypt 1988. LNCS, vol. 330, pp.
            275–280.

.. [LdB1982] \A. Liberato de Brito, 'FORTRAN program for the integral
             of three spherical harmonics', Comput. Phys. Commun.,
             Volume 25, pp. 81-85 (1982)

.. [Lee1996] Marc van Leeuwen.  *The Robinson-Schensted and
             Sch\"utzenberger algorithms, an elementary approach*.
             Electronic Journal of Combinatorics 3, no. 2 (1996):
             Research Paper 15, approx. 32 pp. (electronic)

.. [Lee1997] \J. M. Lee, *Riemannian Manifolds*, Springer (New York) (1997);
             :doi:`10.1007/b98852`

.. [Lee2011] \J. M. Lee, *Introduction to Topological Manifolds*, 2nd ed.,
             Springer (New York) (2011); :doi:`10.1007/978-1-4419-7940-7`

.. [Lee2013] \J. M. Lee, *Introduction to Smooth Manifolds*, 2nd ed.,
             Springer (New York) (2013); :doi:`10.1007/978-1-4419-9982-5`

.. [Lev2014] Lionel Levine. *Threshold state and a conjecture of
             Poghosyan, Poghosyan, Priezzhev and Ruelle*,
             Communications in Mathematical Physics.

.. [Lew2000] Robert Edward Lewand. *Cryptological Mathematics*. The
             Mathematical Association of America, 2000.

.. [Li1995] Peter Littelmann, Crystal graphs and Young
            tableaux, J. Algebra 175 (1995), no. 1, 65--87.

.. [Li1995b] \P. Littelmann, Paths and root operators in representation
             theory. Ann. of Math. (2) 142 (1995), no. 3, 499-525.

.. [Lic1977] \A. Lichnerowicz, *Les variétés de Poisson et leurs
             algèbres de Lie associées*, Journal of Differential
             Geometry **12**, 253 (1977); :doi:`10.4310/jdg/1214433987`

.. [Lic1997] William B. Raymond Lickorish. An Introduction to Knot
             Theory, volume 175 of Graduate Texts in
             Mathematics. Springer-Verlag, New York, 1997. ISBN
             0-387-98254-X

.. [Lim] \C. H. Lim,
         *CRYPTON: A New 128-bit Block Cipher*; available at
         http://next.sejong.ac.kr/~chlim/pub/cryptonv05.ps

.. [Lim2001] \C. H. Lim,
             *A Revised Version of CRYPTON: CRYPTON V1.0*; in FSE'01, pp. 31--45.

.. [Lin1999] \J. van Lint, Introduction to coding theory, 3rd ed.,
             Springer-Verlag GTM, 86, 1999.

.. [Liv1993] Charles Livingston, *Knot Theory*, Carus Mathematical
             Monographs, number 24.

.. [Liv2006] \M. Livernet, *A rigidity theorem for pre-Lie algebras*, J. Pure Appl.
             Algebra 207 (2006), no 1, pages 1-18.
             Preprint: :arxiv:`math/0504296v2`.

.. [LLM2003] \A. Lascoux, L. Lapointe, and J. Morse.  *Tableau atoms and a new
             Macdonald positivity conjecture.* Duke Math Journal, **116 (1)**,
             2003.  :arxiv:`math/0008073`

.. [LLM2014] Lee, Li, Mills, A combinatorial formula for certain
             elements in the upper cluster algebra, :arxiv:`1409.8177`

.. [LLMS2006] \T. Lam, L. Lapointe, J. Morse, M. Shimozono,
              Affine insertion and Pieri rules for the affine Grassmannian,
              Memoirs of the AMS, 208 (2010), no. 977, :arxiv:`math.CO/0609110`

.. [LLMS2013] Thomas Lam, Luc Lapointe, Jennifer Morse, and Mark Shimozono (2013).
              *The poset of k-shapes and branching rules for k-Schur functions*
              <http://breakfreerun.org/index.php/ebooks/the-poset-of-k-shapes-and-branching-rules-for-k-schur-functions>`_. Memoirs of the American Mathematical Society, 223(1050), 1-113. DOI: 10.1090/S0065-9266-2012-00655-1

.. [LLMSSZ2013] Thomas Lam, Luc Lapointe, Jennifer Morse, Anne
                Schilling, Mark Shimozono and Mike Zabrocki.
                *k-Schur functions and affine Schubert calculus*.
                :arxiv:`1301.3569`.

.. [LLT1996] Alain Lascoux, Bernard Leclerc, and Jean-Yves Thibon.
             *Hecke algebras at roots of unity and crystal bases of
             quantum affine algebras*. Comm. Math. Phys.
             **181** (1996), pp 205-263.
             :mathscinet:`MR1410572`

.. [LLT] \A. Lascoux, B. Leclerc, and J.Y. Thibon.  *The Plactic Monoid*.
         Survey article available at
         [http://www-igm.univ-mlv.fr/~jyt/ARTICLES/plactic.ps]

.. [LLYCL2005] \H. J. Lee, S. J. Lee, J. H. Yoon, D. H. Cheon, and J. I. Lee,
               *The SEED Encryption Algorithm*; in
               RFC 4269, (2005).

.. [LLZ2014] \K. Lee, \L. Li, and \A. Zelevinsky, *Greedy elements in rank 2
             cluster algebras*, Selecta Math. 20 (2014), 57-82.

.. [LM2006] Vadim Lyubashevsky and Daniele Micciancio. Generalized
            compact knapsacks are collision resistant. ICALP,
            pp. 144--155, Springer, 2006.

.. [LM2011] \A. Lauve, M. Mastnak. *The primitives and antipode in
            the Hopf algebra of symmetric functions in noncommuting variables*.
            Advances in Applied Mathematics. **47** (2011). 536-544.
            :arxiv:`1006.0367v3` :doi:`10.1016/j.aam.2011.01.002`.

.. [LM2018] \A. Lauve, M. Mastnak. *Bialgebra coverings and transfer
            of structure*. Preprint, :arxiv:`1803.02691`.

.. [LMR2010] \N. Linial, R. Meshulam and M. Rosenthal, "Sum complexes
             -- a new family of hypertrees", Discrete & Computational
             Geometry, 2010, Volume 44, Number 3, Pages 622-636

.. [LNSSS2013] \C. Lenart, S. Naito, D. Sagaki, A. Schilling, M. Shimozono,
               *A uniform model for Kirillov-Reshetikhin crystals. Extended abstract.*
               DMTCS proc, to appear ( :arXiv:`1211.6019` )

.. [Lod1995] Jean-Louis Loday. *Cup-product for Leibniz cohomology and
             dual Leibniz algebras*. Math. Scand., pp. 189--196
             (1995). http://www.math.uiuc.edu/K-theory/0015/cup_product.pdf

.. [Loe2007] David Loeffler, *Spectral expansions of overconvergent
             modular functions*, Int. Math. Res. Not 2007 (050).
             :arxiv:`math/0701168`.

.. [LOS2012] \C. Lecouvey, M. Okado, M. Shimozono.
             "Affine crystals, one-dimensional sums and parabolic Lusztig
             `q`-analogues". Mathematische Zeitschrift. **271** (2012). Issue 3-4.
             819-865. :doi:`10.1007/s00209-011-0892-9`, :arxiv:`1002.3715`.

.. [Lot1983] \M. Lothaire, *Combinatorics on Words*, vol. 17 of
             Encyclopedia of Mathematics and its Applications,
             Addison-Wesley, Reading, Massachusetts (1983)

.. [Lot1997] \M. Lothaire, Combinatorics on Words, Cambridge University
             Press, (1997).

.. [Lot2002] \M. Lothaire, *Algebraic combinatorics on
             words*. Cambridge University Press (2002).

.. [Lot2005] \M. Lothaire, *Applied combinatorics on
             words*. Cambridge University Press (2005).

.. [LP2007] \G. Leander and A. Poschmann,
            *On the Classification of 4 Bit S-boxes*; in WAIFI, (2007), pp. 159-176.

.. [LP2008] \C. Lenart and A. Postnikov. *A combinatorial model for
            crystals of Kac-Moody algebras*. Trans. Amer. Math. Soc. 360 (2008),
            4349-4381.

.. [LP2011] Richard Lindner and Chris Peikert. Better key sizes (and
            attacks) for LWE-based encryption. in Proceeding of the
            11th international conference on Topics in cryptology:
            CT-RSA 2011. Springer 2011,
            :doi:`10.1007/978-3-642-19074-2_21`

.. [LPR2010] Vadim Lyubashevsky, Chris Peikert, and Oded Regev. On
             Ideal Lattices and Learning with Errors over Rings. in
             Advances in Cryptology --
             EUROCRYPT 2010. Springer 2010. :doi:`10.1007/978-3-642-13190-5_1`

.. [LR1998] Jean-Louis Loday and Maria O. Ronco.
            *Hopf algebra of the planar binary trees*,
            Advances in Mathematics, volume 139, issue 2,
            10 November 1998, pp. 293-309.
            http://www.sciencedirect.com/science/article/pii/S0001870898917595

.. [LR0102066] Jean-Louis Loday and Maria O. Ronco.
               Order structure on the algebra of permutations
               and of planar binary trees.
               :arXiv:`math/0102066v1`.

.. [LS2007] Thomas Lam and Mark Shimozono.  *Dual graded graphs for
            Kac-Moody algebras*.  Algebra & Number Theory 1.4 (2007)
            pp. 451-488.

.. [LSS2009] \T. Lam, A. Schilling, M. Shimozono. *Schubert
             polynomials for the affine Grassmannian of the symplectic
             group*. Mathematische Zeitschrift 264(4) (2010) 765-811
             (:arxiv:`0710.2720`)

.. [LS2012] \K.-H. Lee and B. Salisbury.
            Young tableaux, canonical bases, and the Gindikin-Karpelevich formula.
            :arXiv:`1205.6006`.

.. [LS2017] Xuan Liu and Travis Scrimshaw. *A uniform approach to soliton
            cellular automata using rigged configurations*.
            Preprint (2017) :arxiv:`1706.02443`

.. [LT1998] \B. Leclerc, J.-Y. Thibon, Littlewood-Richardson
            coefficients and Kazhdan-Lusztig polynomials,
            http://front.math.ucdavis.edu/9809.5122

.. [LT2009] \G. I. Lehrer and D. E. Taylor. *Unitary reflection
            groups*. Australian Mathematical Society Lecture
            Series, 2009.

.. [DeLuca2006] \A. De Luca, *Pseudopalindrome closure operators in free
              monoids*, Theoret. Comput. Sci. 362 (2006) 282--300.

.. [Lut2002] Frank H. Lutz, Császár's Torus, Electronic Geometry Model
             No. 2001.02.069
             (2002). http://www.eg-models.de/models/Classical_Models/2001.02.069/_direct_link.html

.. [Lut2005] Frank H. Lutz, "Triangulated Manifolds with Few Vertices:
             Combinatorial Manifolds", preprint (2005),
             :arxiv:`math/0506372`

.. [LV2012] Jean-Louis Loday and Bruno Vallette. *Algebraic
            Operads*. Springer-Verlag Berlin Heidelberg
            (2012). :doi:`10.1007/978-3-642-30362-3`.

.. [Ltd06] Beijing Data Security Technology Co. Ltd,
           *Specification of SMS4, Block Cipher for WLAN Products - SMS4* (in Chinese);
           Available at http://www.oscca.gov.cn/UpFile/200621016423197990.pdf, (2006).

.. [LTV1999] Bernard Leclerc, Jean-Yves Thibon, and Eric Vasserot.
             *Zelevinsky's involution at roots of unity*.
             J. Reine Angew. Math. 513:33-51 (1999).

.. [LW2012] David Loeffler and Jared Weinstein, *On the computation of
            local components of a newform*, Mathematics of Computation
            **81** (2012) 1179-1200. :doi:`10.1090/S0025-5718-2011-02530-5`

.. [Lyo2003] \R. Lyons, *Determinantal probability
             measures*. Publications Mathématiques de l'Institut des
             Hautes Études Scientifiques 98(1)  (2003), pp. 167-212.

.. [LZ2004] S. Lando and A. Zvonkine, "Graphs on surfaces and their
            applications", Springer-Verlag, 2004.

.. [LZ2011] Bin Li and Hechun Zhang.
            *Path realization of crystal* `B(\infty)`.
            Front. Math. China, **6** (4), (2011) pp. 689--706.
            :doi:`10.1007/s11464-010-0073-x`

.. _ref-M:

**M**

.. [Mac1916] \F.S. Macaulay. The algebraic theory of modular systems
             Cambridge university press, 1916.

.. [Mac1995] \I. G. Macdonald, Symmetric functions and Hall
             polynomials, second ed., The Clarendon Press, Oxford
             University Press, New York, 1995, With contributions
             by A. Zelevinsky, Oxford Science Publications.

.. [MagmaHGM] *Hypergeometric motives* in Magma,
   http://magma.maths.usyd.edu.au/~watkins/papers/HGM-chapter.pdf

.. [Mar1980] Jacques Martinet, Petits discriminants des corps de
             nombres, Journ. Arithm. 1980, Cambridge Univ. Press,
             1982, 151--193.

.. [Mar2004] \S. Marcus, Quasiperiodic infinite words,
             Bull. Eur. Assoc.  Theor. Comput. Sci. 82 (2004) 170-174.

.. [Mas1994] James L. Massey,
           *SAFER K-64: A byte-oriented block-ciphering algorithm*; in
           FSE’93, Volume 809 of LNCS, pages 1-17.
           Springer, Heidelberg, December 1994.

.. [Mat1992] \O. Mathieu. *Classification of Harish-Chandra
             modules over the Virasoro Lie algebra*.
             Invent. Math. **107(2)** (1992), pp. 225-234.

.. [Mat1999] \A. Mathas.
             *Iwahori-Hecke algebras and Schur algebras of the symmetric group*.
             University Lecture Series, **15**. American Mathematical Society,
             Providence, RI, 1999. xiv+188 pp. ISBN: 0-8218-1926-7
             :mathscinet:`MR1711316`

.. [Mat2002] Jiří Matousek, "Lectures on Discrete Geometry", Springer,
             2002

.. [Ma2009] Sarah Mason, An Explicit Construction of Type A Demazure
            Atoms, Journal of Algebraic Combinatorics, Vol. 29,
            (2009), No. 3, p.295-313. :arxiv:`0707.4267`

.. [Mac1936I] Saunders MacLane, *A construction for prime ideals as absolute
             values of an algebraic field*. Duke Mathematical Journal, 2(3)
             (1936), 492-510.

.. [Mac1936II] Saunders MacLane, *A construction for absolute values in
              polynomial rings*. Transactions of the American Mathematical
              Society, 40(3)(1936), 363-395.

.. [Mac1915] Percy A. MacMahon, *Combinatory Analysis*,
             Cambridge University Press (1915--1916).
             (Reprinted: Chelsea, New York, 1960).

.. [MAR2009] \H. Molina-Abril and P. Réal, *Homology computation using
             spanning trees* in Progress in Pattern Recognition, Image
             Analysis, Computer Vision, and Applications, Lecture
             Notes in Computer Science, volume 5856, pp 272-278,
             Springer, Berlin (2009).

.. [Mar1997] \C.-M. Marle, *The Schouten-Nijenhuis bracket and interior
             products*, Journal of Geometry and Physics **23**, 350
             (1997); :doi:`10.1016/S0393-0440(97)80009-5`

.. [Mark1992] George Markowsky, *Primes, irreducibles and
              extremal lattices*, Order 9 (1992), no. **3**, 265-290.
              :doi:`10.1007%2FBF00383950`

.. [Mas1969] James L. Massey, "Shift-Register Synthesis and BCH
             Decoding." IEEE Trans. on Information Theory, vol. 15(1),
             pp. 122-127, Jan 1969.

.. [Mat2015]  \A. Mathas. *Cyclotomic quiver Hecke algebras of type A*,
              in "Modular representation theory of finite and p-adic groups",
              165–266, Lect. Notes Ser. Inst. Math. Sci. Natl. Univ. Singap.,
              **30**, World Sci. Publ., Hackensack, NJ, 2015.
              :mathscinet:`MR3495747`

.. [MatroidDatabase] `Database of Matroids <http://www-imai.is.s.u-tokyo.ac.jp/~ymatsu/matroid/index.html>`_

.. [May1964] \J. P. May, "The cohomology of restricted Lie algebras
             and of Hopf algebras; application to the Steenrod
             algebra." Thesis, Princeton Univ., 1964.

.. [May1967] \J. P. May, Simplicial Objects in Algebraic Topology,
             University of Chicago Press (1967)

.. [MW1990] Brendan D. McKay and Nicholas C. Worland. "Uniform Generation of
            Random Regular Graphs of Moderate Degree". Journal of Algorithms,
            11(1):52-67, 1990.
            :doi:`10.1016/0196-6774(90)90029-E`.

.. [MW1994] Yiu-Kwong Man and Francis J. Wright.  *Fast Polynomial
            Dispersion Computation and its Application to Indefinite
            Summation*. ISSAC 1994.

.. [McC1978] \K. McCrimmon. *Jordan algebras and their
             applications*. Bull. Amer. Math. Soc. **84** 1978.

.. [McE1987] Robert J. McEliece. Finite Fields for Computer
             Scientists and Engineers. Kluwer Academic Publishers, 1987.

.. [McM1992] John McMillan. *Games, strategies, and managers*. Oxford
             University Press.

<<<<<<< HEAD
.. [Me1997] \G. Melançon, *Factorizing infinite words using Maple*,
            MapleTech journal, vol. 4, no. 1, 1997, pp. 34-42.
=======
.. [McK1998] Brendan D. McKay, "Isomorph-Free Exhaustive generation".
             Journal of Algorithms, 26(2): 306-324, February 1998.
>>>>>>> 997c790f

.. [MeNoTh11] Frederic Menous, Jean-Christophe Novelli, Jean-Yves Thibon,
              *Mould calculus, polyhedral cones, and characters of
              combinatorial Hopf algebras*,
              Advances in Applied Mathematics, Volume 51, Issue 2, July 2013,
              Pages 177--227,
              :doi:`10.1016/j.aam.2013.02.003`,
              :arxiv:`1109.1634v2`.

.. [MF1999] \J.H. Mathews and K.D. Fink. *Numerical Methods Using
            MATLAB*.  3rd edition, Prentice-Hall, 1999.

.. [Mil1958] \J. W. Milnor, "The Steenrod algebra and its dual,"
             Ann. of Math. (2) 67 (1958), 150-171.

.. [Mil1978] \S. Milne, *A q-analog of restricted growth functions,
             Dobinsky’s equality and Charlier
             polynomials*. Trans. Amer. Math. Soc., 245 (1978),
             89-118.

.. [MirMor2009] \R. Miranda, D.R. Morrison, "Embeddings of Integral Quadratic Forms"
                http://www.math.ucsb.edu/~drm/manuscripts/eiqf.pdf .

.. [MJ1991] Mestre, Jean-François. *Construction de courbes de genre 2 à partir de
            leurs modules*. Effective methods in algebraic geometry (Castiglioncello,
            1990), 313--334, Progr. Math., 94, Birkhauser Boston, Boston, MA, 1991.

.. [MKO1998] Hans Munthe--Kaas and Brynjulf Owren.
             *Computations in a free Lie algebra*. (1998).
             `Downloadable from Munthe-Kaas's website
             <http://hans.munthe-kaas.no/work/Blog/Entries/1999/1/1_Article__Computations_in_a_Free_Lie-algebra.html>`_

.. [MMIB2012] \Y. Matsumoto, S. Moriyama, H. Imai, D. Bremner:
              Matroid Enumeration for Incidence Geometry,
              Discrete and Computational Geometry,
              vol. 47, issue 1, pp. 17-43, 2012.

.. [MMY2003] Jean-Christophe Yoccoz, Stefano Marmi and Pierre Moussa
             "On the cohomological equation for interval exchange
             maps", C. R. Acad. Sci. Paris, projet de Note, 2003
             Systèmes dynamiques/Dynamical
             Systems. :arxiv:`math/0304469v1`

.. [MM2015] \J. Matherne and \G. Muller, *Computing upper cluster algebras*,
            Int. Math. Res. Not. IMRN, 2015, 3121-3149.

.. [MNO1994] Alexander Molev, Maxim Nazarov, and Grigori Olshanski.
             *Yangians and classical Lie algebras*. (1994)
             :arxiv:`hep-th/9409025`

.. [Mol2007] Alexander Ivanovich Molev.
             *Yangians and Classical Lie Algebras*.
             Mathematical Surveys and Monographs.
             Providence, RI: American Mathematical Society. (2007)

.. [Mol2015] \A. Molnar, Fractional Linear Minimal Models of Rational Functions,
             M.Sc. Thesis.

.. [Mon1998] \K. G. Monks, "Change of basis, monomial relations, and
             `P^s_t` bases for the Steenrod algebra," J. Pure
             Appl. Algebra 125 (1998), no. 1-3, 235-260.

.. [Mon2010] \T. Monteil, The asymptotic language of smooth curves, talk
             at LaCIM2010.

.. [MoPa1994] \P. Morton and P. Patel. The Galois theory of periodic points
              of polynomial maps. Proc. London Math. Soc., 68 (1994), 225-263.

.. [MPP2008] Conrado Martinez, Alois Panholzer and Helmut Prodinger,
             *Generating random derangements*
             :doi:`10.1137/1.9781611972986.7`
             http://www.siam.org/proceedings/analco/2008/anl08_022martinezc.pdf

.. [MR1989] \G. Melançon and C. Reutenauer.
            *Lyndon words, free algebras and shuffles*,
            Can. J. Math., Vol. XLI, No. 4, 1989, pp. 577-591.

.. [MR1995] \C. Malvenuto, C. Reutenauer, *Duality between
            quasi-symmetric functions and the Solomon descent algebra*,
            Journal of Algebra 177 (1995), no. 3, 967-982.
            http://www.lacim.uqam.ca/~christo/Publi%C3%A9s/1995/Duality.pdf

.. [MR2002] \S. Murphy, M. Robshaw *Essential Algebraic Structure
            Within the AES*; in Advances in Cryptology \- CRYPTO
            2002; LNCS 2442; Springer Verlag 2002

.. [MRR1983] \W. H. Mills, David P Robbins, Howard Rumsey Jr.,
             *Alternating sign matrices and descending plane partitions*,
             Journal of Combinatorial Theory, Series A,
             Volume 34, Issue 3, May 1983, Pages 340--359.
             http://www.sciencedirect.com/science/article/pii/0097316583900687

.. [MR2016] \B. Malmskog, C. Rasmussen, "Picard curves over \mathbb{Q}
            with good reduction away from 3". LMS Journal of Computation and
            Mathematics 19 (2016), no. 2, 382-408.
            :doi:`10.1112/S1461157016000413`.

.. [MS1977] \F. J. MacWilliams, N. J. A. Sloane, *The Theory of Error-Correcting
            Codes*, North-Holland, Amsterdam, 1977

.. [MS2003] \T. Mulders, A. Storjohann, "On lattice reduction for
            polynomial matrices", J. Symbolic Comput. 35 (2003),
            no. 4, 377--401

.. [MS2011] \G. Musiker and \C. Stump, *A compendium on the cluster algebra
            and quiver package in sage*, :arxiv:`1102.4844`.

.. [MS2015] Jennifer Morse and Anne Schilling.
            *Crystal approach to affine Schubert calculus*.
            Int. Math. Res. Not. (2015).
            :doi:`10.1093/imrn/rnv194`, :arxiv:`1408.0320`.

.. [MSSY2001] Mateescu, A., Salomaa, A., Salomaa, K. and Yu, S., *A
              sharpening of the Parikh mapping*. Theoret. Informatics Appl. 35
              (2001) 551-564.

.. [MSZ2013] Michael Maschler, Solan Eilon, and Zamir Shmuel. *Game
             Theory*. Cambridge: Cambridge University Press,
             (2013). ISBN 9781107005488.

.. [Mu1997] Murty, M. Ram. *Congruences between modular forms*. In "Analytic
            Number Theory" (ed. Y. Motohashi), London Math. Soc. Lecture Notes
            247 (1997), 313-320, Cambridge Univ. Press.

.. [Mul2004] Siguna Muller, "On the Computation of Square Roots in
             Finite Fields", in Designs, Codes and Cryptography,
             Volume 31, Issue 3 (March 2004)

.. [Mur1983] \G. E. Murphy. *The idempotents of the symmetric group
             and Nakayama's conjecture*. J. Algebra **81** (1983). 258-265.

.. [MV2010] \D. Micciancio, P. Voulgaris. *A Deterministic Single
            Exponential Time Algorithm for Most Lattice Problems based
            on Voronoi Cell Computations*. Proceedings of the 42nd ACM
            Symposium Theory of Computation, 2010.

.. [MvOV1996] \A. J. Menezes, P. C. van Oorschot,
              and S. A. Vanstone. *Handbook of Applied
              Cryptography*. CRC Press, 1996.

.. [MW2009] Meshulam and Wallach, "Homological connectivity of random
            `k`-dimensional complexes", preprint, math.CO/0609773.

.. _ref-N:

**N**

.. [Nas1950] John Nash. *Equilibrium points in n-person games.*
             Proceedings of the National Academy of Sciences 36.1
             (1950): 48-49.

.. [Nie2013] Johan S. R. Nielsen, List Decoding of Algebraic Codes,
             Ph.D. Thesis, Technical University of Denmark, 2013

.. [Nie] Johan S. R. Nielsen, Codinglib,
         https://bitbucket.org/jsrn/codinglib/.

.. [Nij1955] \A. Nijenhuis, *Jacobi-type identities for bilinear
             differential concomitants of certain tensor fields. I*,
             Indagationes Mathematicae (Proceedings) **58**, 390 (1955).

.. [NN2007] Nisan, Noam, et al., eds. *Algorithmic game theory.*
            Cambridge University Press, 2007.

.. [Nog1985] Arnaldo Nogueira, "Almost all Interval Exchange
             Transformations with Flips are Nonergodic" (Ergod. Th. &
             Dyn. Systems, Vol 5., (1985), 257-271

.. [Normaliz] Winfried Bruns, Bogdan Ichim, and Christof Soeger,
              Normaliz,
              http://www.mathematik.uni-osnabrueck.de/normaliz/

.. [NoThWi08] J.-C. Novelli, J.-Y. Thibon, L. K. Williams,
              *Combinatorial Hopf algebras, noncommutative Hall-Littlewood
              functions, and permutation tableaux*.
              Advances in Mathematics, Volume 224, Issue 4, 10 July 2010,
              pp. 1311--1348,
              :doi:`10.1016/j.aim.2010.01.006`,
              :arxiv:`0804.0995v3`.

.. [NovThi06] Jean-Christophe Novelli, Jean-Yves Thibon,
              *Polynomial realizations of some trialgebras*, FPSAC 2006.
              :arxiv:`math/0605061v1`.

.. [NZ1997] \T. Nakashima and A. Zelevinsky.
            Polyhedral Realizations of Crystal Bases for Quantized Kac-Moody Algebras.
            Adv. Math. **131**, pp. 253--278, 1997.

.. [NZ2012] \T. Nakanishi and \A. Zelevinsky, *On tropical dualities in
            cluster algebras*, Algebraic groups and quantum groups,
            Contemp. Math., vol. 565, Amer. Math. Soc.,
            Providence, RI, 2012, pp.  217-226.

.. [Nze2007] Janvier Nzeutchap.  *Binary Search Tree insertion, the
             Hypoplactic insertion, and Dual Graded Graphs*.
             :arxiv:`0705.2689` (2007).

.. _ref-O:

**O**

.. [OGKRKGBDDP2015] \R. Oliynykov, I. Gorbenko, O. Kazymyrov, V. Ruzhentsev,
                    \O. Kuznetsov, Y. Gorbenko, A. Boiko, O. Dyrda, V. Dolgov,
                    and A. Pushkaryov,
                    *A new standard of ukraine: The kupyna hash function*; in
                    Cryptology ePrint Archive, (2015), 885.

.. [Oha2011] \R.A. Ohana. On Prime Counting in Abelian Number
             Fields. http://wstein.org/home/ohanar/papers/abelian_prime_counting/main.pdf.

.. [ONe1983] \B. O'Neill : *Semi-Riemannian Geometry*, Academic Press
             (San Diego) (1983)

.. [Onsager1944] Lars Onsager. *Crystal statistics. I. A two-dimensional
                 model with an order-disorder transition*, Phys. Rev.
                 (2) **65** (1944), pp. 117-149.

.. [Ore1933] Oystein Ore.
             *Theory of Non-Commutative Polynomials*
             Annals of Mathematics, Second Series, Volume 34,
             Issue 3 (Jul., 1933), 480-508.

.. [Or2016] \M. Orlitzky.
            Positive and Z-operators on closed convex cones.
            http://www.optimization-online.org/DB_HTML/2016/09/5650.html

.. [Or2017] \M. Orlitzky. The Lyapunov rank of an improper cone.
            Optimization Methods and Software, 32(1):109-125, 2017,
            :doi:`10.1080/10556788.2016.1202246`.

.. [OS2018] Se-jin Oh and Travis Scrimshaw. *Categorical relations between
            Langlands dual quantum affine algebras: Exceptional cases*.
            Preprint: :arxiv:`1802.09253` (2018).

.. [OSS2009] Vitaly Osipov, Peter Sanders, Johannes Singler:
             *The Filter-Kruskal Minimum Spanning Tree Algorithm*.
             SIAM ALENEX, 2009: 52-61
             :doi:`10.1137/1.9781611972894.5`

.. [Oxl1992] James Oxley, *Matroid theory*, Oxford University
             Press, 1992.

.. [Oxl2011] James Oxley, *Matroid Theory, Second Edition*. Oxford
             University Press, 2011.

.. _ref-P:

**P**

.. [Pak2002] Igor Pak,
             *Hook length formula and geometric combinatorics*,
             Seminaire Lotharingien de Combinatoire, 46 (2001),
             B46f,
             https://eudml.org/doc/121696

.. [PALP] Maximilian Kreuzer, Harald Skarke: "PALP: A Package for
          Analyzing Lattice Polytopes with Applications to Toric
          Geometry" omput.Phys.Commun. 157 (2004) 87-106
          :arxiv:`math/0204356`

.. [Pana2002] \F. Panaite, *Relating the Connes-Kreimer and
              Grossman-Larson Hopf algebras built on rooted trees*,
              Lett. Math. Phys. 51 (2000), no. 3, pages 211-219.
              Preprint: :arxiv:`math/0003074v1`

.. [Pau2006] Sebastian Pauli, "Constructing Class Fields over Local
             Fields", Journal de Théorie des Nombres de Bordeaux,
             Vol. 18, No. 3 (2006), pp. 627-652.

.. [PearsonTest] :wikipedia:`Goodness_of_fit`, accessed 13th
                 October 2009.

.. [Pec2014] Oliver Pechenik, *Cyclic sieving of increasing tableaux and
             small Schroeder paths*, JCTA 125 (2014), 357-378,
             https://doi.org/10.1016/j.jcta.2014.04.002

.. [Pen2012] \R. Pendavingh, On the evaluation at `(-i, i)` of the
             Tutte polynomial of a binary matroid. Preprint:
             :arxiv:`1203.0910`

.. [Pet2010] Christiane Peters, Information-set decoding for linear codes over
             `GF(q)`, Proc. of PQCrypto 2010, pp. 81-94.

.. [Pha2002] \R. C.-W. Phan. Mini advanced encryption standard
             (mini-AES): a testbed for cryptanalysis
             students. Cryptologia, 26(4):283--306, 2002.

.. [Piz1980] \A. Pizer. An Algorithm for Computing Modular Forms on
             `\Gamma_0(N)`, J. Algebra 64 (1980), 340-390.

.. [Platt1976] \C. R. Platt,
               Planar lattices and planar graphs,
               Journal of Combinatorial Theory Series B,
               Vol 21, no. 1 (1976): 30-39.

.. [PoiReu95] Stephane Poirier, Christophe Reutenauer,
              *Algebres de Hopf de tableaux*,
              Ann. Sci. Math. Quebec, 19 (1): 79--90.
              http://www.lacim.uqam.ca/~christo/Publi%C3%A9s/1995/Alg%C3%A8bres%20de%20Hopf%20de%20tableaux.pdf

.. [Pon2010] \S. Pon. *Types B and D affine Stanley symmetric
             functions*, unpublished PhD Thesis, UC Davis, 2010.

.. [Pons2013] Viviane Pons,
              *Combinatoire algébrique liée aux ordres sur les permutations*.
              PhD Thesis. (2013). :arxiv:`1310.1805v1`.

.. [Pons2018] Viviane Pons,
              *The Rise-Contact involution on Tamari intervals*.
              :arxiv:`1802.08335`

.. [Pop1972] \V. M. Popov. "Invariant description of linear, time-invariant
             controllable systems". SIAM Journal on Control, 10(2):252-264,
             1972. https://doi.org/10.1137/0310020 .

.. [Pos1988] \H. Postl. 'Fast evaluation of Dickson Polynomials' Contrib. to
             General Algebra, Vol. 6 (1988) pp. 223-225

.. [Pos2005] \A. Postnikov, Affine approach to quantum Schubert
             calculus, Duke Math. J. 128 (2005) 473-509

.. [PPW2013] \D. Perkinson, J. Perlman, and J. Wilmes.
             *Primer for the algebraic geometry of sandpiles*.
             Tropical and Non-Archimedean
             Geometry, Contemp. Math., 605, Amer. Math. Soc.,
             Providence, RI, 2013.
             :arxiv:`1112.6163`

.. [PR2015] \P. Pilarczyk and P. Réal, *Computation of cubical
            homology, cohomology, and (co)homological operations via
            chain contraction*, Adv. Comput. Math. 41 (2015), pp
            253--275.

.. [PRC2012] \G. Piret, T. Roche, and C. Carlet,
             *PICARO - a block cipher allowing efficient higher-order side-channel
             resistance*; in ACNS, (2012), pp. 311-328.

.. [Prototype_pattern] Prototype pattern,
                       :wikipedia:`Prototype_pattern`

.. [PeSt2011] E. Pelantová, Š. Starosta, Infinite words rich and
              almost rich in generalized palindromes, in: G. Mauri,
              A. Leporati (Eds.), Developments in Language Theory,
              volume 6795 of Lecture Notes in Computer Science,
              Springer-Verlag, Berlin, Heidelberg, 2011, pp. 406--416

.. [PS2011] \R. Pollack, and G. Stevens.  *Overconvergent modular
            symbols and p-adic L-functions.* Annales scientifiques de
            l'École normale supérieure.
            Vol. 44. No. 1. Elsevier, 2011.

.. [PUNTOS] Jesus A. De Loera
            http://www.math.ucdavis.edu/~deloera/RECENT_WORK/puntos2000

.. [PvZ2010] \R. A. Pendavingh, S. H. M. van Zwam, Lifts of matroid
             representations over partial fields, Journal of
             Combinatorial Theory, Series B, Volume 100, Issue 1,
             January 2010, Pages 36-67

.. [PZ2008] \J. H. Palmieri and J. J. Zhang, "Commutators in the
            Steenrod algebra," New York J. Math. 19 (2013), 23-37.

.. [Propp1997] James Propp,
               *Generating Random Elements of Finite Distributive Lattices*,
               Electron. J. Combin. 4 (1997), no. 2, The Wilf Festschrift volume,
               Research Paper 15.
               http://www.combinatorics.org/ojs/index.php/eljc/article/view/v4i2r15

.. [PW2013] Robin Pemantle and Mark C. Wilson.  *Analytic
            Combinatorics in Several Variables*.  Cambridge University
            Press, 2013.

.. [PWZ1997] Marko Petkovsek, Herbert S. Wilf, Doron Zeilberger, A = B,
             AK Peters, Ltd., Wellesley, MA, USA, 1997, pp. 73--100

.. _ref-Q:
.. _ref-R:

**R**

.. [Rai2012] Alexander Raichev.  *Leinartas's partial fraction
             decomposition*.  :arxiv:`1206.4740`.

.. [Raj1987] \A. Rajan, Algorithmic applications of connectivity and
             related topics in matroid theory. Ph.D. Thesis,
             Northwestern university, 1987.

.. [Ram1991] Arun Ram,
             *A Frobenius formula for the characters of the Hecke algebras*.
             Invent. Math. **106** (1991), pp. 461-488.

.. [Ram1997] Arun Ram. *Seminormal representations of Weyl groups
             and Iwahori-Hecke algebras*. Proc. London Math. Soc. (3)
             **75** (1997). 99-133. :arxiv:`math/9511223v1`.
             http://www.ms.unimelb.edu.au/~ram/Publications/1997PLMSv75p99.pdf

.. [Rau1979] Gerard Rauzy, *Échanges d'intervalles et transformations
             induites*, Acta Arith. 34, no. 3, 203-212, 1980

.. [Rea2004] Nathan Reading.
             *Cambrian Lattices*.
             :arxiv:`math/0402086v2`.

.. [Rea2009] Nathan Reading, *Noncrossing partitions and the shard
             intersection order*, DMTCS Proceedings of FPSAC 2009, 745--756

.. [Red2001] Maria Julia Redondo. *Hochschild cohomology: some methods
             for computations*. Resenhas IME-USP 5 (2), 113-137
             (2001). http://inmabb.criba.edu.ar/gente/mredondo/crasp.pdfc

.. [Reg09] Oded Regev. On Lattices, Learning with Errors, Random
           Linear Codes, and Cryptography. in Journal of the ACM
           56(6). ACM 2009, :doi:`10.1145/1060590.1060603`

.. [Reg1958] \T. Regge, 'Symmetry Properties of Clebsch-Gordan
             Coefficients', Nuovo Cimento, Volume 10, pp. 544 (1958)

.. [Reg1959] \T. Regge, 'Symmetry Properties of Racah Coefficients',
             Nuovo Cimento, Volume 11, pp. 116 (1959)

.. [Reg2005] Oded Regev. On lattices, learning with errors, random
             linear codes, and cryptography. STOC, pp. 84--93,
             ACM, 2005.

.. [Reu1993] \C. Reutenauer. *Free Lie Algebras*. Number 7 in London
             Math. Soc. Monogr. (N.S.). Oxford University
             Press. (1993).

.. [Reu2003] Christophe Reutenauer. *Free Lie algebras*.
             Preprint of a chapter in the Handbook of Algebra,
             2003.
             `Downloadable from Reutenauer's website
             <http://www.lacim.uqam.ca/~christo/Publi%C3%A9s/2003/free%20Lie%20algebras.pdf>`_

.. [Rho69] John Rhodes, *Characters and complexity of finite semigroups*
           \J. Combinatorial Theory, vol 6, 1969

.. [RH2003] \J. Rasch and A. C. H. Yu, 'Efficient Storage Scheme for
            Pre-calculated Wigner 3j, 6j and Gaunt Coefficients',
            SIAM J. Sci. Comput. Volume 25, Issue 4,
            pp. 1416-1428 (2003)

.. [RH2003b] \G. G. Rose and P. Hawkes,
            *Turing: A fast stream cipher*; in FSE, (2003), pp. 290-306.

.. [Rio1958] \J. Riordan, "An Introduction to Combinatorial Analysis",
             Dover Publ. (1958)

.. [Ris2016] Roswitha Rissner, "Null ideals of matrices over residue
             class rings of principal ideal domains". Linear Algebra
             Appl., **494** (2016) 44–69. :doi:`10.1016/j.laa.2016.01.004`.

.. [RL1971] \J. Rokne, P. Lancaster. Complex interval arithmetic.
            Communications of the ACM 14. 1971.

.. [RMA2009] \P. Réal and H. Molina-Abril, *Cell AT-models for digital
             volumes* in Torsello, Escolano, Brun (eds.), Graph-Based
             Representations in Pattern Recognition, Lecture Notes in
             Computer Science, volume 5534, pp. 314-3232, Springer,
             Berlin (2009).

.. [RNPA2011] \G. Rudolf, N. Noyan, D. Papp, and F. Alizadeh. Bilinear
              optimality constraints for the cone of positive
              polynomials. Mathematical Programming, Series B,
              129 (2011) 5-31.

.. [RPK1980] \S. M. Reddy, D. K. Pradhan, and J. Kuhl. "Directed graphs with
           minimal diameter and maximal connectivity", School Eng., Oakland
           Univ., Rochester MI, Tech. Rep., July 1980.

.. [RPK1983] \S. Reddy, P. Raghavan, and J. Kuhl. "A Class of Graphs for
          Processor Interconnection". *IEEE International Conference on Parallel
          Processing*, pages 154-157, Los Alamitos, Ca., USA, August 1983.

.. [Rob1991] Tom Roby, "Applications and extensions of Fomin's
             generalization of the Robinson-Schensted correspondence
             to differential posets".  Ph.D. Thesis, M.I.T.,
             Cambridge, Massachusetts, 1991.

.. [Roberts2015] David P. Roberts, *Hypergeometric Motives I*, https://icerm.brown.edu/materials/Slides/sp-f15-offweeks/Hypergeomteric_Motives,_I_]_David_Roberts,_University_of_Minnesota_-_Morris.pdf

.. [Roberts2017] David P. Roberts, *Hypergeometric motives and an unusual
   application of the Guinand-Weil-Mestre explicit formula*,
   https://www.matrix-inst.org.au/wp_Matrix2016/wp-content/uploads/2016/04/Roberts-2.pdf

.. [Roc1970] \R.T. Rockafellar, *Convex Analysis*. Princeton
             University Press, Princeton, 1970.

.. [Rog2018] Baptiste Rognerud,
             *Exceptional and modern intervals of the Tamari lattice*.
             :arxiv:`1801.04097`

.. [Ros1999] \K. Rosen *Handbook of Discrete and Combinatorial
             Mathematics* (1999), Chapman and Hall.

.. [Ros2002] Rosenfeld, Vladimir Raphael, 2002: Enumerating De Bruijn
             Sequences. *Communications in Math. and in Computer Chem.*

.. [Rot2001] Gunter Rote, *Division-Free Algorithms for the
             Determinant and the Pfaffian: Algebraic and Combinatorial
             Approaches*, H. Alt (Ed.): Computational Discrete
             Mathematics, LNCS 2122,
             pp. 119–135, 2001. http://page.mi.fu-berlin.de/rote/Papers/pdf/Division-free+algorithms.pdf

.. [Rot2006] Ron Roth, Introduction to Coding Theory, Cambridge
             University Press, 2006

.. [RR1997] Arun Ram and Jeffrey Remmel. *Applications of the Frobenius
            formulas and the characters of the symmetric group and the
            Hecke algebras of type A*. J. Algebraic Combin.
            **6** (1997), 59-87.

.. [RSS] :wikipedia:`Residual_sum_of_squares`, accessed 13th
         October 2009.

.. [RSW2011] Victor Reiner, Franco Saliola, Volkmar Welker.
             *Spectra of Symmetrized Shuffling Operators*.
             :arXiv:`1102.2460v2`.

.. [Rud1958] \M. E. Rudin. *An unshellable triangulation of a
             tetrahedron*. Bull. Amer. Math. Soc. 64 (1958), 90-91.

.. [Rus2003] Frank Ruskey. *Combinatorial Generation*. (2003).
             http://www.1stworks.com/ref/ruskeycombgen.pdf

.. [Rüt2014] Julian Rüth, *Models of Curves and Valuations*. Open Access
             Repositorium der Universität Ulm. Dissertation (2014).
             :doi:`10.18725/OPARU-3275`

.. [RV2007] Fernando Rodriguez Villegas. Experimental Number Theory.
            Oxford Graduate Texts in Mathematics 13, 2007.

.. [RW2008] Alexander Raichev and Mark C. Wilson. *Asymptotics of
            coefficients of multivariate generating functions:
            improvements for smooth points*, Electronic Journal of
            Combinatorics, Vol. 15 (2008).  R89 :arxiv:`0803.2914`.

.. [RW2012] Alexander Raichev and Mark C. Wilson. *Asymptotics of
            coefficients of multivariate generating functions:
            improvements for smooth points*. Online Journal of
            Analytic Combinatorics.  Issue 6,
            (2011). :arxiv:`1009.5715`.

.. _ref-S:

**S**

.. [Saa2011] \M-J. O. Saarinen,
             *Cryptographic Analysis of All 4 x 4-Bit S-Boxes*; in
             SAC, (2011), pp. 118-133.

.. [Sag1987] Bruce E. Sagan.  *Shifted tableaux, Schur Q-functions,
             and a conjecture of R. Stanley*.  Journal of
             Combinatorial Theory, Series A Volume 45 (1987),
             pp. 62-103.

.. [Sag2001] Bruce E. Sagan.  *The Symmetric Group*,
             2nd edition, New York 2001.

.. [Sal1954] \G. Salmon: "A Treatise on Conic Sections",
             Chelsea Publishing Co., New York, 1954.

.. [Sal1958] \G. Salmon: "A Treatise on the Analytic Geometry of Three
             Dimensions", Vol. I, Chelsea Publishing Company, New
             York, 1958.

.. [Sal1965] \G. Salmon: "A Treatise on the Analytic Geometry of Three
             Dimensions", Vol II, Chelsea Publishing Co., New
             York, 1965.

.. [Sch1996] \E. Schaefer. A simplified data encryption
             algorithm. Cryptologia, 20(1):77--84, 1996.

.. [Sch2004] Manfred Schocker, *The descent algebra of the
             symmetric group*. Fields Inst. Comm. 40 (2004), pp. 145-161.
             http://www.mathematik.uni-bielefeld.de/~ringel/schocker-neu.ps

.. [Sch2006] Oliver Schiffmann. *Lectures on Hall algebras*,
             preprint, 2006. :arxiv:`0611617v2`.

.. [Sch2008] \A. Schilling. "Combinatorial structure of
             Kirillov-Reshetikhin crystals of type `D_n(1)`, `B_n(1)`, `A_{2n-1}(2)`".
             J. Algebra. **319** (2008). 2938-2962. :arxiv:`0704.2046`.

.. [Sch2013] Schmidt, Jens M
             "A Simple Test on 2-Vertex- and 2-Edge-Connectivity",
             Information Processing Letters, 113 (7): 241–244
             :doi:`10.2307/2303897`

.. [Sch2015] George Schaeffer. *Hecke stability and weight 1 modular forms*.
             Math. Z. 281:159–191, 2015. :doi:`10.1007/s00209-015-1477-9`

.. [Sco1985] \R. Scott,
             *Wide-open encryption design offers flexible implementations*; in
             Cryptologia, (1985), pp. 75-91.

.. [SE1962] \N. E. Steenrod and D. B. A. Epstein, Cohomology
            operations, Ann. of Math. Stud. 50 (Princeton University
            Press, 1962).

.. [Ser1985] \C. Series. The geometry of Markoff numbers. The
             Mathematical Intelligencer, 7(3):20--29, 1985.

.. [Ser1992] \J.-P. Serre : *Lie Algebras and Lie Groups*, 2nd ed.,
             Springer (Berlin) (1992);
             :doi:`10.1007/978-3-540-70634-2`

.. [Ser2010] \F. Sergeraert, *Triangulations of complex projective
             spaces* in Scientific contributions in honor of Mirian
             Andrés Gómez, pp 507-519, Univ. La Rioja Serv. Publ., Logroño (2010).

.. [Sey1981] \P. D. Seymour, Nowhere-zero 6-flows, J. Comb. Theory Ser B,
             30 (1981), 130-135. :doi:`10.1016/0095-8956(81)90058-7`

.. [SH1995] \C. P. Schnorr and H. H. Hörner. *Attacking the
            Chor-Rivest Cryptosystem by Improved Lattice
            Reduction*. Advances in Cryptology - EUROCRYPT '95. LNCS
            Volume 921, 1995, pp 1-12.

.. [SHET2018] \O. Seker, P. Heggernes, T. Ekim, and Z. Caner Taskin.
              *Generation of random chordal graphs using subtrees of a tree*,
              :arxiv:`1810.13326v1`.

.. [Shi2002] \M. Shimozono
             *Affine type A crystal structure on tensor products of rectangles,
             Demazure characters, and nilpotent varieties*,
             J. Algebraic Combin. **15** (2002). no. 2. 151-187.
             :arxiv:`math.QA/9804039`.

.. [Shim2016] Shimada, Ichiro, *Connected components of the moduli of
            elliptic K3 surfaces*, :arxiv:`1610.04706`.

.. [Shi1971] Goro Shimura, *Introduction to the arithmetic theory of
             automorphic functions*. Publications of the Mathematical
             Society of Japan and Princeton University Press, 1971.

.. [Shr2004] \S. Shreve, *Stochastic Calculus for Finance II:
             Continuous-Time Models*.  New York: Springer, 2004

.. [SIHMAS2011] \K. Shibutani, T. Isobe, H. Hiwatari, A. Mitsuda, T. Akishita,
                and T. Shirai, *Piccolo: An ultra-lightweight block-cipher*; in
                CHES, (2011), pp. 342-457.

.. [Sil1994] Joseph H. Silverman, Advanced topics in the arithmetic of
             elliptic curves. GTM 151, Springer-Verlag, New York, 1994.

.. [Sil2007] Joseph H. Silverman. The Arithmetic of Dynamics Systems.
             GTM 241, Springer-Verlag, New York, 2007.

.. [SK2011] \J. Spreer and W. Kühnel, "Combinatorial properties of the
            K3 surface: Simplicial blowups and slicings", Experimental
            Mathematics, Volume 20, Issue 2, 2011.

.. [SKWWHF1998] \B. Schneier, J. Kelsey, D. Whiting, D. Wagner, C. Hall,
                and N. Ferguson, *Twofish: A 128-bit block cipher*; in
                AES Submission, (1998).

.. [Sky2003] Brian Skyrms. *The stag hunt and the evolution of social
             structure*. Cambridge University Press, 2003.

.. [SLB2008] Shoham, Yoav, and Kevin Leyton-Brown. *Multiagent
             systems: Algorithmic, game-theoretic, and logical
             foundations.* Cambridge University Press, 2008.

.. [SMMK2013] \T. Suzaki, K. Minematsu, S. Morioka, and E. Kobayashi,
              *TWINE: A lightweight block cipher for multiple platforms*; in
              SAC, (2012), pp. 338-354.

.. [Sor1984] \A. Sorkin, *LUCIFER: a cryptographic algorithm*;
             in Cryptologia, 8(1), pp. 22–35, 1984.

.. [Sma1995] \N.P. Smart, "The Solution of Triangularly Connected
             Decomposable Form Equations". Math. Comp. 64 (1995), 819-840.
             :doi:`10.1090/S0025-5718-1995-1277771-4`.

.. [Sma1998] \N.P. Smart, *The algorithmic resolution of Diophantine equations*,
             Number 41 in Student Texts. London Mathematical Society, 1998.

.. [Spa1966] Edwin H. Spanier, *Algebraic Topology*,
             Springer-Verlag New York, 1966.
             :doi:`10.1007/978-1-4684-9322-1`,
             ISBN 978-1-4684-9322-1.

.. [Spe2013] \D. Speyer, *An infinitely generated upper cluster algebra*,
             :arxiv:`1305.6867`.

.. [SPGQ2006] \F.-X. Standaert, G. Piret, N. Gershenfeld, and J.-J. Quisquater,
              *Sea: A scalable encryption algorithm for small embedded applications*; in
              CARDIS, (2006), pp. 222-236.

.. [SPRQL2004] \F.-X. Standaert, G. Piret, G. Rouvroy, J.-J. Quisquarter,
               and J.-D. Legat, *ICEBERG: An involutional cipher efficient for block
               encryption in reconfigurable hardware*; in FSE, (2004), pp. 279-299.

.. [Squ1984] \C. C. Squier. *The Burau representation is unitary*.
             Proceedings of the American Mathematical Society,
             Volume 90. Number 2, February 1984, pp. 199-202.

.. [SS1983] Shorey and Stewart. "On the Diophantine equation a
            x^{2t} + b x^t y + c y^2 = d and pure powers in recurrence
            sequences." Mathematica Scandinavica, 1983.

.. [SS1990] Bruce E. Sagan and Richard P. Stanley.
            *Robinson-Schensted algorithms for skew tableaux*.
            Journal of Combinatorial Theory, Series A 55.2 (1990) pp. 161-193.

.. [SS1992] \M. A. Shtan'ko and M. I. Shtogrin, "Embedding cubic
            manifolds and complexes into a cubic lattice", *Uspekhi
            Mat. Nauk* 47 (1992), 219-220.

.. [SS2015] Anne Schilling and Travis Scrimshaw.
            *Crystal structure on rigged configurations and the filling map*.
            Electron. J. Combin., **22(1)** (2015) #P1.73. :arxiv:`1409.2920`.

.. [SS2015II] Ben Salisbury and Travis Scrimshaw.
              *A rigged configuration model for* `B(\infty)`.
              J. Combin. Theory Ser. A, **133** (2015) pp. 29-75.
              :arxiv:`1404.6539`.

.. [SS2017] Ben Salisbury and Travis Scrimshaw.
            *Rigged configurations for all symmetrizable types*.
            Electron. J. Combin., **24(1)** (2017) #P1.30. :arxiv:`1509.07833`.

.. [SS2018] Ben Salisbury and Travis Scrimshaw.
            *Description of crystals for generalized Kac–Moody algebras using
            rigged configurations*.
            Sém. Lothar. Combin. **80B** (2018), Art. #20, 12 pp.

.. [SSAMI2007] \T. Shirai, K. Shibutani, T. Akishita, S. Moriai, and T. Iwata,
               *The 128-bit blockcipher CLEFIA (extended abstract)*; in
               FSE, (2007), pp. 181-195.

.. [ST2010] Einar Steingrimmsson and Bridget Tenner.
            *The Moebius Function of the Permutation Pattern Poset*,
            Journal of Combinatorics 1 (2010), 39-52

.. [ST2011] \A. Schilling, P. Tingley. *Demazure crystals,
            Kirillov-Reshetikhin crystals, and the energy function*.
            Electronic Journal of Combinatorics. **19(2)**. 2012.
            :arxiv:`1104.2359`

.. [St1986] Richard Stanley. *Two poset polytopes*,
            Discrete Comput. Geom. (1986), :doi:`10.1007/BF02187680`

.. [Sta2007] Stanley, Richard: *Hyperplane Arrangements*, Geometric
             Combinatorics (E. Miller, V. Reiner, and B. Sturmfels,
             eds.), IAS/Park City Mathematics Series, vol. 13,
             American Mathematical Society, Providence, RI, 2007,
             pp. 389-496.

.. [EnumComb1] Stanley, Richard P.
               *Enumerative Combinatorics, volume 1*,
               Second Edition,
               Cambridge University Press (2011).
               http://math.mit.edu/~rstan/ec/ec1/

.. [EnumComb2] Stanley, Richard P.
               *Enumerative Combinatorics, volume 2*.
               Cambridge University Press (1999).
               http://math.mit.edu/~rstan/ec/

.. [Star2011] Š. Starosta, *On Theta-palindromic Richness*,
              Theoret. Comp. Sci. 412 (2011) 1111--1121

.. [Sei2002] \T. R. Seifullin, *Computation of determinants, adjoint
             matrices, and characteristic polynomials without division*
             :doi:`10.1023/A:1021878507303`

.. [Stan2009] Richard Stanley,
              *Promotion and evacuation*,
              Electron. J. Combin. 16 (2009), no. 2, Special volume in honor of
              Anders Björner,
              Research Paper 9, 24 pp.

.. [Ste2003] John R. Stembridge, *A local characterization of
             simply-laced crystals*, Transactions of the American
             Mathematical Society, Vol. 355, No. 12 (Dec., 2003),
             pp. 4807--4823

.. [Stich2009] Stichtenoth, Henning. *Algebraic function fields and codes*.
               Vol. 254. Springer Science & Business Media, 2009.

.. [Sti2006] Douglas R. Stinson. *Cryptography: Theory and
             Practice*. 3rd edition, Chapman \& Hall/CRC, 2006.

.. [Sto1998] \A. Storjohann, An O(n^3) algorithm for Frobenius normal
             form. Proceedings of the International Symposium on
             Symbolic and Algebraic Computation (ISSAC'98), ACM Press,
             1998, pp. 101-104.

.. [Sto2000] \A. Storjohann, Algorithms for Matrix Canonical
             Forms. PhD Thesis. Department of Computer Science, Swiss
             Federal Institute of Technology -- ETH, 2000.

.. [Sto2011] \A. Storjohann, Email Communication. 30 May 2011.

.. [Str1969] Volker Strassen. Gaussian elimination is not
             optimal. Numerische Mathematik, 13:354-356, 1969.

.. [Striker2011] \J. Striker. *A unifying poset perspective on
                 alternating sign matrices, plane partitions, Catalan objects,
                 tournaments, and tableaux*, Advances in Applied Mathematics 46
                 (2011), no. 4, 583-609. :arxiv:`1408.5391`

.. [Stu1987] \J. Sturm, On the congruence of modular forms, Number
             theory (New York, 1984-1985), Springer, Berlin, 1987,
             pp. 275-280.

.. [Stu1993] \B. Sturmfels, Algorithms in invariant theory, Springer-Verlag,
             1993.

.. [Stu2008] \C. Stump -- More bijective Catalan combinatorics on
             permutations and on colored permutations, Preprint.
             :arXiv:`0808.2822`.

.. [STW2013] \J. Schejbal, E. Tews, and J. Wälde,
             *Reverse engineering of chiasmus from gstool*; in
             30c3, (2013).

.. [STW2016] \C. Stump, H. Thomas, N. Williams. *Cataland II*, in
             preparation, 2016.

.. [STW2018] Christian Stump, Hugh Thomas and Nathan Williams,
             *Cataland: why the fuss?*, 2018. :arxiv:`1503.00710`

.. [sudoku:escargot]  "Al Escargot", due to Arto Inkala,
                      http://timemaker.blogspot.com/2006/12/ai-escargot-vwv.html

.. [sudoku:norvig] Perter Norvig, "Solving Every Sudoku Puzzle",
                   http://norvig.com/sudoku.html

.. [sudoku:royle]  Gordon Royle, "Minimum Sudoku",
                   http://people.csse.uwa.edu.au/gordon/sudokumin.php

.. [sudoku:top95]  "95 Hard Puzzles", http://magictour.free.fr/top95,
                   or http://norvig.com/top95.txt

.. [sudoku:wikipedia]  "Near worst case",
                       :wikipedia:`Algorithmics_of_sudoku`

.. [Sulzgr2017] Robin Sulzgruber,
                *Inserting rim-hooks into reverse plane partitions*,
                :arxiv:`1710.09695v1`.

.. [Sun2010] Yi Sun. *The McKay correspondence*.
             http://www.math.miami.edu/~armstrong/686sp13/McKay_Yi_Sun.pdf
             2010

.. [SV1970] \H. Schneider and M. Vidyasagar. Cross-positive matrices. SIAM
            Journal on Numerical Analysis, 7:508-519, 1970.

.. [SV2000] \J. Stern and S. Vaudenay,
            *CS-Cipher*; in
            First Open NESSIE Workshop, (2000).

.. [SV2013] Silliman and Vogt. "Powers in Lucas Sequences via Galois
            Representations." Proceedings of the American Mathematical
            Society, 2013. :arxiv:`1307.5078v2`

.. [SW2002] William Stein and Mark Watkins, *A database of elliptic
            curves---first report*. In *Algorithmic number theory
            (ANTS V), Sydney, 2002*, Lecture Notes in Computer Science
            2369, Springer, 2002,
            p267--275. http://modular.math.washington.edu/papers/stein-watkins/

.. [St1922] Ernst Steinitz, *Polyeder und Raumeinteilungen*.
            In *Encyclopädie der Mathematischen Wissenschaften*, Franz Meyer
            and Hand Mohrmann, eds., volume 3, *Geometrie, erster Teil, zweite Hälfte*,
            pp. 1--139, Teubner, Leipzig, 1922

.. [SU2009] \J. Smillie and C. Ulcigrai. Symbolic coding for linear
            trajectories in the regular octagon, :arxiv:`0905.0871`, 2009.

.. [Swe1969] Moss Sweedler. Hopf algebras. W.A. Benjamin, Math Lec
             Note Ser., 1969.

.. [SWJ2008] Fatima Shaheen, Michael Wooldridge, and Nicholas
             Jennings. *A linear approximation method for the Shapley
             value.* Artificial Intelligence 172.14 (2008): 1673-1699.

.. [Sys1987] Maciej M. SysŁo,
             *Minimizing the jump number for partially-ordered sets: a
             graph-theoretic approach, II*.
             Discrete Mathematics,
             Volume 63, Issues 2-3, 1987, Pages 279-295.

.. [SYYTIYTT2002] \T. Shimoyama, H. Yanami, K. Yokoyama, M. Takenaka, K. Itoh,
                  \J. Yajima, N. Torii, and H. Tanaka, *The block cipher SC2000*; in
                  FSE, (2001), pp. 312-327.

.. [SZ1994] Bruno Salvy and Paul Zimmermann. Gfun: a Maple package for
            the manipulation of generating and holonomic functions in
            one variable. ACM transactions on mathematical software,
            20.2:163-177, 1994.

.. [SZ2001] \M. Shimozono, M. Zabrocki,
            Hall-Littlewood vertex operators and generalized Kostka polynomials.
            Adv. Math. 158 (2001), no. 1, 66-85.

.. _ref-T:

**T**

.. [Tak1999] Kisao Takeuchi, Totally real algebraic number fields of
             degree 9 with small discriminant, Saitama Math. J.  17
             (1999), 63--85 (2000).

.. [Tam1962] Dov Tamari.
             *The algebra of bracketings and their enumeration*.
             Nieuw Arch. Wisk. (1962).

.. [Tar1976] Robert E. Tarjan, *Edge-disjoint spanning trees and
             depth-first search*, Acta Informatica 6 (2), 1976,
             171-185, :doi:`10.1007/BF00268499`.

.. [Tarjan72] R.E. Tarjan. Depth-First Search and Linear Graph
              Algorithms. SIAM J. Comput. 1(2): 146-160 (1972).

.. [Tate1975] John Tate, *Algorithm for determining the type of a
              singular fiber in an elliptic pencil.
              Modular functions of one variable*, IV, pp. 33--52.
              Lecture Notes in Math., Vol. 476, Springer, Berlin, 1975.

.. [Tate1966] John Tate, *On the conjectures of Birch and Swinnerton-Dyer and
              a geometric analog*. Seminaire Bourbaki, Vol. 9,
              Exp. No. 306, 1966.

.. [TB1997] Lloyd N. Trefethen and David Bau III, *Numerical Linear
            Algebra*, SIAM, Philadelphia, 1997.

.. [Tee1997] Tee, Garry J. "Continuous branches of inverses of the 12
             Jacobi elliptic functions for real
             argument". 1997. https://researchspace.auckland.ac.nz/bitstream/handle/2292/5042/390.pdf.

.. [Terwilliger2011] Paul Terwilliger. *The universal Askey-Wilson algebra*.
                     SIGMA **7** (2011), 069, 24 pages. :arxiv:`1104.2813`.

.. [TIDES] \A. Abad, R. Barrio, F. Blesa, M. Rodriguez. TIDES tutorial:
           Integrating ODEs by using the Taylor Series Method
           (http://www.unizar.es/acz/05Publicaciones/Monografias/MonografiasPublicadas/Monografia36/IndMonogr36.htm)

.. [TingleyLN] Peter Tingley. *Explicit* `\widehat{\mathfrak{sl}}_n` *crystal
               maps between cylindric plane partitions, multi-partitions, and
               multi-segments*. Lecture notes.
               http://webpages.math.luc.edu/~ptingley/lecturenotes/explicit_bijections.pdf

.. [Tingley2007] Peter Tingley. *Three combinatorial models for*
                 `\widehat{\mathfrak{sl}}_n` *crystals, with applications
                 to cylindric plane partitions*.
                 International Mathematics Research Notices. (2007).
                 :arxiv:`0702062v3`.

.. [TOPCOM] \J. Rambau, TOPCOM
            <http://www.rambau.wm.uni-bayreuth.de/TOPCOM/>.

.. [TW1980] \A.D. Thomas and G.V. Wood, Group Tables (Exeter: Shiva
            Publishing, 1980)

.. [TY2009] Hugh Thomas and Alexander Yong, *A jeu de taquin theory for
            increasing tableaux, with applications to K-theoretic Schubert
            calculus*, Algebra and Number Theory 3 (2009), 121-148,
            https://projecteuclid.org/euclid.ant/1513797353

.. _ref-U:

**U**

.. [UDCIKMP2011] \M. Ullrich, C. De Canniere, S. Indesteege, Ö. Kücük, N. Mouha, and
                 \B. Preenel, *Finding Optimal Bitsliced Implementations of 4 x 4-bit
                 S-boxes*; in SKEW, (2011).

.. [Ukko1995] \E. Ukkonen, *On-line construction of suffix trees*,
              Algorithmica, 1995, volume **14**, number 3, pages 249--260.

.. [UNITTEST] unittest -- Unit testing framework --
              https://docs.python.org/library/unittest.html

.. [U.S1998] \U.S. Department Of Commerce/National Institute of Standards and Technology,
             *Skipjack and KEA algorithms specifications, v2.0*, (1998).

.. [U.S1999] \U.S. Department Of Commerce/National Institute of Standards and Technology,
             *Data Encryption Standard*, (1999).

.. _ref-V:

**V**

.. [Vai1994] \I. Vaisman, *Lectures on the Geometry of Poisson
             Manifolds*, Springer Basel AG (Basel) (1994);
             :doi:`10.1007/978-3-0348-8495-2`

.. [Var1984] \V. S. Varadarajan. *Lie groups, Lie algebras, and their
             representations*. Reprint of the 1974 edition. Graduate Texts in
             Mathematics, 102. Springer-Verlag, New York, 1984.

.. [Vat2008] \D. Vatne, *The mutation class of* `D_n` *quivers*, :arxiv:`0810.4789v1`.

.. [Vazirani2002] Monica Vazirani. *Parameterizing Hecek algebra modules:
                  Bernstein-Zelevinsky multisegments, Kleshchev
                  multipartitions, and crystal graphs*. Transform. Groups
                  **7** (2002). pp. 267-303. :arxiv:`0107052v1`,
                  :doi:`10.1007/s00031-002-0014-1`.

.. [VB1996] \E. Viterbo, E. Biglieri. *Computing the Voronoi Cell of a
            Lattice: The Diamond-Cutting Algorithm*. IEEE Transactions
            on Information Theory, 1996.

.. [VBB1992] Marc Van Barel and Adhemar Bultheel. "A general module theoretic
             framework for vector M-Padé and matrix rational interpolation."
             Numer. Algorithms, 3:451-462, 1992.
             https://doi.org/10.1007/BF02141952

.. [Vee1978] William Veech, "Interval exchange
             transformations", J. Analyse Math. 33 (1978), 222-272

.. [Ver] Helena Verrill, "Fundamental domain drawer", Java program,
         http://www.math.lsu.edu/~verrill/

.. [Vie1983] Xavier G. Viennot.  *Maximal chains of subwords and
             up-down sequences of permutations*.  Journal of
             Combinatorial Theory, Series A Volume 34, (1983),
             pp. 1-14.

.. [VJ2004] \S. Vaudenay and P. Junod,
            *Device and method for encrypting and decryptiong a block of data
            Fox, a New Family of Block Ciphers*, (2004).

.. [Voe2003] \V. Voevodsky, Reduced power operations in motivic
             cohomology, Publ. Math. Inst. Hautes Études Sci. No. 98
             (2003), 1-57.

.. [Voi2008] John Voight, Enumeration of totally real number fields of
            bounded root discriminant, Lect. Notes in Comp. Sci. 5011
            (2008).

.. [Voi2012] \J. Voight. Identifying the matrix ring: algorithms for
             quaternion algebras and quadratic forms, to appear.

.. [VW1994] Leonard Van Wyk. *Graph groups are biautomatic*. J. Pure
            Appl. Alg. **94** (1994). no. 3, 341-352.

.. _ref-W:

**W**

.. [Wac2003] Wachs, "Topology of Matching, Chessboard and General
             Bounded Degree Graph Complexes" (Algebra Universalis
             Special Issue in Memory of Gian-Carlo Rota, Algebra
             Universalis, 49 (2003) 345-385)

.. [Wal1960] \C. T. C. Wall, "Generators and relations for the
             Steenrod algebra," Ann. of Math. (2) **72** (1960),
             429-444.

.. [Wal1970] David W. Walkup, "The lower bound conjecture for 3- and
             4-manifolds", Acta Math. 125 (1970), 75-107.

.. [Wal2001] Timothy Walsh, *Gray codes for involutions*, J. Combin.
             Math. Combin. Comput. **36** (2001), 95-118.
             http://www.info2.uqam.ca/~walsh_t/papers/Involutions%20paper.pdf

.. [Walton1990] Mark A. Walton. *Fusion rules in Wess-Zumino-Witten models*.
                Nuclear Phys. B **340** (1990).

.. [Wam1999] van Wamelen, Paul. *Examples of genus two CM curves defined
             over the rationals*. Math. Comp. 68 (1999), no. 225, 307--320.

.. [Wan1998] Daqing Wan, "Dimension variation of classical and p-adic
             modular forms", Invent. Math. 133, (1998) 449-463.

.. [Wan2010] Zhenghan Wang. Topological quantum
             computation. Providence, RI: American Mathematical
             Society (AMS), 2010. ISBN 978-0-8218-4930-9

.. [Was1997] \L. C. Washington, *Cyclotomic Fields*, Springer-Verlag,
             GTM volume 83, 1997.

.. [Watkins] Mark Watkins, *Hypergeometric motives over Q and their
             L-functions*, http://magma.maths.usyd.edu.au/~watkins/papers/known.pdf

.. [Wat2003] Joel Watson. *Strategy: an introduction to game
             theory*. WW Norton, 2002.

.. [Wat2010] Watkins, David S. Fundamentals of Matrix Computations,
             Third Edition.  Wiley, Hoboken, New Jersey, 2010.

.. [Web2007] James Webb. *Game theory: decisions, interaction and
             Evolution*. Springer Science & Business Media, 2007.

.. [Weh1998] \J. Wehler. Hypersurfaces of the Flag Variety: Deformation
             Theory and the Theorems of Kodaira-Spencer, Torelli,
             Lefschetz, M. Noether, and Serre. Math. Z. 198 (1988), 21-38.

.. [WELLS]   Elliot Wells. Computing the Canonical Height of a Point in Projective Space.
             :arxiv:`1602.04920v1` (2016).

.. [Wei1994] Charles A. Weibel, *An introduction to homological
             algebra*. Cambridge Studies in Advanced Math., vol. 38,
             Cambridge Univ. Press, 1994.

.. [Wel1988] Codes and Cryptography, Dominic Welsh, Oxford Sciences
             Publications, 1988

.. [WFYTP2008] \D. Watanable, S. Furuya, H. Yoshida, K. Takaragi, and B. Preneel,
               *A new keystream generator MUGI*; in
               FSE, (2002), pp. 179-194.

.. [Wil2013] Harold Williams. *Q-systems, factorization dynamics, and the
             twist automorphism*. Int. Math. Res. Not. (2015) no. 22,
             12042--12069. :doi:`10.1093/imrn/rnv057`.

.. [Wol1974] W. A. Wolovich. "Linear Multivariable Systems", Applied
             Mathematical Sciences (volume 11). Springer-Verlag New-York, 1974.
             doi.org/10.1007/978-1-4612-6392-0 .

.. [Woo1998] \R. M. W. Wood, "Problems in the Steenrod algebra,"
             Bull. London Math. Soc. 30 (1998), no. 5, 449-517.

.. [Wor1984] Worley, Dale Raymond, *A theory of shifted Young
             tableaux*. Dissertation, Massachusetts Institute of
             Technology, 1984.

.. [WP-Bessel] :wikipedia:`Bessel_function`

.. [WP-Error] :wikipedia:`Error_function`

.. [WP-Struve] :wikipedia:`Struve_function`

.. [WSK1997] \D. Wagner, B. Schneier, and J. Kelsey,
             *Cryptoanalysis of the cellular encryption algorithm*; in
             CRYPTO, (1997), pp. 526-537.

.. [Wu2009] Hongjun Wu, *The Hash Function JH*;
            submitted to NIST, (2008), available at
            http://www3.ntu.edu.sg/home/wuhj/research/jh/jh_round3.pdf

.. [WW1991] Michelle Wachs and Dennis White, *p, q-Stirling numbers
            and set partition statistics*, Journal of Combinatorial
            Theory, Series A 56.1 (1991): 27-46.

.. [WW2005] Ralf-Philipp Weinmann and Kai Wirt,
            *Analysis of the DVB Common Scrambling Algorithm*; in
            IFIP TC-6 TC-11, (2005).

.. [WZ2011] \W. Wu and L. Zhang, *The LBlock family of block ciphers*;
            in ACNS, (2011), pp. 327-344.

.. [WZY2015] Wenling Wu, Lei Zhang, and Xiaoli Yu, *The DBlock family of block ciphers*;
             in Science China Information Sciences, (2015), pp. 1-14.

.. _ref-X:

**X**

.. [XP1994] Deng Xiaotie, and Christos Papadimitriou. *On the
            complexity of cooperative solution concepts.* Mathematics
            of Operations Research 19.2 (1994): 257-266.

.. _ref-Y:

**Y**

.. [Yamada2007] Daisuke Yamada. *Scattering rule in soliton cellular automaton
                associated with crystal base of* `U_q(D_4^{(3)})`.
                \J. Math. Phys., **48** (4):043509, 28, (2007).

.. [Yoc2005] Jean-Christophe Yoccoz "Echange d'Intervalles", Cours au
             collège de France

.. [Yip2018] Yip, Martha. "Rook placements and Jordan forms of
             upper-triangular nilpotent matrices."
             Electronic J. Comb. 25(1) (2018) #P1.68. :arxiv:`1703.00057`.

.. [Yun1976] Yun, David YY. On square-free decomposition
             algorithms. In Proceedings of the third ACM symposium on
             Symbolic and algebraic computation, pp. 26-35. ACM, 1976.

.. [Yuz1993] Sergey Yuzvinsky, "The first two obstructions to the
             freeness of arrangements", Transactions of the American
             Mathematical Society, Vol. 335, **1** (1993)
             pp. 231--244.

.. [YWHWXSW2014] \D. Ye, P. Wang, L. Hu, L. Wang, Y. Xie, S. Sun, and P. Wang,
                 *Panda v1*; in CAESAR Competition, (2014).

.. [YT2002] \F. Yura and T. Tokihiro,
            *On a periodic soliton cellular automaton*, J. Phys. A: Math. Gen.
            **35** (2002) 3787-3801.

.. [YYT2003] \D. Yoshihara, F. Yura, and T. Tokihiro,
             *Fundamental cycle of a periodic box-ball system*, J. Phys. A:
             Math. Gen. **36** (2003) 99-121.

.. _ref-Z:

**Z**

.. [ZBLRYV2015] \W. Zhang, Z. Bao, D. Lin, V. Rijmen, B. Yang, and I. Verbauwhede,
                *RECTANGLE: A bit-slice lightweight block cipher suitable for
                multiple platforms*; in
                SCience China Information Sciences, (2015), pp. 1-15.

.. [ZBN1997] \C. Zhu, R. H. Byrd and J. Nocedal. L-BFGS-B: Algorithm
             778: L-BFGS-B, FORTRAN routines for large scale bound
             constrained optimization. ACM Transactions on
             Mathematical Software, Vol 23, Num. 4, pp.550--560, 1997.

.. [Zei2011] Doron Zeilberger. "The C-finite ansatz." The Ramanujan Journal
             (2011): 1-10.

.. [Zhedanov1991] \A.S. Zhedanov.
                  *"Hidden symmetry" of the Askey–Wilson polynomials*,
                  Theoret. and Math. Phys. **89** (1991), 1146--1157.

.. [Zie1998] \G. M. Ziegler. *Shelling polyhedral 3-balls and
             4-polytopes*. Discrete Comput. Geom. 19 (1998), 159-174.

.. [Zie2007] \G. M. Ziegler. *Lectures on polytopes*, Volume
             152 of Graduate Texts in Mathematics, 7th printing of 1st edition, Springer, 2007.

.. [Zor2008] \A. Zorich "Explicit Jenkins-Strebel representatives of
             all strata of Abelian and quadratic differentials",
             Journal of Modern Dynamics, vol. 2, no 1, 139-185 (2008)
             (http://www.math.psu.edu/jmd)

.. [Zor] Anton Zorich, "Generalized Permutation software"
         (http://perso.univ-rennes1.fr/anton.zorich)

.. [ZZ2005] Hechun Zhang and R. B. Zhang.
            *Dual canonical bases for the quantum special linear group
            and invariant subalgebras*.
            Lett. Math. Phys. **73** (2005), pp. 165-181.
            :arxiv:`math/0509651`.

.. include:: ../footer.txt<|MERGE_RESOLUTION|>--- conflicted
+++ resolved
@@ -2879,16 +2879,14 @@
 .. [McE1987] Robert J. McEliece. Finite Fields for Computer
              Scientists and Engineers. Kluwer Academic Publishers, 1987.
 
+.. [McK1998] Brendan D. McKay, "Isomorph-Free Exhaustive generation".
+             Journal of Algorithms, 26(2): 306-324, February 1998.
+
 .. [McM1992] John McMillan. *Games, strategies, and managers*. Oxford
              University Press.
 
-<<<<<<< HEAD
 .. [Me1997] \G. Melançon, *Factorizing infinite words using Maple*,
             MapleTech journal, vol. 4, no. 1, 1997, pp. 34-42.
-=======
-.. [McK1998] Brendan D. McKay, "Isomorph-Free Exhaustive generation".
-             Journal of Algorithms, 26(2): 306-324, February 1998.
->>>>>>> 997c790f
 
 .. [MeNoTh11] Frederic Menous, Jean-Christophe Novelli, Jean-Yves Thibon,
               *Mould calculus, polyhedral cones, and characters of
