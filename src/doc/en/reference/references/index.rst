The references for Sage, sorted alphabetically by citation key.

REFERENCES:

:ref:`A <ref-A>`
:ref:`B <ref-B>`
:ref:`C <ref-C>`
:ref:`D <ref-D>`
:ref:`E <ref-E>`
:ref:`F <ref-F>`
:ref:`G <ref-G>`
:ref:`H <ref-H>`
:ref:`I <ref-I>`
:ref:`J <ref-J>`
:ref:`K <ref-K>`
:ref:`L <ref-L>`
:ref:`M <ref-M>`
:ref:`N <ref-N>`
:ref:`O <ref-O>`
:ref:`P <ref-P>`
:ref:`Q <ref-Q>`
:ref:`R <ref-R>`
:ref:`S <ref-S>`
:ref:`T <ref-T>`
:ref:`U <ref-U>`
:ref:`V <ref-V>`
:ref:`W <ref-W>`
:ref:`X <ref-X>`
:ref:`Y <ref-Y>`
:ref:`Z <ref-Z>`

.. _ref-A:

**A**

.. [ABBR2012]
   \A. Abad, R. Barrio, F. Blesa, M. Rodriguez. Algorithm 924. *ACM
   Transactions on Mathematical Software*, *39* no. 1 (2012), 1-28.

.. [ADKF1970] \V. Arlazarov, E. Dinic, M. Kronrod,
              and I. Faradzev. 'On Economical Construction of the
              Transitive Closure of a Directed Graph.'
              Dokl. Akad. Nauk. SSSR No. 194 (in Russian), English
              Translation in Soviet Math Dokl. No. 11, 1970.

.. [AH2002] \R. J. Aumann and S. Hart, Elsevier, eds. *Computing
            equilibria for two-person
            games*. http://www.maths.lse.ac.uk/personal/stengel/TEXTE/nashsurvey.pdf (2002)

.. [AHK2015] Karim Adiprasito, June Huh, and Eric Katz. *Hodge theory
             for combinatorial geometries*. :arxiv:`1511.02888`.

.. [AHU1974] \A. Aho, J. Hopcroft, and J. Ullman. 'Chapter 6: Matrix
             Multiplication and Related Operations.' The Design and
             Analysis of Computer Algorithms. Addison-Wesley, 1974.

.. [Aj1996] \M. Ajtai. Generating hard instances of lattice problems
            (extended abstract). STOC, pp. 99--108, ACM, 1996.


.. [AJL2011] Susumu Ariki, Nicolas Jacon, and Cedric Lecouvey.
             *The modular branching rule for affine Hecke algebras of type A*.
             Adv. Math. 228:481-526 (2011).

.. [Al1947] \A. A. Albert, *A Structure Theory for Jordan
            Algebras*. Annals of Mathematics, Second Series, Vol. 48,
            No. 3 (Jul., 1947), pp. 546--567.

.. [AL1978] \A. O. L. Atkin and Wen-Ch'ing Winnie Li, Twists of
            newforms and pseudo-eigenvalues of `W`-operators.
            Inventiones math. 48 (1978), 221-243.

.. [AL2015] \M. Aguiar and A. Lauve, *The characteristic polynomial of
            the Adams operators on graded connected Hopf
            algebras*. Algebra Number Theory, v.9, 2015, n.3, 2015.

.. [AM1974] \J. F. Adams and H. R. Margolis, "Sub-Hopf-algebras of the
            Steenrod algebra," Proc. Cambridge Philos. Soc. 76 (1974),
            45-52.

.. [Ap1997] \T. Apostol, Modular functions and Dirichlet series in
            number theory, Springer, 1997 (2nd ed), section 3.7--3.9.

.. [APR2001] George E. Andrews, Peter Paule, Axel Riese,
             *MacMahon's partition analysis: the Omega package*,
             European J. Combin. 22 (2001), no. 7, 887--904.

.. [Ar2006] \D. Armstrong. *Generalized noncrossing partitions and
            combinatorics of Coxeter groups*. Mem. Amer. Math. Soc., 2006.

.. [AR2012] \D. Armstrong and B. Rhoades. "The Shi arrangement and the
            Ish arrangement". Transactions of the American
            Mathematical Society 364 (2012),
            1509-1528. :arxiv:`1009.1655`

.. [AS-Bessel] \F. W. J. Olver: 9. Bessel Functions of Integer Order,
               in Abramowitz and Stegun: Handbook of Mathematical
               Functions. http://people.math.sfu.ca/~cbm/aands/page_355.htm

.. [AS-Spherical] \H. A. Antosiewicz: 10. Bessel Functions of
                  Fractional Order, in Abramowitz and Stegun: Handbook
                  of Mathematical Functions. http://people.math.sfu.ca/~cbm/aands/page_435.htm

.. [AS-Struve] \M. Abramowitz: 12. Struve Functions and Related
               Functions, in Abramowitz and Stegun: Handbook of
               Mathematical Functions. http://people.math.sfu.ca/~cbm/aands/page_495.htm

.. [AS1964] \M. Abramowitz and I. A. Stegun, *Handbook of Mathematical
            Functions*, National Bureau of Standards Applied
            Mathematics Series, 55. 1964. See also
            http://www.math.sfu.ca/~cbm/aands/.

.. [As2008] Sami Assaf. *A combinatorial realization of Schur-Weyl
            duality via crystal graphs and dual equivalence
            graphs*. FPSAC 2008, 141-152, Discrete
            Math. Theor. Comput. Sci. Proc., AJ, Assoc. Discrete
            Math. Theor. Comput. Sci., (2008). :arxiv:`0804.1587v1`

.. [AS2011] \R.B.J.T Allenby and A. Slomson, "How to count", CRC Press (2011)

.. [ASD1971] \A. O. L. Atkin and H. P. F. Swinnerton-Dyer, "Modular
             forms on noncongruence subgroups", Proc. Symp. Pure
             Math., Combinatorics (T. S. Motzkin, ed.), vol. 19, AMS,
             Providence 1971

.. [Av2000] \D. Avis, *A revised implementation of the reverse search
            vertex enumeration algorithm.* Polytopes-combinatorics and
            computation. Birkhauser Basel, 2000.

.. _ref-B:

**B**

.. [Ba1994] Kaushik Basu. *The Traveler's Dilemma: Paradoxes of
            Rationality in Game Theory*. The American Economic Review
            (1994): 391-395.

.. [Bar1970] Barnette, "Diagrams and Schlegel diagrams", in
             Combinatorial Structures and Their Applications,
             Proc. Calgary Internat. Conference 1969, New York, 1970,
             Gordon and Breach.

.. [Bar2006] \G. Bard. 'Accelerating Cryptanalysis with the Method of
             Four Russians'. Cryptography E-Print Archive
             (http://eprint.iacr.org/2006/251.pdf), 2006.

.. [BB1997] Mladen Bestvina and Noel Brady. *Morse theory and
            finiteness properties of groups*. Invent. Math. **129**
            (1997). No. 3,
            445-470. www.math.ou.edu/~nbrady/papers/morse.ps.

.. [BB2009] Tomas J. Boothby and Robert W. Bradshaw. *Bitslicing and
            the Method of Four Russians Over Larger Finite
            Fields*. arXiv:0901.1413v1, 2009. :arxiv:`0901.1413`

.. [BBLSW1999] Babson, Bjorner, Linusson, Shareshian, and Welker,
               "Complexes of not i-connected graphs," Topology 38
               (1999), 271-299

.. [BBS1982] \L. Blum, M. Blum, and M. Shub. Comparison of Two
             Pseudo-Random Number Generators. *Advances in Cryptology:
             Proceedings of Crypto '82*, pp.61--78, 1982.

.. [BBS1986] \L. Blum, M. Blum, and M. Shub. A Simple Unpredictable
             Pseudo-Random Number Generator. *SIAM Journal on
             Computing*, 15(2):364--383, 1986.

.. [BIANCO] \L. Bianco, P. Dell‘Olmo, S. Giordani
            An Optimal Algorithm to Find the Jump Number of Partially Ordered Sets
            Computational Optimization and Applications,
            1997, Volume 8, Issue 2, pp 197--210,
            :doi:`10.1023/A:1008625405476`

.. [BC1977] \R. E. Bixby, W. H. Cunningham, Matroids, Graphs, and
            3-Connectivity. In Graph theory and related topics
            (Proc. Conf., Univ. Waterloo, Waterloo, ON, 1977), 91-103

.. [BC2003] \A. Biryukov and C. D. Canniere *Block Ciphers and Systems
            of Quadratic Equations*; in Proceedings of Fast Software
            Encryption 2003; LNCS 2887; pp. 274-289,
            Springer-Verlag 2003.

.. [BC2012] Mohamed Barakat and Michael Cuntz. "Coxeter and
            crystallographic arrangements are inductively free."
            Adv. in Math. **229** Issue 1
            (2012). pp. 691-709. :doi:`10.1016/j.aim.2011.09.011`,
            :arxiv:`1011.4228`.

.. [BCCCNSY2010] Charles Bouillaguet, Hsieh-Chung Chen, Chen-Mou
                 Cheng, Tung Chou, Ruben Niederhagen, Adi Shamir, and
                 Bo-Yin Yang.    *Fast exhaustive search for
                 polynomial systems in GF(2)*. In Stefan Mangard and
                 François-Xavier Standaert, editors, CHES, volume 6225
                 of Lecture Notes in Computer Science, pages
                 203–218. Springer, 2010. pre-print available at
                 http://eprint.iacr.org/2010/313.pdf

.. [BF1999] Thomas Britz, Sergey Fomin,
            *Finite posets and Ferrers shapes*,
            Advances in Mathematics 158, pp. 86-127 (2001),
            :arxiv:`math/9912126` (the arXiv version has fewer errors).

.. [BDP2013] Thomas Brüstle, Grégoire Dupont, Matthieu Pérotin
   *On Maximal Green Sequences*
   :arxiv:`1205.2050`

.. [Bee] Robert A. Beezer, *A First Course in Linear Algebra*,
         http://linear.ups.edu/. Accessed 15 July 2010.

.. [Ber2008] \W. Bertram : *Differential Geometry, Lie Groups and
             Symmetric Spaces over General Base Fields and Rings*,
             Memoirs of the American Mathematical Society, vol. 192
             (2008); :doi:`10.1090/memo/0900`; :arxiv:`math/0502168`

.. [Ber1991] \C. Berger, "Une version effective du théorème de
             Hurewicz", https://tel.archives-ouvertes.fr/tel-00339314/en/.

.. [BdJ2008] Besser, Amnon, and Rob De Jeu. "Li^(p)-Service? An Algorithm 
             for Computing p-Adic Polylogarithms." Mathematics of computation
             (2008): 1105-1134.

.. [BFZ2005] \A. Berenstein, \S. Fomin, and \A. Zelevinsky, *Cluster
             algebras. III. Upper bounds and double Bruhat cells*,
             Duke Math. J. 126 (2005), no. 1, 1–52.

.. [BG1985] \M. Blum and S. Goldwasser. An Efficient Probabilistic
            Public-Key Encryption Scheme Which Hides All Partial
            Information. In *Proceedings of CRYPTO 84 on Advances in
            Cryptology*, pp. 289--299, Springer, 1985.

.. [BG1988] \M. Berger & B. Gostiaux : *Differential Geometry:
            Manifolds, Curves and Surfaces*, Springer (New York)
            (1988); :doi:`10.1007/978-1-4612-1033-7`

.. [BH1994] \S. Billey, M. Haiman. *Schubert polynomials for the
            classical groups*. J. Amer. Math. Soc., 1994.

.. [BHS2008] Robert Bradshaw, David Harvey and William
             Stein. strassen_window_multiply_c. strassen.pyx, Sage
             3.0, 2008. http://www.sagemath.org

.. [Big1999] Stephen J. Bigelow. The Burau representation is not
             faithful for `n = 5`. Geom. Topol., 3:397--404, 1999.

.. [Big2003] Stephen J. Bigelow, The Lawrence-Krammer representation,
             Geometric Topology, 2001 Georgia International Topology
             Conference, AMS/IP Studies in Advanced Mathematics 35
             (2003). :arxiv:`math/0204057v1`

.. [Bir1975] \J. Birman. *Braids, Links, and Mapping Class Groups*,
             Princeton University Press, 1975

.. [BK1992] \U. Brehm and W. Kuhnel, "15-vertex triangulations of an
            8-manifold", Math. Annalen 294 (1992), no. 1, 167-193.

.. [BK2001] \W. Bruns and R. Koch, Computing the integral closure of an
            affine semigroup. Uni. Iaggelonicae Acta Math. 39, (2001),
            59-70

.. [Bj1980] Anders Björner,
            *Shellable and Cohen-Macaulay partially ordered sets*,
            Trans. Amer. Math. Soc. 260 (1980), 159-183,
            :doi:`10.1090/S0002-9947-1980-0570784-2`

.. [BL2000] Anders Björner and Frank H. Lutz, "Simplicial manifolds,
            bistellar flips and a 16-vertex triangulation of the
            Poincaré homology 3-sphere", Experiment. Math. 9 (2000),
            no. 2, 275-289.

.. [BL2008] Corentin Boissy and Erwan Lanneau, "Dynamics and geometry
            of the Rauzy-Veech induction for quadratic differentials"
            (arxiv:0710.5614) to appear in Ergodic Theory and
            Dynamical Systems.

.. [BM1940] Becker, M. F., and Saunders MacLane. The minimum number of
            generators for inseparable algebraic extensions. Bulletin of the
            American Mathematical Society 46, no. 2 (1940): 182-186.

.. [BM2008] John Adrian Bondy and U.S.R. Murty, "Graph theory", Volume
            244 of Graduate Texts in Mathematics, 2nd edition, Springer, 2008.

.. [BM2003] Bazzi and Mitter, {\it Some constructions of codes from
            group actions}, (preprint March 2003, available on
            Mitter's MIT website).

.. [BN2008] Victor V. Batyrev and Benjamin Nill. Combinatorial aspects
            of mirror symmetry. In *Integer points in polyhedra ---
            geometry, number theory, representation theory, algebra,
            optimization, statistics*, volume 452 of *Contemp. Math.*,
            pages 35--66. Amer. Math. Soc., Providence,
            RI, 2008. arXiv:math/0703456v2 [math.CO].

.. [Bob2013] \J.W. Bober. Conditionally bounding analytic ranks of
             elliptic curves. ANTS
             10, 2013. http://msp.org/obs/2013/1-1/obs-v1-n1-p07-s.pdf

.. [Bo2009] Bosch, S., Algebra, Springer 2009

.. [BP1982] \H. Beker and F. Piper. *Cipher Systems: The Protection of
            Communications*. John Wiley and Sons, 1982.

.. [BP2000] \V. M. Bukhshtaber and T. E. Panov, "Moment-angle
            complexes and combinatorics of simplicial manifolds,"
            *Uspekhi Mat. Nauk* 55 (2000), 171--172.

.. [BP2015] \P. Butera and M. Pernici "Sums of permanental minors
            using Grassmann algebra", International Journal of Graph
            Theory and its Applications, 1 (2015),
            83–96. :arxiv:`1406.5337`

.. [BPRS2009] \J. Bastian, \T. Prellberg, \M. Rubey, \C. Stump, *Counting the
            number of elements in the mutation classes of `\tilde{A}_n`-quivers*,
            :arxiv:`0906.0487`

.. [Br1910] Bruckner, "Uber die Ableitung der allgemeinen Polytope und
            die nach Isomorphismus verschiedenen Typen der allgemeinen
            Achtzelle (Oktatope)", Verhand. Konik. Akad. Wetenschap,
            Erste Sectie, 10 (1910)

.. [Br2000] Kenneth S. Brown, *Semigroups, rings, and Markov chains*,
            :arxiv:`math/0006145v1`.

.. [Br2016] *Bresenham's Line Algorithm*, Python, 26 December 2016.
            http://www.roguebasin.com/index.php?title=Bresenham%27s_Line_Algorithm

.. [BS1996] Eric Bach, Jeffrey Shallit. *Algorithmic Number Theory,
            Vol. 1: Efficient Algorithms*. MIT Press, 1996. ISBN
            978-0262024051.

.. [BS2003] \I. Bouyukliev and J. Simonis, Some new results on optimal
            codes over `F_5`, Designs, Codes and Cryptography 30,
            no. 1 (2003): 97-111,
            http://www.moi.math.bas.bg/moiuser/~iliya/pdf_site/gf5srev.pdf.

.. [BS2011] \E. Byrne and A. Sneyd, On the Parameters of Codes with
            Two Homogeneous Weights. WCC 2011-Workshop on coding and
            cryptography,
            pp. 81-90. 2011. https://hal.inria.fr/inria-00607341/document

.. [BSS2009] David Bremner, Mathieu Dutour Sikiric, Achill Schuermann:
             Polyhedral representation conversion up to symmetries,
             Proceedings of the 2006 CRM workshop on polyhedral
             computation, AMS/CRM Lecture Notes, 48 (2009),
             45-71. http://arxiv.org/abs/math/0702239

.. [BSV2010] \M. Bolt, S. Snoeyink, E. Van Andel. "Visual
             representation of the Riemann map and Ahlfors map via the
             Kerzman-Stein equation". Involve 3-4 (2010), 405-420.

.. [BW1996] Anders Bjorner and Michelle L. Wachs. *Shellable nonpure
            complexes and posets. I*. Trans. of
            Amer. Math. Soc. **348** No. 4. (1996)

.. [BZ01] \A. Berenstein, A. Zelevinsky
          *Tensor product multiplicities, canonical bases
          and totally positive varieties*
          Invent. Math. **143** No. 1. (2002), 77-128.

.. _ref-C:

**C**

.. [CB2007] Nicolas Courtois, Gregory V. Bard: Algebraic Cryptanalysis
            of the Data Encryption Standard, In 11-th IMA Conference,
            Cirencester, UK, 18-20 December 2007, Springer
            LNCS 4887. See also http://eprint.iacr.org/2006/402/.

.. [CC1982] Chottin and R. Cori, *Une preuve combinatoire de la
            rationalité d'une série génératrice associée
            aux arbres*, RAIRO, Inf. Théor. 16, 113--128 (1982)

.. [CDL2015] \A. Canteaut, Sebastien Duval, Gaetan Leurent
             *Construction of Lightweight S-Boxes using Feistel and
             MISTY Structures*; in Proceedings of SAC 2015; LNCS 9566;
             pp. 373-393; Springer-Verlag 2015; available at
             http://eprint.iacr.org/2015/711.pdf

.. [CE2001] Raul Cordovil and Gwihen Etienne. *A note on the
            Orlik-Solomon algebra*. Europ. J. Combinatorics. **22**
            (2001). pp. 165-170. http://www.math.ist.utl.pt/~rcordov/Ce.pdf

.. [Cer1994] \D. P. Cervone, "Vertex-minimal simplicial immersions of
             the Klein bottle in three-space", Geom. Ded. 50 (1994)
             117-141,
             http://www.math.union.edu/~dpvc/papers/1993-03.kb/vmkb.pdf.

.. [CEW2011] Georgios Chalkiadakis, Edith Elkind, and Michael
             Wooldridge. *Computational Aspects of Cooperative Game
             Theory*. Morgan & Claypool Publishers, (2011). ISBN
             9781608456529, :doi:`10.2200/S00355ED1V01Y201107AIM016`.

.. [CGW2013] Daniel Cabarcas, Florian Göpfert, and Patrick
             Weiden. Provably Secure LWE-Encryption with Uniform
             Secret. Cryptology ePrint Archive, Report 2013/164. 2013.
             2013/164. http://eprint.iacr.org/2013/164

.. [CGMRV16] \A. Conte, R. Grossi, A. Marino, R. Rizzi, L. Versari,
             "Directing Road Networks by Listing Strong Orientations.",
             Combinatorial Algorithms, Proceedings of 27th International Workshop,
             IWOCA 2016, August 17-19, 2016, pages 83--95.

.. [Ch2012] Cho-Ho Chu. *Jordan Structures in Geometry and
            Analysis*. Cambridge University Press, New
            York. 2012. IBSN 978-1-107-01617-0.

.. [Cha92] Chameni-Nembua C. and Monjardet B.
           *Les Treillis Pseudocomplémentés Finis*
           Europ. J. Combinatorics (1992) 13, 89-107.

.. [ChLi] \F. Chapoton and M. Livernet, *Pre-Lie algebras and the rooted trees
          operad*, International Math. Research Notices (2001) no 8, pages 395-408.
          Preprint: :arxiv:`math/0002069v2`.

.. [Cha2006] Ruth Charney. *An introduction to right-angled Artin
             groups*. http://people.brandeis.edu/~charney/papers/RAAGfinal.pdf,
             :arxiv:`math/0610668`.

.. [ChenDB] Eric Chen, Online database of two-weight codes,
            http://moodle.tec.hkr.se/~chen/research/2-weight-codes/search.php

.. [CHK2001] Keith D. Cooper, Timothy J. Harvey and Ken Kennedy. *A
             Simple, Fast Dominance Algorithm*, Software practice and
             Experience, 4:1-10 (2001).
             http://www.hipersoft.rice.edu/grads/publications/dom14.pdf

.. [CK1999] David A. Cox and Sheldon Katz. *Mirror symmetry and
            algebraic geometry*, volume 68 of *Mathematical Surveys
            and Monographs*. American Mathematical Society,
            Providence, RI, 1999.

.. [CK2001] \M. Casella and W. Kühnel, "A triangulated K3 surface with
            the minimum number of vertices", Topology 40 (2001),
            753--772.

.. [CKS1999] Felipe Cucker, Pascal Koiran, and Stephen Smale. *A polynomial-time
             algorithm for diophantine equations in one variable*, J. Symbolic
             Computation 27 (1), 21-29, 1999.

.. [CK2015] \J. Campbell and V. Knight. *On testing degeneracy of
            bi-matrix
            games*. http://vknight.org/unpeudemath/code/2015/06/25/on_testing_degeneracy_of_games/ (2015)

.. [CL2013] Maria Chlouveraki and Sofia Lambropoulou. *The
            Yokonuma-Hecke algebras and the HOMFLYPT
            polynomial*. (2015) :arxiv:`1204.1871v4`.

.. [CLRS2001] Thomas H. Cormen, Charles E. Leiserson, Ronald L. Rivest
              and Clifford Stein, *Section 22.4: Topological sort*,
              Introduction to Algorithms (2nd ed.), MIT Press and
              McGraw-Hill, 2001, 549-552, ISBN 0-262-03293-7.

.. [CLS2011] David A. Cox, John Little, and Hal Schenck. *Toric
             Varieties*. Volume 124 of *Graduate Studies in
             Mathematics*. American Mathematical Society, Providence,
             RI, 2011.

.. [CMO2011] \C. Chun, D. Mayhew, J. Oxley, A chain theorem for
             internally 4-connected binary matroids. J. Combin. Theory
             Ser. B 101 (2011), 141-189.

.. [CMO2012] \C. Chun, D. Mayhew, J. Oxley,  Towards a splitter
             theorem for internally 4-connected binary
             matroids. J. Combin. Theory Ser. B 102 (2012), 688-700.

.. [CMR2005] C\. Cid, S\. Murphy, M\. Robshaw *Small Scale Variants of
             the AES*\; in Proceedings of Fast Software Encryption
             2005\; LNCS 3557\; Springer Verlag 2005\; available at
             http://www.isg.rhul.ac.uk/~sean/smallAES-fse05.pdf

.. [CMR2006] C\. Cid, S\. Murphy, and M\. Robshaw *Algebraic Aspects
             of the Advanced Encryption Standard*\; Springer Verlag
             2006

.. [CMT2003] \A. M. Cohen, S. H. Murray, D. E. Talyor.
             *Computing in groups of Lie type*.
             Mathematics of Computation. **73** (2003), no 247. pp. 1477--1498.
             http://www.win.tue.nl/~amc/pub/papers/cmt.pdf

.. [Co1984] \J. Conway, Hexacode and tetracode - MINIMOG and
            MOG. *Computational group theory*, ed. M. Atkinson,
            Academic Press, 1984.

.. [Coh1993] Henri Cohen. A Course in Computational Number
             Theory. Graduate Texts in Mathematics 138. Springer, 1993.

.. [Coh2007] Henri Cohen, Number Theory,
             Volume II.  Graduate Texts in Mathematics 240. Springer, 2007.

.. [Col2013] Julia Collins. *An algorithm for computing the Seifert
             matrix of a link from a braid
             representation*. (2013). http://www.maths.ed.ac.uk/~jcollins/SeifertMatrix/SeifertMatrix.pdf

.. [Con] Keith Conrad, *Groups of order 12*,
         http://www.math.uconn.edu/~kconrad/blurbs/grouptheory/group12.pdf,
         accessed 21 October 2009.

.. [Con2013] Keith Conrad: *Exterior powers*,
             `http://www.math.uconn.edu/~kconrad/blurbs/ <http://www.math.uconn.edu/~kconrad/blurbs/>`_

.. [Con2015] Keith Conrad: *Tensor products*,
             `http://www.math.uconn.edu/~kconrad/blurbs/ <http://www.math.uconn.edu/~kconrad/blurbs/>`_

.. [CP2001] John Crisp and Luis Paris. *The solution to a conjecture
            of Tits on the subgroup generated by the squares of the
            generators of an Artin group*. Invent. Math. **145**
            (2001). No 1, 19-36. :arxiv:`math/0003133`.

.. [CPdA2014] Maria Chlouveraki and Loic Poulain
              d'Andecy. *Representation theory of the Yokonuma-Hecke
              algebra*. (2014) :arxiv:`1302.6225v2`.

.. [CR1962] Curtis, Charles W.; Reiner, Irving "Representation theory
            of finite groups and associative algebras." Pure and
            Applied Mathematics, Vol. XI Interscience Publishers, a
            division of John Wiley & Sons, New York-London 1962, pp
            545--547

.. [Cre1997] \J. E. Cremona, *Algorithms for Modular Elliptic
             Curves*. Cambridge University Press, 1997.

.. [Cre2003] Cressman, Ross. *Evolutionary dynamics and extensive form
            games*. MIT Press, 2003.

.. [Crossproduct] Algebraic Properties of the Cross Product
                  :wikipedia:`Cross_product`

.. [CS1986] \J. Conway and N. Sloane. *Lexicographic codes:
            error-correcting codes from game theory*, IEEE
            Trans. Infor. Theory **32** (1986) 337-348.

.. [Cu1984] \R. Curtis, The Steiner system `S(5,6,12)`, the Mathieu
            group `M_{12}`, and the kitten. *Computational group
            theory*, ed. M. Atkinson, Academic Press, 1984.

.. [Cun1986] \W. H. Cunningham, Improved Bounds for Matroid Partition
             and Intersection Algorithms. SIAM Journal on Computing
             1986 15:4, 948-957

.. _ref-D:

**D**

.. [Dat2007] Basudeb Datta, "Minimal triangulations of
             manifolds", J. Indian Inst. Sci. 87 (2007), no. 4,
             429-449.

.. [Dav1997] B.A. Davey, H.A. Priestley,
             *Introduction to Lattices and Order*,
             Cambridge University Press, 1997.

<<<<<<< HEAD
.. [DCW2015] Dan-Cohen, Ishai, and Stefan Wewers. "Mixed tate motives and the
             unit equation." International Mathematics Research Notices 
             2016.17 (2015): 5291-5354.


.. [Dec1998] W. Decker and T. de Jong. Groebner Bases and Invariant
=======
.. [Dec1998] \W. Decker and T. de Jong. Groebner Bases and Invariant
>>>>>>> effcedba
             Theory in Groebner Bases and Applications. London
             Mathematical Society Lecture Note Series No. 251. (1998)
             61--89.

.. [DDLL2013] Léo Ducas, Alain Durmus, Tancrède Lepoint and Vadim
              Lyubashevsky. *Lattice Signatures and Bimodal
              Gaussians*; in Advances in Cryptology – CRYPTO 2013;
              Lecture Notes in Computer Science Volume 8042, 2013, pp
              40-56 http://www.di.ens.fr/~lyubash/papers/bimodal.pdf

.. [De1973] \P. Delsarte, An algebraic approach to the association
            schemes of coding theory, Philips Res. Rep., Suppl.,
            vol. 10, 1973.

.. [De1974] \M. Demazure, Desingularisation des varietes de Schubert,
            Ann. E. N. S., Vol. 6, (1974), p. 163-172

.. [Deh2011] \P. Dehornoy, Le probleme d'isotopie des tresses, in
             Leçons mathématiques de Bordeaux, vol. 4, pages 259-300,
             Cassini (2011).

.. [deG2000] Willem A. de Graaf. *Lie Algebras: Theory and Algorithms*.
             North-Holland Mathematical Library. (2000).
             Elsevier Science B.V.

.. [Deo1987a] \V. Deodhar, A splitting criterion for the Bruhat
              orderings on Coxeter groups. Comm. Algebra,
              15:1889-1894, 1987.

.. [Deo1987b] \V.V. Deodhar, On some geometric aspects of Bruhat
              orderings II. The parabolic analogue of Kazhdan-Lusztig
              polynomials, J. Alg. 111 (1987) 483-506.

.. [Dev2005] Devaney, Robert L. *An Introduction to Chaotic Dynamical Systems.*
             Boulder: Westview, 2005, 331.

.. [DGRB2010] David Avis, Gabriel D. Rosenberg, Rahul Savani, Bernhard
              von Stengel. *Enumeration of Nash equilibria for
              two-player games.*
              http://www.maths.lse.ac.uk/personal/stengel/ETissue/ARSvS.pdf (2010)

.. [DHSW2003] Dumas, Heckenbach, Saunders, Welker, "Computing
              simplicial homology based on efficient Smith normal form
              algorithms," in "Algebra, geometry, and software
              systems" (2003), 177-206.

.. [DI1989]  Dan Gusfield and Robert W. Irving. *The stable marriage
             problem: structure and algorithms*. Vol. 54. Cambridge:
             MIT press, 1989.

.. [DI1995] \F. Diamond and J. Im, Modular forms and modular curves.
            In: V. Kumar Murty (ed.), Seminar on Fermat's Last Theorem
            (Toronto, 1993-1994), 39-133.  CMS Conference
            Proceedings 17.  American Mathematical Society, 1995.

.. [Di2000] \L. Dissett, Combinatorial and computational aspects of
            finite geometries, 2000,
            https://tspace.library.utoronto.ca/bitstream/1807/14575/1/NQ49844.pdf

.. [DLHK2007] \J. A. De Loera, D. C. Haws, M. Köppe, Ehrhart
              polynomials of matroid polytopes and
              polymatroids. Discrete & Computational Geometry, Volume
              42, Issue 4. :arxiv:`0710.4346`,
              :doi:`10.1007/s00454-008-9120-8`

.. [DLMF-Bessel] \F. W. J. Olver and L. C. Maximon: 10. Bessel
                 Functions, in NIST Digital Library of Mathematical
                 Functions. http://dlmf.nist.gov/10

.. [DLMF-Error] \N. M. Temme: 7. Error Functions, Dawson’s and Fresnel
                 Integrals, in NIST Digital Library of Mathematical
                 Functions. http://dlmf.nist.gov/7

.. [DLMF-Struve] \R. B. Paris: 11. Struve and Related Functions, in
                 NIST Digital Library of Mathematical
                 Functions. http://dlmf.nist.gov/11

.. [DLRS2010] De Loera, Rambau and Santos, "Triangulations: Structures
              for Algorithms and Applications", Algorithms and
              Computation in Mathematics, Volume 25, Springer, 2011.

.. [DN1990] Claude Danthony and Arnaldo Nogueira "Measured foliations
            on nonorientable surfaces", Annales scientifiques de
            l'Ecole Normale Superieure, Ser. 4, 23, no. 3 (1990) p
            469-494

.. [Do2009] \P. Dobcsanyi et
            al. DesignTheory.org. http://designtheory.org/database/

.. [DP2008] Jean-Guillaume Dumas and Clement Pernet. Memory efficient
            scheduling of Strassen-Winograd's matrix multiplication
            algorithm. arXiv:0707.2347v1, 2008.

.. [DR2002] Joan Daemen, Vincent Rijmen. The Design of
            Rijndael. Springer-Verlag Berlin Heidelberg, 2002.

.. [Dro1987] Carl Droms. *Isomorphisms of graph groups*. Proc. of the
             Amer. Math. Soc. **100**
             (1987). No 3. http://educ.jmu.edu/~dromscg/vita/preprints/Isomorphisms.pdf

.. [Du2003] \I. Duursma, "Extremal weight enumerators and
            ultraspherical polynomials", Discrete Mathematics 268
            (2003), 103–127.

.. [Du2009] Du Ye. *On the Complexity of Deciding Degeneracy in
            Games*. http://arxiv.org/pdf/0905.3012v1.pdf (2009)

.. [DW1995] Andreas W.M. Dress and Walter Wenzel, *A Simple Proof of
            an Identity Concerning Pfaffians of Skew Symmetric
            Matrices*, Advances in Mathematics, volume 112, Issue 1,
            April 1995,
            pp. 120-134. http://www.sciencedirect.com/science/article/pii/S0001870885710298

.. [DW2007] \I. Dynnikov and B. Wiest, On the complexity of
            braids, J. Europ. Math. Soc. 9 (2007)

.. _ref-E:

**E**

.. [Eb1989] \W. Eberly, "Computations for algebras and group
            representations". Ph.D. Thesis, University of
            Toronto, 1989. http://www.cpsc.ucalgary.ca/~eberly/Research/Papers/phdthesis.pdf

.. [Ed1974] \A. R. Edmonds, 'Angular Momentum in Quantum Mechanics',
            Princeton University Press (1974)

.. [Eh2013] Ehrhardt, Wolfgang. "The AMath and DAMath Special
            Functions: Reference Manual and Implementation Notes,
            Version
            1.3". 2013. http://www.wolfgang-ehrhardt.de/specialfunctions.pdf.

.. [EM2001] Pavel Etingof and Xiaoguang Ma.
            *Lecture notes on Cherednik algebras*.
            http://www-math.mit.edu/~etingof/73509.pdf :arXiv:`1001.0432`.

.. [EP2013] David Einstein, James Propp. *Combinatorial,
            piecewise-linear, and birational homomesy for products of
            two chains*. :arxiv:`1310.5294v1`.

.. [EP2013b] David Einstein, James Propp. *Piecewise-linear and
             birational toggling*. Extended abstract for
             FPSAC 2014. http://faculty.uml.edu/jpropp/fpsac14.pdf

.. [ERH2015] Jorge Espanoza and Steen Ryom-Hansen. *Cell structures
             for the Yokonuma-Hecke algebra and the algebra of braids
             and ties*. (2015) :arxiv:`1506.00715`.

.. [Ewa1996] Ewald, "Combinatorial Convexity and Algebraic Geometry",
             vol. 168 of Graduate Texts in Mathematics, Springer, 1996

.. [EZ1950] \S. Eilenberg and J. Zilber, "Semi-Simplicial Complexes
            and Singular Homology", Ann. Math. (2) 51 (1950), 499-513.

.. [EPW14] Ben Elias, Nicholas Proudfoot, and Max Wakefield.
           *The Kazhdan-Lusztig polynomial of a matroid*. 2014.
           :arxiv:`1412.7408`.

.. _ref-F:

**F**

.. [Fe1997] Stefan Felsner, "On the Number of Arrangements of
            Pseudolines", Proceedings SoCG 96, 30-37. Discrete &
            Computational Geometry 18 (1997),
            257-267. http://page.math.tu-berlin.de/~felsner/Paper/numarr.pdf

.. [FT00] Stefan Felsner, William T. Trotter,
          Dimension, Graph and Hypergraph Coloring,
          Order,
          2000, Volume 17, Issue 2, pp 167-177,
          http://link.springer.com/article/10.1023%2FA%3A1006429830221

.. [Fe2012] Hans L. Fetter, "A Polyhedron Full of Surprises",
            Mathematics Magazine 85 (2012), no. 5, 334-342.

.. [Feu2009] \T. Feulner. The Automorphism Groups of Linear Codes and
             Canonical Representatives of Their Semilinear Isometry
             Classes. Advances in Mathematics of Communications 3 (4),
             pp. 363-383, Nov 2009

.. [Feu2013] Feulner, Thomas, "Eine kanonische Form zur Darstellung
             aequivalenter Codes -- Computergestuetzte Berechnung und
             ihre Anwendung in der Codierungstheorie, Kryptographie
             und Geometrie", Dissertation, University of
             Bayreuth, 2013.

.. [FM2014] Cameron Franc and Marc Masdeu, "Computing fundamental
            domains for the Bruhat-Tits tree for GL_2(Qp), p-adic
            automorphic forms, and the canonical embedding of Shimura
            curves". LMS Journal of Computation and Mathematics
            (2014), volume 17, issue 01, pp. 1-23.

.. [FOS2010] \G. Fourier, M. Okado, A. Schilling. *Perfectness of
             Kirillov-Reshetikhin crystals for nonexceptional types*.
             Contemp. Math. 506 (2010) 127-143 ( :arxiv:`0811.1604` )

.. [FP1996] Komei Fukuda, Alain Prodon: Double Description Method
            Revisited, Combinatorics and Computer Science, volume 1120
            of Lecture Notes in Computer Science, page
            91-111. Springer (1996)

.. [FR1985] Friedl, Katalin, and Lajos Rónyai. "Polynomial time
            solutions of some problems of computational
            algebra". Proceedings of the seventeenth annual ACM
            symposium on Theory of computing. ACM, 1985.

.. [FRT1990] Faddeev, Reshetikhin and Takhtajan.
             *Quantization of Lie Groups and Lie Algebras*.
             Leningrad Math. J. vol. **1** (1990), no. 1.

.. [FST2012] \A. Felikson, \M. Shapiro, and \P. Tumarkin, *Cluster Algebras of
            Finite Mutation Type Via Unfoldings*, Int Math Res Notices (2012)
            2012 (8): 1768-1804.

.. [Fu1993] Wiliam Fulton, *Introduction to Toric Varieties*,
            Princeton University Press, 1993.

.. [FY2004] Eva Maria Feichtner and Sergey Yuzvinsky. *Chow rings of
            toric varieties defined by atomic lattices*. Inventiones
            Mathematicae. **155** (2004), no. 3, pp. 515-536.

.. [FZ2007] \S. Fomin and \A. Zelevinsky, *Cluster algebras IV. Coefficients*,
            Compos. Math. 143 (2007), no. 1, 112-164.

.. _ref-G:

**G**

.. [Ga02] Shuhong Gao, A new algorithm for decoding Reed-Solomon
          Codes, January 31, 2002

.. [Gambit] Richard D. McKelvey, Andrew M. McLennan, and
            Theodore L. Turocy, *Gambit: Software Tools for Game
            Theory, Version 13.1.2.*. http://www.gambit-project.org
            (2014).

.. [GDR1999] \R. González-Díaz and P. Réal, *A combinatorial method
             for computing Steenrod squares* in J. Pure Appl. Algebra
             139 (1999), 89-108.

.. [GDR2003] \R. González-Díaz and P. Réal, *Computation of cohomology
             operations on finite simplicial complexes* in Homology,
             Homotopy and Applications 5 (2003), 83-93.

.. [Ge2005] Loukas Georgiadis, *Linear-Time Algorithms for Dominators
            and Related Problems*, PhD thesis, Princetown University,
            TR-737-05, (2005).
            ftp://ftp.cs.princeton.edu/reports/2005/737.pdf

.. [GG2012] Jim Geelen and Bert Gerards, Characterizing graphic
            matroids by a system of linear equations,
            submitted, 2012. Preprint:
            http://www.gerardsbase.nl/papers/geelen_gerards=testing-graphicness%5B2013%5D.pdf

.. [GGD2011] \E. Girondo, \G. Gonzalez-Diez, *Introduction to Compact
             Riemann surfaces and Dessins d'enfant*, (2011)
             London Mathematical Society, Student Text 79.

.. [GGOR2003] \V. Ginzberg, N. Guay, E. Opdam, R. Rouquier.
              *On the category `\mathcal{O}` for rational Cherednik algebras*.
              Invent. Math. **154** (2003). :arxiv:`math/0212036`.

.. [GHJV1994] \E. Gamma, R. Helm, R. Johnson, J. Vlissides, *Design
              Patterns: Elements of Reusable Object-Oriented
              Software*. Addison-Wesley (1994). ISBN 0-201-63361-2.

.. [GK2013] Roland Grinis and Alexander Kasprzyk, Normal forms of
            convex lattice polytopes, arXiv:1301.6641

.. [GKZ1994] Gelfand, I. M.; Kapranov, M. M.; and
             Zelevinsky, A. V. "Discriminants, Resultants and
             Multidimensional Determinants" Birkhauser 1994

.. [GL1996] \G. Golub and C. van Loan. *Matrix Computations*. 3rd
            edition, Johns Hopkins Univ. Press, 1996.

.. [GM2002] Daniel Goldstein and Andrew Mayer. On the equidistribution
            of Hecke points. Forum Mathematicum, 15:2, pp. 165--189,
            De Gruyter, 2003.

.. [Go1967] Solomon Golomb, Shift register sequences, Aegean Park
            Press, Laguna Hills, Ca, 1967

.. [God1968] \R. Godement: *Algebra*, Hermann (Paris) / Houghton Mifflin
             (Boston) (1968)

.. [Gor1980] Daniel Gorenstein, Finite Groups (New York: Chelsea
             Publishing, 1980)

.. [Gor2009] Alexey G. Gorinov, "Combinatorics of double cosets and
             fundamental domains for the subgroups of the modular
             group", preprint :arxiv:`0901.1340`

.. [GPV2008] Craig Gentry, Chris Peikert, Vinod Vaikuntanathan. *How
             to Use a Short Basis: Trapdoors for Hard Lattices and New
             Cryptographic
             Constructions*. STOC 2008. http://www.cc.gatech.edu/~cpeikert/pubs/trap_lattice.pdf

.. [GR2001] \C.Godsil and G.Royle, *Algebraic Graph Theory*. Graduate
            Texts in Mathematics, Springer, 2001.

.. [Gr2007] \J. Green, Polynomial representations of `GL_n`, Springer
            Verlag, 2007.

.. [GR2013] Darij Grinberg, Tom Roby. *Iterative properties of
            birational rowmotion
            I*. http://web.mit.edu/~darij/www/algebra/skeletal.pdf

.. [Grinb2016a] Darij Grinberg,
                *Double posets and the antipode of QSym*,
                :arxiv:`1509.08355v2`.

.. [GrS1967] Grunbaum and Sreedharan, "An enumeration of simplicial
             4-polytopes with 8 vertices", J. Comb. Th. 2,
             437-465 (1967)

.. [GS1999] Venkatesan Guruswami and Madhu Sudan, Improved Decoding of
            Reed-Solomon Codes and Algebraic-Geometric Codes, 1999

.. [GT1996] \P. Gianni and B. Trager. "Square-free algorithms in
            positive characteristic". Applicable Algebra in Engineering,
            Communication and Computing, 7(1), 1-14 (1996)

.. [GT2014] \M.S. Gowda and J. Tao. On the bilinearity rank of a
            proper cone and Lyapunov-like
            transformations. Mathematical Programming, 147 (2014)
            155-170.

.. [Gu] GUAVA manual, http://www.gap-system.org/Packages/guava.html

.. [GZ1983] Greene; Zaslavsky, "On the Interpretation of Whitney
            Numbers Through Arrangements of Hyperplanes, Zonotopes,
            Non-Radon Partitions, and Orientations of
            Graphs". Transactions of the American Mathematical
            Society, Vol. 280, No. 1. (Nov., 1983), pp. 97-126.

.. _ref-H:

**H**

.. [Ha2005] Gerhard Haring. [Online] Available:
            http://osdir.com/ml/python.db.pysqlite.user/2005-11/msg00047.html

.. [Hac2016] \M. Hachimori. http://infoshako.sk.tsukuba.ac.jp/~hachi/math/library/dunce_hat_eng.html

.. [Hat2002] Allen Hatcher, "Algebraic Topology", Cambridge University
             Press (2002).

.. [He2002] \H. Heys *A Tutorial on Linear and Differential
            Cryptanalysis* ; 2002' available at
            http://www.engr.mun.ca/~howard/PAPERS/ldc_tutorial.pdf

.. [Hes2002] \F. Hess, "Computing Riemann-Roch spaces in algebraic
             function fields and related topics," J. Symbolic
             Comput. 33 (2002), no. 4, 425--445.

.. [Hig2008] \N. J. Higham, "Functions of matrices: theory and computation",
             Society for Industrial and Applied Mathematics (2008).

.. [HJ2004] Tom Hoeholdt and Joern Justesen, A Course In
            Error-Correcting Codes, EMS, 2004

.. [HKOTY1999] \G. Hatayama, A. Kuniba, M. Okado, T. Tagaki, and Y. Yamada,
               *Remarks on fermionic formula*. Contemp. Math., **248** (1999).

.. [HKP2010] \T. J. Haines, R. E. Kottwitz, A. Prasad, Iwahori-Hecke
             Algebras, J. Ramanujan Math. Soc., 25 (2010),
             113--145. :arxiv:`0309168v3` :mathscinet:`MR2642451`

.. [HL2014] Thomas Hamilton and David Loeffler, "Congruence testing
            for odd modular subgroups", LMS J. Comput. Math. 17
            (2014), no. 1, 206-208, :doi:`10.1112/S1461157013000338`.

.. [Hli2006] Petr Hlineny, "Equivalence-free exhaustive generation of
             matroid representations", Discrete Applied Mathematics
             154 (2006), pp. 1210-1222.

.. [HLY2002] Yi Hu, Chien-Hao Liu, and Shing-Tung Yau. Toric morphisms
             and fibrations of toric Calabi-Yau
             hypersurfaces. *Adv. Theor. Math. Phys.*,
             6(3):457-506, 2002. arXiv:math/0010082v2 [math.AG].

.. [Hoc] Winfried Hochstaettler, "About the Tic-Tac-Toe Matroid",
         preprint.

.. [HP2003] \W. C. Huffman, V. Pless, Fundamentals of Error-Correcting
            Codes, Cambridge Univ. Press, 2003.

.. [HP2016] \S. Hopkins, D. Perkinson. "Bigraphical
            Arrangements". Transactions of the American Mathematical
            Society 368 (2016), 709-725. :arxiv:`1212.4398`

.. [HPS2008] \J. Hoffstein, J. Pipher, and J.H. Silverman. *An
             Introduction to Mathematical
             Cryptography*. Springer, 2008.

.. [HOLM2016] Tristan Holmes and \J. \B. Nation,
              *Inflation of finite lattices along all-or-nothing sets*.
              http://www.math.hawaii.edu/~jb/inflation.pdf

.. [HR2016]  Clemens Heuberger and Roswitha Rissner, "Computing
             `J`-Ideals of a Matrix Over a Principal Ideal Domain",
             :arxiv:`1611.10308`, 2016.

.. [HRT2000] \R.B. Howlett, L.J. Rylands, and D.E. Taylor.
             *Matrix generators for exceptional groups of Lie type*.
             J. Symbolic Computation. **11** (2000).
             http://www.maths.usyd.edu.au/u/bobh/hrt.pdf

.. [Hsu1996] Tim Hsu, "Identifying congruence subgroups of the modular
             group", Proc. AMS 124, no. 5, 1351-1359 (1996)

.. [Hsu1997] Tim Hsu, "Permutation techniques for coset
             representations of modular subgroups", in L. Schneps
             (ed.), Geometric Galois Actions II: Dessins d'Enfants,
             Mapping Class Groups and Moduli, volume 243 of LMS
             Lect. Notes, 67-77, Cambridge Univ. Press (1997)

.. [Huy2005] \D. Huybrechts : *Complex Geometry*, Springer (Berlin)
             (2005).

.. _ref-I:

**I**

.. [ILS2012] Giuseppe F. Italiano, Luigi Laura, and Federico
             Santaroni. *Finding strong bridges and strong
             articulation points in linear time*. Theoretical Computer
             Science, 447, 74–84 (2012).
             :doi:`10.1016/j.tcs.2011.11.011`

.. [IR1990] \K. Ireland and M. Rosen, *A Classical Introduction to
            Modern Number Theory*, Springer-Verlag, GTM volume
            84, 1990.

.. [Iwa1964] \N. Iwahori, On the structure of a Hecke ring of a
             Chevalley group over a finite
             field,  J. Fac. Sci. Univ. Tokyo Sect. I, 10 (1964),
             215--236 (1964). :mathscinet:`MR0165016`

.. [Iwa1972] \K. Iwasawa, *Lectures on p-adic L-functions*, Princeton
             University Press, 1972.

.. _ref-J:

**J**

.. [Ja1971] \N. Jacobson. *Exceptional Lie Algebras*. Marcel Dekker,
            Inc. New York. 1971. IBSN No. 0-8247-1326-5.

.. [JL2009] Nicolas Jacon and Cedric Lecouvey.
            *Kashiwara and Zelevinsky involutions in affine type A*.
            Pac. J. Math. 243(2):287-311 (2009).

.. [Joh1990] \D.L. Johnson. *Presentations of Groups*. Cambridge
             University Press. (1990).

.. [Jon1987] \V. Jones, Hecke algebra representations of braid groups
             and link polynomials.  Ann. of Math. (2) 126 (1987),
             no. 2, 335--388. :doi:`10.2307/1971403`
             :mathscinet:`MR0908150`

.. [Jon2005] \V. Jones, The Jones
             Polynomial, 2005. https://math.berkeley.edu/~vfr/jones.pdf

.. [JRJ94] Jourdan, Guy-Vincent; Rampon, Jean-Xavier; Jard, Claude
           (1994), "Computing on-line the lattice of maximal antichains
           of posets", Order 11 (3) p. 197-210, :doi:`10.1007/BF02115811`

.. [Joy2004] \D. Joyner, Toric codes over finite fields, Applicable
             Algebra in Engineering, Communication and Computing, 15,
             (2004), p. 63-79.

.. [Joy2006] \D. Joyner, *On quadratic residue codes and hyperelliptic
             curves*, (preprint 2006)

.. [JPdA15] \N. Jacon and L. Poulain d'Andecy. *An isomorphism theorem
            for Yokonuma-Hecke algebras and applications to link
            invariants*. (2015) :arxiv:`1501.06389v3`.

.. _ref-K:

**K**

.. [Ka1990] Victor G. Kac. *Infinite-dimensional Lie Algebras*. Third
            edition. Cambridge University Press, Cambridge, 1990.

.. [Ka1993] Masaki Kashiwara, The crystal base and Littelmann's
            refined Demazure character formula, Duke Math. J. 71
            (1993), no. 3, 839--858.

.. [Kal1980] \T. Kaliath, "Linear Systems", Prentice-Hall, 1980,
             383--386.

.. [Kam2007] Joel Kamnitzer,
             *The crystal structure on the set of Mirković-Vilonen polytopes*,
             Adv. Math. **215** (2007), 66-93.

.. [Kam2010] Joel Kamnitzer, *Mirković-Vilonen cycles and polytopes*,
             Ann. Math. (2) **171** (2010), 731-777.

.. [Kan1958] \D. M. Kan, *A combinatorial definition of homotopy
             groups*, Ann. Math. (2) 67 (1958), 282-312.

.. [Kaw2009] Kawahira, Tomoki. *An algorithm to draw external rays of the
             Mandelbrot set*, Nagoya University, 23 Apr. 2009.
             math.titech.ac.jp/~kawahira/programs/mandel-exray.pdf

.. [KB1983] \W. Kühnel and T. F. Banchoff, "The 9-vertex complex
            projective plane", Math. Intelligencer 5 (1983), no. 3,
            11-22.

.. [Ke1991] \A. Kerber. Algebraic combinatorics via finite group
            actions, 2.2 p. 70. BI-Wissenschaftsverlag,
            Mannheim, 1991.

.. [Ke2008] \B. Keller, *Cluster algebras, quiver representations
            and triangulated categories*, :arXiv:`0807.1960`.

.. [KK1995] Victor Klee and Peter Kleinschmidt,
            *Convex polytopes and related complexes.*, in \R. L. Graham,
            \M. Grötschel, \L Lovász, *Handbook of combinatorics*,
            Vol. 1, Chapter 18, 1995

.. [KKMMNN1992] S-J. Kang, M. Kashiwara, K. C. Misra, T. Miwa, T. Nakashima,
                and A. Nakayashiki. *Affine crystals and vertex models*.
                Int. J. Mod. Phys. A, **7** (suppl. 1A), (1992) pp. 449-484.

.. [KL2008] Chris Kurth and Ling Long, "Computations with finite index
            subgroups of `{\rm PSL}_2(\ZZ)` using Farey symbols",
            Advances in algebra and combinatorics, 225--242, World
            Sci. Publ., Hackensack, NJ, 2008. Preprint version:
            :arxiv:`0710.1835`

.. [KLS2013] Allen Knutson, Thomas Lam, and David Speyer.
             *Positroid Varieties: Juggling and Geometry*
             Compositio Mathematica, **149** (2013), no. 10.
             :arXiv:`1111.3660`.

.. [KMM2004] Tomasz Kaczynski, Konstantin Mischaikow, and Marian
             Mrozek, "Computational Homology", Springer-Verlag (2004).

.. [KMN2012] On the trace of the antipode and higher
             indicators. Yevgenia Kashina and Susan Montgomery and
             Richard Ng. Israel J. Math., v.188, 2012.

.. [KN1963] \S. Kobayashi & K. Nomizu : *Foundations of Differential
            Geometry*, vol. 1, Interscience Publishers (New York)
            (1963).

.. [KNS2011] Atsuo Kuniba and Tomoki Nakanishi and Junji Suzuki,
             `T`-*systems and* `Y`-*systems in integrable systems*.
             \J. Phys. A, **44** (2011), no. 10.

.. [KnotAtlas] The Knot atlas. http://katlas.org/wiki/Main_Page

.. [Knu1995] Donald E. Knuth, *Overlapping Pfaffians*,
             :arxiv:`math/9503234v1`.

.. [Kob1993] Neal Koblitz, *Introduction to Elliptic Curves and
             Modular Forms*.  Springer GTM 97, 1993.

.. [Koe1999] Wolfram Koepf: Effcient Computation of Chebyshev
             Polynomials in Computer Algebra Systems: A Practical
             Guide. John Wiley, Chichester (1999): 79-99.

.. [Koh2000] David Kohel, *Hecke Module Structure of Quaternions*, in
             Class Field Theory — Its Centenary and Prospect (Tokyo,
             1998), Advanced Studies in Pure Mathematics, 30,
             177-196, 2000.

.. [Koh2007] \A. Kohnert, Constructing two-weight codes with prescribed
             groups of automorphisms, Discrete applied mathematics 155,
             no. 11 (2007):
             1451-1457. http://linearcodes.uni-bayreuth.de/twoweight/

.. [KP2002] Volker Kaibel and Marc E. Pfetsch, "Computing the Face
            Lattice of a Polytope from its Vertex-Facet Incidences",
            Computational Geometry: Theory and Applications, Volume
            23, Issue 3 (November 2002), 281-290.  Available at
            http://portal.acm.org/citation.cfm?id=763203 and free of
            charge at http://arxiv.org/abs/math/0106043

.. [Kr1971] \D. Kraines, "On excess in the Milnor basis," Bull. London
            Math. Soc. 3 (1971), 363-365.

.. [Kr2016] Stefan Kranich, An epsilon-delta bound for plane algebraic curves
            and its use for certified homotopy continuation of systems of plane
            algebraic curves, arXiv:1505.03432

.. [KR2001] \J. Kahane and A. Ryba. *The hexad game*, Electronic
            Journal of Combinatorics, **8**
            (2001). http://www.combinatorics.org/Volume_8/Abstracts/v8i2r11.html

.. [KS1998] Maximilian Kreuzer and Harald Skarke, Classification of
            Reflexive Polyhedra in Three Dimensions,
            arXiv:hep-th/9805190

.. [KS2002] \A. Khare and U. Sukhatme. "Cyclic Identities Involving
            Jacobi Elliptic Functions",
            preprint 2002. :arxiv:`math-ph/0201004`

.. [KSV2011] Ian Kiming, Matthias Schuett and Helena Verrill, "Lifts
             of projective congruence groups", J. London
             Math. Soc. (2011) 83 (1): 96-120,
             :doi:`10.1112/jlms/jdq062`. Arxiv version:
             :arxiv:`0905.4798`.

.. [KT1986] \N. Kerzman and M. R. Trummer. "Numerical Conformal
            Mapping via the Szego kernel". Journal of Computational
            and Applied Mathematics, 14(1-2): 111--123, 1986.

.. [Kuh1987] \W. Kühnel, "Minimal triangulations of Kummer varieties",
             Abh. Math. Sem. Univ. Hamburg 57 (1987), 7-20.

.. [Kuh1995] Kuhnel, "Tight Polyhedral Submanifolds and Tight
             Triangulations" Lecture Notes in Mathematics Volume 1612,
             1995

.. [Kul1991] Ravi Kulkarni, "An arithmetic geometric method in the
             study of the subgroups of the modular group", American
             Journal of Mathematics 113 (1991), no 6, 1053-1133

.. [Kur2008] Chris Kurth, "K Farey package for Sage",
             http://wayback.archive-it.org/855/20100510123900/http://www.public.iastate.edu/~kurthc/research/index.html

.. [KZ2003] \M. Kontsevich, A. Zorich "Connected components of the
            moduli space of Abelian differentials with prescripebd
            singularities" Invent. math. 153, 631-678 (2003)

.. _ref-L:

**L**

.. [Lam2005] \T. Lam, Affine Stanley symmetric functions,
             Amer. J. Math.  128 (2006), no. 6, 1553--1586.

.. [Lam2008] \T. Lam. *Schubert polynomials for the affine
             Grassmannian*. J. Amer. Math. Soc., 2008.

.. [Lan2002] \S. Lang : *Algebra*, 3rd ed., Springer (New York) (2002);
             :doi:`10.1007/978-1-4613-0041-0`

.. [Lan2008] \E. Lanneau "Connected components of the strata of the
             moduli spaces of quadratic differentials", Annales
             sci. de l'ENS, serie 4, fascicule 1, 41, 1-56 (2008)

.. [Lau2011] Alan G.B. Lauder, "Computations with classical and p-adic
             modular forms", LMS J. of Comput. Math. 14 (2011),
             214-231.

.. [LB1988] Lee, P.J., Brickell, E.F. An observation on the security of
            McEliece's public-key cryptosystem. EuroCrypt 1988. LNCS, vol. 330, pp.
            275–280.

.. [LdB1982] \A. Liberato de Brito, 'FORTRAN program for the integral
             of three spherical harmonics', Comput. Phys. Commun.,
             Volume 25, pp. 81-85 (1982)

.. [Lee1997] \J. M. Lee, *Riemannian Manifolds*, Springer (New York) (1997);
             :doi:`10.1007/b98852`

.. [Lee2011] \J. M. Lee, *Introduction to Topological Manifolds*, 2nd ed.,
             Springer (New York) (2011); :doi:`10.1007/978-1-4419-7940-7`

.. [Lee2013] \J. M. Lee, *Introduction to Smooth Manifolds*, 2nd ed.,
             Springer (New York) (2013); :doi:`10.1007/978-1-4419-9982-5`

.. [Lev2014] Lionel Levine. Threshold state and a conjecture of
             Poghosyan, Poghosyan, Priezzhev and Ruelle,
             Communications in Mathematical Physics.

.. [Lew2000] Robert Edward Lewand. *Cryptological Mathematics*. The
             Mathematical Association of America, 2000.

.. [Li1995] Peter Littelmann, Crystal graphs and Young
            tableaux, J. Algebra 175 (1995), no. 1, 65--87.

.. [Lic1997] William B. Raymond Lickorish. An Introduction to Knot
             Theory, volume 175 of Graduate Texts in
             Mathematics. Springer-Verlag, New York, 1997. ISBN
             0-387-98254-X

.. [Lin1999] \J. van Lint, Introduction to coding theory, 3rd ed.,
             Springer-Verlag GTM, 86, 1999.

.. [Liv2006] \M. Livernet, *A rigidity theorem for pre-Lie algebras*, J. Pure Appl.
             Algebra 207 (2006), no 1, pages 1-18.
             Preprint: :arxiv:`math/0504296v2`.

.. [LLZ2014] \K. Lee, \L. Li, and \A. Zelevinsky, *Greedy elements in rank 2
             cluster algebras*, Selecta Math. 20 (2014), 57-82.

.. [LM2006] Vadim Lyubashevsky and Daniele Micciancio. Generalized
            compact knapsacks are collision resistant. ICALP,
            pp. 144--155, Springer, 2006.

.. [LMR2010] \N. Linial, R. Meshulam and M. Rosenthal, "Sum complexes
             -- a new family of hypertrees", Discrete & Computational
             Geometry, 2010, Volume 44, Number 3, Pages 622-636

.. [Lod1995] Jean-Louis Loday. *Cup-product for Leibniz cohomology and
             dual Leibniz algebras*. Math. Scand., pp. 189--196
             (1995). http://www.math.uiuc.edu/K-theory/0015/cup_product.pdf

.. [Loe2007] David Loeffler, *Spectral expansions of overconvergent
             modular functions*, Int. Math. Res. Not 2007 (050).
             `Arxiv preprint <http://uk.arxiv.org/abs/math/0701168>`_.

.. [Lot2005] \M. Lothaire, *Applied combinatorics on
             words*. Cambridge University Press (2005).

.. [LP2011] Richard Lindner and Chris Peikert. Better key sizes (and
            attacks) for LWE-based encryption. in Proceeding of the
            11th international conference on Topics in cryptology:
            CT-RSA 2011. Springer 2011,
            :doi:`10.1007/978-3-642-19074-2_21`

.. [LPR2010] Vadim Lyubashevsky, Chris Peikert, and Oded Regev. On
             Ideal Lattices and Learning with Errors over Rings. in
             Advances in Cryptology --
             EUROCRYPT 2010. Springer 2010. :doi:`10.1007/978-3-642-13190-5_1`

.. [LSS2009] \T. Lam, A. Schilling, M. Shimozono. *Schubert
             polynomials for the affine Grassmannian of the symplectic
             group*. Mathematische Zeitschrift 264(4) (2010) 765-811
             (:arxiv:`0710.2720`)

.. [LT1998] \B. Leclerc, J.-Y. Thibon, Littlewood-Richardson
            coefficients and Kazhdan-Lusztig polynomials,
            http://front.math.ucdavis.edu/9809.5122

.. [LT2009] G.I. Lehrer and D.E. Taylor. *Unitary reflection
            groups*. Australian Mathematical Society Lecture
            Series, 2009.

.. [Lut2002] Frank H. Lutz, Császár's Torus, Electronic Geometry Model
             No. 2001.02.069
             (2002). http://www.eg-models.de/models/Classical_Models/2001.02.069/_direct_link.html

.. [Lut2005] Frank H. Lutz, "Triangulated Manifolds with Few Vertices:
             Combinatorial Manifolds", preprint (2005),
             :arXiv:`math/0506372`

.. [LV2012] Jean-Louis Loday and Bruno Vallette. *Algebraic
            Operads*. Springer-Verlag Berlin Heidelberg
            (2012). :doi:`10.1007/978-3-642-30362-3`.

.. [LTV1999] Bernard Leclerc, Jean-Yves Thibon, and Eric Vasserot.
             *Zelevinsky's involution at roots of unity*.
             J. Reine Angew. Math. 513:33-51 (1999).

.. [LW2012] David Loeffler and Jared Weinstein, *On the computation of
            local components of a newform*, Mathematics of Computation
            **81** (2012) 1179-1200. :doi:`10.1090/S0025-5718-2011-02530-5`

.. [Lyo2003] \R. Lyons, Determinantal probability
             measures. Publications Mathematiques de l'Institut des
             Hautes Etudes Scientifiques 98(1)  (2003), pp. 167-212.

.. _ref-M:

**M**

.. [Mat2002] Jiří Matousek, "Lectures on Discrete Geometry", Springer,
             2002

.. [Ma2009] Sarah Mason, An Explicit Construction of Type A Demazure
            Atoms, Journal of Algebraic Combinatorics, Vol. 29,
            (2009), No. 3, p.295-313. :arXiv:`0707.4267`

.. [Mac1915] Percy A. MacMahon, *Combinatory Analysis*,
             Cambridge University Press (1915--1916).
             (Reprinted: Chelsea, New York, 1960).

.. [MAR2009] \H. Molina-Abril and P. Réal, *Homology computation using
             spanning trees* in Progress in Pattern Recognition, Image
             Analysis, Computer Vision, and Applications, Lecture
             Notes in Computer Science, volume 5856, pp 272-278,
             Springer, Berlin (2009).

.. [Mas1969] James L. Massey, "Shift-Register Synthesis and BCH
             Decoding." IEEE Trans. on Information Theory, vol. 15(1),
             pp. 122-127, Jan 1969.

.. [MatroidDatabase] `Database of Matroids <http://www-imai.is.s.u-tokyo.ac.jp/~ymatsu/matroid/index.html>`_

.. [May1964] \J. P. May, "The cohomology of restricted Lie algebras
             and of Hopf algebras; application to the Steenrod
             algebra." Thesis, Princeton Univ., 1964.

.. [May1967] \J. P. May, Simplicial Objects in Algebraic Topology,
             University of Chicago Press (1967)

.. [McC1978] \K. McCrimmon. *Jordan algebras and their
             applications*. Bull. Amer. Math. Soc. **84** 1978.

.. [McM1992] John McMillan. *Games, strategies, and managers*. Oxford
             University Press.

.. [Mil1958] \J. W. Milnor, "The Steenrod algebra and its dual,"
             Ann. of Math. (2) 67 (1958), 150-171.

.. [MMIB2012] \Y. Matsumoto, S. Moriyama, H. Imai, D. Bremner:
              Matroid Enumeration for Incidence Geometry,
              Discrete and Computational Geometry,
              vol. 47, issue 1, pp. 17-43, 2012.

.. [MMY2003] Jean-Christophe Yoccoz, Stefano Marmi and Pierre Moussa
             "On the cohomological equation for interval exchange
             maps", C. R. Acad. Sci. Paris, projet de Note, 2003
             Systèmes dynamiques/Dynamical
             Systems. :arxiv:`math/0304469v1`

.. [MM2015] \J. Matherne and \G. Muller, *Computing upper cluster algebras*,
            Int. Math. Res. Not. IMRN, 2015, 3121-3149.

.. [MNO1994] Alexander Molev, Maxim Nazarov, and Grigori Olshanski.
             *Yangians and classical Lie algebras*. (1994)
             :arxiv:`hep-th/9409025`

.. [Mol2007] Alexander Ivanovich Molev.
             *Yangians and Classical Lie Algebras*.
             Mathematical Surveys and Monographs.
             Providence, RI: American Mathematical Society. (2007)

.. [Mon1998] \K. G. Monks, "Change of basis, monomial relations, and
             `P^s_t` bases for the Steenrod algebra," J. Pure
             Appl. Algebra 125 (1998), no. 1-3, 235-260.

.. [MR1989] \G. Melançon and C. Reutenauer.
            *Lyndon words, free algebras and shuffles*,
            Can. J. Math., Vol. XLI, No. 4, 1989, pp. 577-591.

.. [MR2002] \S. Murphy, M. Robshaw *Essential Algebraic Structure
            Within the AES*\; in Advances in Cryptology \- CRYPTO
            2002\; LNCS 2442\; Springer Verlag 2002

.. [MS2003] \T. Mulders, A. Storjohann, "On lattice reduction for
            polynomial matrices", J. Symbolic Comput. 35 (2003),
            no. 4, 377--401

.. [MS2011] \G. Musiker and \C. Stump, *A compendium on the cluster algebra
            and quiver package in sage*, :arxiv:`1102.4844`.

.. [MSZ2013] Michael Maschler, Solan Eilon, and Zamir Shmuel. *Game
             Theory*. Cambridge: Cambridge University Press,
             (2013). ISBN 9781107005488.

.. [MV2010] \D. Micciancio, P. Voulgaris. *A Deterministic Single
            Exponential Time Algorithm for Most Lattice Problems based
            on Voronoi Cell Computations*. Proceedings of the 42nd ACM
            Symposium Theory of Computation, 2010.

.. [MvOV1996] \A. J. Menezes, P. C. van Oorschot,
              and S. A. Vanstone. *Handbook of Applied
              Cryptography*. CRC Press, 1996.

.. [MW2009] Meshulam and Wallach, "Homological connectivity of random
            `k`-dimensional complexes", preprint, math.CO/0609773.

.. _ref-N:

**N**

.. [Nas1950] John Nash. *Equilibrium points in n-person games.*
             Proceedings of the National Academy of Sciences 36.1
             (1950): 48-49.

.. [Nie2013] Johan S. R. Nielsen, List Decoding of Algebraic Codes,
             Ph.D. Thesis, Technical University of Denmark, 2013

.. [Nie] Johan S. R. Nielsen, Codinglib,
         https://bitbucket.org/jsrn/codinglib/.

.. [NN2007] Nisan, Noam, et al., eds. *Algorithmic game theory.*
            Cambridge University Press, 2007.

.. [Nog1985] Arnaldo Nogueira, "Almost all Interval Exchange
             Transformations with Flips are Nonergodic" (Ergod. Th. &
             Dyn. Systems, Vol 5., (1985), 257-271

.. [Normaliz] Winfried Bruns, Bogdan Ichim, and Christof Soeger,
              Normaliz,
              http://www.mathematik.uni-osnabrueck.de/normaliz/

.. [NZ2012] \T. Nakanishi and \A. Zelevinsky, *On tropical dualities in
            cluster algebras*, Algebraic groups and quantum groups,
            Contemp. Math., vol. 565, Amer. Math. Soc.,
            Providence, RI, 2012, pp.  217-226.

.. _ref-O:

**O**

.. [Oha2011] \R.A. Ohana. On Prime Counting in Abelian Number
             Fields. http://wstein.org/home/ohanar/papers/abelian_prime_counting/main.pdf.

.. [ONe1983] \B. O'Neill : *Semi-Riemannian Geometry*, Academic Press
             (San Diego) (1983)

.. [Or2016] \M. Orlitzky. The Lyapunov rank of an improper
            cone. Citation: Optimization Methods and Software
            (accepted
            2016-06-12). http://www.optimization-online.org/DB_HTML/2015/10/5135.html. :doi:`10.1080/10556788.2016.1202246`

.. [Oxl1992] James Oxley, *Matroid theory*, Oxford University
             Press, 1992.

.. [Oxl2011] James Oxley, *Matroid Theory, Second Edition*. Oxford
             University Press, 2011.

.. _ref-P:

**P**

.. [PALP] Maximilian Kreuzer, Harald Skarke: "PALP: A Package for
          Analyzing Lattice Polytopes with Applications to Toric
          Geometry" omput.Phys.Commun. 157 (2004) 87-106
          :arxiv:`math/0204356`

.. [PearsonTest] :wikipedia:`Goodness_of_fit`, accessed 13th
                 October 2009.

.. [Pen2012] \R. Pendavingh, On the evaluation at `(-i, i)` of the
             Tutte polynomial of a binary matroid. Preprint:
             :arxiv:`1203.0910`

.. [Pet2010] Christiane Peters, Information-set decoding for linear codes over
             `GF(q)`, Proc. of PQCrypto 2010, pp. 81-94.

.. [Pha2002] \R. C.-W. Phan. Mini advanced encryption standard
             (mini-AES): a testbed for cryptanalysis
             students. Cryptologia, 26(4):283--306, 2002.

.. [Piz1980] \A. Pizer. An Algorithm for Computing Modular Forms on
             `\Gamma_0(N)`, J. Algebra 64 (1980), 340-390.

.. [Pon2010] \S. Pon. *Types B and D affine Stanley symmetric
             functions*, unpublished PhD Thesis, UC Davis, 2010.

.. [Pos2005] \A. Postnikov, Affine approach to quantum Schubert
             calculus, Duke Math. J. 128 (2005) 473-509

.. [PPW2013] Perlman, Perkinson, and Wilmes.  Primer for the algebraic
             geometry of sandpiles. Tropical and Non-Archimedean
             Geometry, Contemp. Math., 605, Amer. Math. Soc.,
             Providence, RI, 2013.

.. [PR2015] \P. Pilarczyk and P. Réal, *Computation of cubical
            homology, cohomology, and (co)homological operations via
            chain contraction*, Adv. Comput. Math. 41 (2015), pp
            253--275.

.. [PRESENT07]
   \A. Bogdanov, L. Knudsen, G. Leander, C. Paar, A. Poschmann, M. Robshaw, Y. Seurin, C. Vikkelsoe
   *PRESENT: An Ultra-Lightweight Block Cipher*; in Proceedings of
   CHES 2007; LNCS 7427; pp. 450-466; Springer Verlag 2007; available
   at
   http://www.crypto.rub.de/imperia/md/content/texte/publications/conferences/present_ches2007.pdf

.. [Prototype_pattern] Prototype pattern,
                       :wikipedia:`Prototype_pattern`

.. [PS2011] \R. Pollack, and G. Stevens.  *Overconvergent modular
            symbols and p-adic L-functions.* Annales scientifiques de
            l'Ecole normale superieure.
            Vol. 44. No. 1. Elsevier, 2011.

.. [PUNTOS] Jesus A. De Loera
            http://www.math.ucdavis.edu/~deloera/RECENT_WORK/puntos2000

.. [PvZ2010] \R. A. Pendavingh, S. H. M. van Zwam, Lifts of matroid
             representations over partial fields, Journal of
             Combinatorial Theory, Series B, Volume 100, Issue 1,
             January 2010, Pages 36-67

.. [PZ2008] \J. H. Palmieri and J. J. Zhang, "Commutators in the
            Steenrod algebra," New York J. Math. 19 (2013), 23-37.

.. [Propp1997] James Propp,
               *Generating Random Elements of Finite Distributive Lattices*,
               Electron. J. Combin. 4 (1997), no. 2, The Wilf Festschrift volume,
               Research Paper 15.
               http://www.combinatorics.org/ojs/index.php/eljc/article/view/v4i2r15

.. _ref-Q:
.. _ref-R:

**R**

.. [Raj1987] \A. Rajan, Algorithmic applications of connectivity and
             related topics in matroid theory. Ph.D. Thesis,
             Northwestern university, 1987.

.. [Rau1979] Gerard Rauzy, "Echanges d'intervalles et transformations
             induites", Acta Arith. 34, no. 3, 203-212, 1980

.. [Red2001] Maria Julia Redondo. *Hochschild cohomology: some methods
             for computations*. Resenhas IME-USP 5 (2), 113-137
             (2001). http://inmabb.criba.edu.ar/gente/mredondo/crasp.pdfc

.. [Reg09] Oded Regev. On Lattices, Learning with Errors, Random
           Linear Codes, and Cryptography. in Journal of the ACM
           56(6). ACM 2009, :doi:`10.1145/1060590.1060603`

.. [Reg1958] \T. Regge, 'Symmetry Properties of Clebsch-Gordan
             Coefficients', Nuovo Cimento, Volume 10, pp. 544 (1958)

.. [Reg1959] \T. Regge, 'Symmetry Properties of Racah Coefficients',
             Nuovo Cimento, Volume 11, pp. 116 (1959)

.. [Reg2005] Oded Regev. On lattices, learning with errors, random
             linear codes, and cryptography. STOC, pp. 84--93,
             ACM, 2005.

.. [Reu1993] \C. Reutenauer. *Free Lie Algebras*. Number 7 in London
             Math. Soc. Monogr. (N.S.). Oxford University
             Press. (1993).

.. [Rho69] John Rhodes, *Characters and complexity of finite semigroups*
           \J. Combinatorial Theory, vol 6, 1969

.. [RH2003] \J. Rasch and A. C. H. Yu, 'Efficient Storage Scheme for
            Pre-calculated Wigner 3j, 6j and Gaunt Coefficients',
            SIAM J. Sci. Comput. Volume 25, Issue 4,
            pp. 1416-1428 (2003)

.. [Rio1958] \J. Riordan, "An Introduction to Combinatorial Analysis",
             Dover Publ. (1958)

.. [Ris2016] Roswitha Rissner, "Null ideals of matrices over residue
             class rings of principal ideal domains". Linear Algebra
             Appl., **494** (2016) 44–69. :doi:`10.1016/j.laa.2016.01.004`.

.. [RMA2009] \P. Réal and H. Molina-Abril, *Cell AT-models for digital
             volumes* in Torsello, Escolano, Brun (eds.), Graph-Based
             Representations in Pattern Recognition, Lecture Notes in
             Computer Science, volume 5534, pp. 314-3232, Springer,
             Berlin (2009).

.. [RNPA2011] \G. Rudolf, N. Noyan, D. Papp, and F. Alizadeh. Bilinear
              optimality constraints for the cone of positive
              polynomials. Mathematical Programming, Series B,
              129 (2011) 5-31.

.. [Roc1970] \R.T. Rockafellar, *Convex Analysis*. Princeton
             University Press, Princeton, 1970.

.. [Rot2001] Gunter Rote, *Division-Free Algorithms for the
             Determinant and the Pfaffian: Algebraic and Combinatorial
             Approaches*, H. Alt (Ed.): Computational Discrete
             Mathematics, LNCS 2122,
             pp. 119–135, 2001. http://page.mi.fu-berlin.de/rote/Papers/pdf/Division-free+algorithms.pdf

.. [Rot2006] Ron Roth, Introduction to Coding Theory, Cambridge
             University Press, 2006

.. [RSS] :wikipedia:`Residual_sum_of_squares`, accessed 13th
         October 2009.

.. [Rud1958] \M. E. Rudin. *An unshellable triangulation of a
             tetrahedron*. Bull. Amer. Math. Soc. 64 (1958), 90-91.

.. _ref-S:

**S**

.. [Sch1996] \E. Schaefer. A simplified data encryption
             algorithm. Cryptologia, 20(1):77--84, 1996.

.. [Sch2006] Oliver Schiffmann. *Lectures on Hall algebras*,
             preprint, 2006. :arxiv:`0611617v2`.

.. [SE1962] \N. E. Steenrod and D. B. A. Epstein, Cohomology
            operations, Ann. of Math. Stud. 50 (Princeton University
            Press, 1962).

.. [Ser1992] \J.-P. Serre : *Lie Algebras and Lie Groups*, 2nd ed.,
             Springer (Berlin) (1992);
             :doi:`10.1007/978-3-540-70634-2`

.. [Ser2010] \F. Sergeraert, *Triangulations of complex projective
             spaces* in Scientific contributions in honor of Mirian
             Andrés Gómez, pp 507-519, Univ. La Rioja Serv. Publ., Logroño (2010).

.. [SH1995] \C. P. Schnorr and H. H. Hörner. *Attacking the
            Chor-Rivest Cryptosystem by Improved Lattice
            Reduction*. Advances in Cryptology - EUROCRYPT '95. LNCS
            Volume 921, 1995, pp 1-12.

.. [Shr2004] Shreve, S. Stochastic Calculus for Finance II:
             Continuous-Time Models.  New York: Springer, 2004

.. [SK2011] \J. Spreer and W. Kühnel, "Combinatorial properties of the
            K3 surface: Simplicial blowups and slicings", Experimental
            Mathematics, Volume 20, Issue 2, 2011.

.. [Sky2003] Brian Skyrms. *The stag hunt and the evolution of social
             structure*. Cambridge University Press, 2003.

.. [SLB2008] Shoham, Yoav, and Kevin Leyton-Brown. *Multiagent
             systems: Algorithmic, game-theoretic, and logical
             foundations.* Cambridge University Press, 2008.

.. [Spa1966] Edwin H. Spanier, *Algebraic Topology*,
             Springer-Verlag New York, 1966.
             :doi:`10.1007/978-1-4684-9322-1`,
             ISBN 978-1-4684-9322-1.

.. [Spe2013] \D. Speyer, *An infinitely generated upper cluster algebra*,
             :arxiv:`1305.6867`.

.. [SS1992] \M. A. Shtan'ko and M. I. Shtogrin, "Embedding cubic
            manifolds and complexes into a cubic lattice", *Uspekhi
            Mat. Nauk* 47 (1992), 219-220.

.. [SS2015] Anne Schilling and Travis Scrimshaw.
            *Crystal structure on rigged configurations and the filling map*.
            Electon. J. Combin., **22(1)** (2015) #P1.73. :arxiv:`1409.2920`.

.. [SS2015II] Ben Salisbury and Travis Scrimshaw.
              *A rigged configuration model for* `B(\infty)`.
              J. Combin. Theory Ser. A, **133** (2015) pp. 29-75.
              :arxiv:`1404.6539`.

.. [SS2017] Ben Salisbury and Travis Scrimshaw.
            *Rigged configurations for all symmetrizable types*.
            Electon. J. Combin., **24(1)** (2017) #P1.30. :arxiv:`1509.07833`.

.. [ST2011] \A. Schilling, P. Tingley. *Demazure crystals,
            Kirillov-Reshetikhin crystals, and the energy function*.
            Electronic Journal of Combinatorics. **19(2)**. 2012.
            :arXiv:`1104.2359`

.. [St1986] Richard Stanley. *Two poset polytopes*,
            Discrete Comput. Geom. (1986), :doi:`10.1007/BF02187680`

.. [Sta2007] Stanley, Richard: *Hyperplane Arrangements*, Geometric
             Combinatorics (E. Miller, V. Reiner, and B. Sturmfels,
             eds.), IAS/Park City Mathematics Series, vol. 13,
             American Mathematical Society, Providence, RI, 2007,
             pp. 389-496.

.. [EnumComb1] Stanley, Richard P.
               *Enumerative Combinatorics, volume 1*,
               Second Edition,
               Cambridge University Press (2011).
               http://math.mit.edu/~rstan/ec/ec1/

.. [Stan2009] Richard Stanley,
              *Promotion and evacuation*,
              Electron. J. Combin. 16 (2009), no. 2, Special volume in honor of
              Anders Björner,
              Research Paper 9, 24 pp.

.. [Ste2003] John R. Stembridge, A local characterization of
             simply-laced crystals, Transactions of the American
             Mathematical Society, Vol. 355, No. 12 (Dec., 2003),
             pp. 4807--4823

.. [Sti2006] Douglas R. Stinson. *Cryptography: Theory and
             Practice*. 3rd edition, Chapman \& Hall/CRC, 2006.

.. [Sto1998] \A. Storjohann, An O(n^3) algorithm for Frobenius normal
             form. Proceedings of the International Symposium on
             Symbolic and Algebraic Computation (ISSAC'98), ACM Press,
             1998, pp. 101-104.

.. [Sto2000] \A. Storjohann, Algorithms for Matrix Canonical
             Forms. PhD Thesis. Department of Computer Science, Swiss
             Federal Institute of Technology -- ETH, 2000.

.. [Sto2011] \A. Storjohann, Email Communication. 30 May 2011.

.. [Str1969] Volker Strassen. Gaussian elimination is not
             optimal. Numerische Mathematik, 13:354-356, 1969.

.. [Stu1987] \J. Sturm, On the congruence of modular forms, Number
             theory (New York, 1984-1985), Springer, Berlin, 1987,
             pp. 275-280.

.. [Stu1993] \B. Sturmfels, Algorithms in invariant theory, Springer-Verlag,
             1993.

.. [STW2016] \C. Stump, H. Thomas, N. Williams. *Cataland II*, in
             preparation, 2016.

.. [sudoku:escargot]  "Al Escargot", due to Arto Inkala,
                      http://timemaker.blogspot.com/2006/12/ai-escargot-vwv.html

.. [sudoku:norvig] Perter Norvig, "Solving Every Sudoku Puzzle",
                   http://norvig.com/sudoku.html

.. [sudoku:royle]  Gordon Royle, "Minimum Sudoku",
                   http://people.csse.uwa.edu.au/gordon/sudokumin.php

.. [sudoku:top95]  "95 Hard Puzzles", http://magictour.free.fr/top95,
                   or http://norvig.com/top95.txt

.. [sudoku:wikipedia]  "Near worst case",
                       :wikipedia:`Algorithmics_of_sudoku`

.. [SW2002] William Stein and Mark Watkins, *A database of elliptic
            curves---first report*. In *Algorithmic number theory
            (ANTS V), Sydney, 2002*, Lecture Notes in Computer Science
            2369, Springer, 2002,
            p267--275. http://modular.math.washington.edu/papers/stein-watkins/

.. [Swe1969] Moss Sweedler. Hopf algebras. W.A. Benjamin, Math Lec
             Note Ser., 1969.

.. [SWJ2008] Fatima Shaheen, Michael Wooldridge, and Nicholas
             Jennings. *A linear approximation method for the Shapley
             value.* Artificial Intelligence 172.14 (2008): 1673-1699.

.. _ref-T:

**T**

.. [Tar1976] Robert E. Tarjan, *Edge-disjoint spanning trees and
             depth-first search*, Acta Informatica 6 (2), 1976,
             171-185, :doi:`10.1007/BF00268499`.

.. [TB1997] Lloyd N. Trefethen and David Bau III, *Numerical Linear
            Algebra*, SIAM, Philadelphia, 1997.

.. [Tee1997] Tee, Garry J. "Continuous branches of inverses of the 12
             Jacobi elliptic functions for real
             argument". 1997. https://researchspace.auckland.ac.nz/bitstream/handle/2292/5042/390.pdf.

.. [TIDES] \A. Abad, R. Barrio, F. Blesa, M. Rodriguez. TIDES tutorial:
           Integrating ODEs by using the Taylor Series Method
           (http://www.unizar.es/acz/05Publicaciones/Monografias/MonografiasPublicadas/Monografia36/IndMonogr36.htm)

.. [TOPCOM] \J. Rambau, TOPCOM
            <http://www.rambau.wm.uni-bayreuth.de/TOPCOM/>.

.. [TW1980] \A.D. Thomas and G.V. Wood, Group Tables (Exeter: Shiva
            Publishing, 1980)

.. _ref-U:

**U**

.. [UNITTEST] unittest -- Unit testing framework --
              http://docs.python.org/library/unittest.html

.. _ref-V:

**V**

.. [Vat2008] \D. Vatne, *The mutation class of `D_n` quivers*, :arxiv:`0810.4789v1`.

.. [VB1996] \E. Viterbo, E. Biglieri. *Computing the Voronoi Cell of a
            Lattice: The Diamond-Cutting Algorithm*. IEEE Transactions
            on Information Theory, 1996.

.. [Vee1978] William Veech, "Interval exchange
             transformations", J. Analyse Math. 33 (1978), 222-272

.. [Ver] Helena Verrill, "Fundamental domain drawer", Java program,
         http://www.math.lsu.edu/~verrill/

.. [Voe2003] \V. Voevodsky, Reduced power operations in motivic
             cohomology, Publ. Math. Inst. Hautes Études Sci. No. 98
             (2003), 1-57.

.. [Voi2012] \J. Voight. Identifying the matrix ring: algorithms for
             quaternion algebras and quadratic forms, to appear.

.. [VW1994] Leonard Van Wyk. *Graph groups are biautomatic*. J. Pure
            Appl. Alg. **94** (1994). no. 3, 341-352.

.. _ref-W:

**W**

.. [Wac2003] Wachs, "Topology of Matching, Chessboard and General
             Bounded Degree Graph Complexes" (Algebra Universalis
             Special Issue in Memory of Gian-Carlo Rota, Algebra
             Universalis, 49 (2003) 345-385)

.. [Wal1960] \C. T. C. Wall, "Generators and relations for the
             Steenrod algebra," Ann. of Math. (2) **72** (1960),
             429-444.

.. [Wal1970] David W. Walkup, "The lower bound conjecture for 3- and
             4-manifolds", Acta Math. 125 (1970), 75-107.

.. [Wan1998] Daqing Wan, "Dimension variation of classical and p-adic
             modular forms", Invent. Math. 133, (1998) 449-463.

.. [Wan2010] Zhenghan Wang. Topological quantum
             computation. Providence, RI: American Mathematical
             Society (AMS), 2010. ISBN 978-0-8218-4930-9

.. [Was1997] \L. C. Washington, *Cyclotomic Fields*, Springer-Verlag,
             GTM volume 83, 1997.

.. [Wat2003] Joel Watson. *Strategy: an introduction to game
             theory*. WW Norton, 2002.

.. [Wat2010] Watkins, David S. Fundamentals of Matrix Computations,
             Third Edition.  Wiley, Hoboken, New Jersey, 2010.

.. [Web2007] James Webb. *Game theory: decisions, interaction and
             Evolution*. Springer Science & Business Media, 2007.

.. [WELLS]   Elliot Wells. Computing the Canonical Height of a Point in Projective Space.
             :arxiv:`1602.04920v1` (2016).

.. [Wei1994] Charles A. Weibel, *An introduction to homological
             algebra*. Cambridge Studies in Advanced Math., vol. 38,
             Cambridge Univ. Press, 1994.

.. [Woo1998] \R. M. W. Wood, "Problems in the Steenrod algebra,"
             Bull. London Math. Soc. 30 (1998), no. 5, 449-517.

.. [WP-Bessel] :wikipedia:`Bessel_function`

.. [WP-Error] :wikipedia:`Error_function`

.. [WP-Struve] :wikipedia:`Struve_function`

.. _ref-X:

**X**

.. [XP1994] Deng Xiaotie, and Christos Papadimitriou. *On the
            complexity of cooperative solution concepts.* Mathematics
            of Operations Research 19.2 (1994): 257-266.

.. _ref-Y:

**Y**

.. [Yoc2005] Jean-Christophe Yoccoz "Echange d'Intervalles", Cours au
             college de France

.. [Yun1976] Yun, David YY. On square-free decomposition
             algorithms. In Proceedings of the third ACM symposium on
             Symbolic and algebraic computation, pp. 26-35. ACM, 1976.

.. [Yuz1993] Sergey Yuzvinsky, "The first two obstructions to the
             freeness of arrangements", Transactions of the American
             Mathematical Society, Vol. 335, **1** (1993)
             pp. 231--244.

.. _ref-Z:

**Z**

.. [ZBN1997] \C. Zhu, R. H. Byrd and J. Nocedal. L-BFGS-B: Algorithm
             778: L-BFGS-B, FORTRAN routines for large scale bound
             constrained optimization. ACM Transactions on
             Mathematical Software, Vol 23, Num. 4, pp.550--560, 1997.

.. [Zie1998] \G. M. Ziegler. *Shelling polyhedral 3-balls and
             4-polytopes*. Discrete Comput. Geom. 19 (1998), 159-174.

.. [Zie2007] \G. M. Ziegler. *Lectures on polytopes*, Volume
             152 of Graduate Texts in Mathematics, 7th printing of 1st edition, Springer, 2007.

.. [Zor2008] \A. Zorich "Explicit Jenkins-Strebel representatives of
             all strata of Abelian and quadratic differentials",
             Journal of Modern Dynamics, vol. 2, no 1, 139-185 (2008)
             (http://www.math.psu.edu/jmd)

.. [Zor] Anton Zorich, "Generalized Permutation software"
         (http://perso.univ-rennes1.fr/anton.zorich)

.. [ZZ2005] Hechun Zhang and R. B. Zhang.
            *Dual canonical bases for the quantum special linear group
            and invariant subalgebras*.
            Lett. Math. Phys. **73** (2005), pp. 165-181.
            :arxiv:`math/0509651`.

.. include:: ../footer.txt<|MERGE_RESOLUTION|>--- conflicted
+++ resolved
@@ -548,16 +548,12 @@
              *Introduction to Lattices and Order*,
              Cambridge University Press, 1997.
 
-<<<<<<< HEAD
 .. [DCW2015] Dan-Cohen, Ishai, and Stefan Wewers. "Mixed tate motives and the
              unit equation." International Mathematics Research Notices 
              2016.17 (2015): 5291-5354.
 
 
-.. [Dec1998] W. Decker and T. de Jong. Groebner Bases and Invariant
-=======
 .. [Dec1998] \W. Decker and T. de Jong. Groebner Bases and Invariant
->>>>>>> effcedba
              Theory in Groebner Bases and Applications. London
              Mathematical Society Lecture Note Series No. 251. (1998)
              61--89.
