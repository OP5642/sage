The references for Sage, sorted alphabetically by citation key.

REFERENCES:

:ref:`A <ref-A>`
:ref:`B <ref-B>`
:ref:`C <ref-C>`
:ref:`D <ref-D>`
:ref:`E <ref-E>`
:ref:`F <ref-F>`
:ref:`G <ref-G>`
:ref:`H <ref-H>`
:ref:`I <ref-I>`
:ref:`J <ref-J>`
:ref:`K <ref-K>`
:ref:`L <ref-L>`
:ref:`M <ref-M>`
:ref:`N <ref-N>`
:ref:`O <ref-O>`
:ref:`P <ref-P>`
:ref:`Q <ref-Q>`
:ref:`R <ref-R>`
:ref:`S <ref-S>`
:ref:`T <ref-T>`
:ref:`U <ref-U>`
:ref:`V <ref-V>`
:ref:`W <ref-W>`
:ref:`X <ref-X>`
:ref:`Y <ref-Y>`
:ref:`Z <ref-Z>`

.. _ref-A:

**A**

.. [ABBR2012] \A. Abad, R. Barrio, F. Blesa, M. Rodriguez. Algorithm 924.
              *ACM Transactions on Mathematical Software*, *39* no. 1 (2012), 1-28.

.. [ADKF1970] \V. Arlazarov, E. Dinic, M. Kronrod,
              and I. Faradzev. 'On Economical Construction of the
              Transitive Closure of a Directed Graph.'
              Dokl. Akad. Nauk. SSSR No. 194 (in Russian), English
              Translation in Soviet Math Dokl. No. 11, 1970.

.. [ADKLPY2014] \M. R. Albrecht, B. Driessen, E. B. Kavun, G. Leander, C. Paar,
                and T. Yalcin, *Block ciphers - focus on the linear layer
                (feat. PRIDE)*; in CRYPTO, (2014), pp. 57-76.

.. [AH2002] \R. J. Aumann and S. Hart, Elsevier, eds. *Computing
            equilibria for two-person
            games*. http://www.maths.lse.ac.uk/personal/stengel/TEXTE/nashsurvey.pdf (2002)

.. [AHK2015] Karim Adiprasito, June Huh, and Eric Katz. *Hodge theory
             for combinatorial geometries*. :arxiv:`1511.02888`.

.. [AHMP2008] \J.-P. Aumasson, L. Henzen, W. Meier, and R. C-W Phan,
              *Sha-3 proposal blake*; in Submission to NIST, (2008).

.. [AHU1974] \A. Aho, J. Hopcroft, and J. Ullman. 'Chapter 6: Matrix
             Multiplication and Related Operations.' The Design and
             Analysis of Computer Algorithms. Addison-Wesley, 1974.

.. [AIKMMNT2001] \K. Aoki, T. Ichikawa, M. Kanda, M. Matsui, S. Moriai,
                 \J. Nakajima, and T. Tokita,
                 *Camellia: A 128-bit block cipher suitable for multiple
                 platforms - Design and analysis*; in SAC, (2000), pp. 39-56.

.. [Aj1996] \M. Ajtai. Generating hard instances of lattice problems
            (extended abstract). STOC, pp. 99--108, ACM, 1996.


.. [AJL2011] Susumu Ariki, Nicolas Jacon, and Cedric Lecouvey.
             *The modular branching rule for affine Hecke algebras of type A*.
             Adv. Math. 228:481-526 (2011).

.. [Al1947] \A. A. Albert, *A Structure Theory for Jordan
            Algebras*. Annals of Mathematics, Second Series, Vol. 48,
            No. 3 (Jul., 1947), pp. 546--567.

.. [AL1978] \A. O. L. Atkin and Wen-Ch'ing Winnie Li, Twists of
            newforms and pseudo-eigenvalues of `W`-operators.
            Inventiones math. 48 (1978), 221-243.

.. [AL2015] \M. Aguiar and A. Lauve, *The characteristic polynomial of
            the Adams operators on graded connected Hopf
            algebras*. Algebra Number Theory, v.9, 2015, n.3, 2015.

.. [AM1974] \J. F. Adams and H. R. Margolis, "Sub-Hopf-algebras of the
            Steenrod algebra," Proc. Cambridge Philos. Soc. 76 (1974),
            45-52.

.. [Ap1997] \T. Apostol, Modular functions and Dirichlet series in
            number theory, Springer, 1997 (2nd ed), section 3.7--3.9.

.. [APR2001] George E. Andrews, Peter Paule, Axel Riese,
             *MacMahon's partition analysis: the Omega package*,
             European J. Combin. 22 (2001), no. 7, 887--904.

.. [Ar2006] \D. Armstrong. *Generalized noncrossing partitions and
            combinatorics of Coxeter groups*. Mem. Amer. Math. Soc., 2006.

.. [AR2012] \D. Armstrong and B. Rhoades. "The Shi arrangement and the
            Ish arrangement". Transactions of the American
            Mathematical Society 364 (2012),
            1509-1528. :arxiv:`1009.1655`

.. [AS-Bessel] \F. W. J. Olver: 9. Bessel Functions of Integer Order,
               in Abramowitz and Stegun: Handbook of Mathematical
               Functions. http://people.math.sfu.ca/~cbm/aands/page_355.htm

.. [AS-Spherical] \H. A. Antosiewicz: 10. Bessel Functions of
                  Fractional Order, in Abramowitz and Stegun: Handbook
                  of Mathematical Functions. http://people.math.sfu.ca/~cbm/aands/page_435.htm

.. [AS-Struve] \M. Abramowitz: 12. Struve Functions and Related
               Functions, in Abramowitz and Stegun: Handbook of
               Mathematical Functions. http://people.math.sfu.ca/~cbm/aands/page_495.htm

.. [AS1964] \M. Abramowitz and I. A. Stegun, *Handbook of Mathematical
            Functions*, National Bureau of Standards Applied
            Mathematics Series, 55. 1964. See also
            http://www.math.sfu.ca/~cbm/aands/.

.. [As2008] Sami Assaf. *A combinatorial realization of Schur-Weyl
            duality via crystal graphs and dual equivalence
            graphs*. FPSAC 2008, 141-152, Discrete
            Math. Theor. Comput. Sci. Proc., AJ, Assoc. Discrete
            Math. Theor. Comput. Sci., (2008). :arxiv:`0804.1587v1`

.. [AS2011] \R.B.J.T Allenby and A. Slomson, "How to count", CRC Press (2011)

.. [ASD1971] \A. O. L. Atkin and H. P. F. Swinnerton-Dyer, "Modular
             forms on noncongruence subgroups", Proc. Symp. Pure
             Math., Combinatorics (T. S. Motzkin, ed.), vol. 19, AMS,
             Providence 1971

.. [Av2000] \D. Avis, *A revised implementation of the reverse search
            vertex enumeration algorithm.* Polytopes-combinatorics and
            computation. Birkhauser Basel, 2000.

.. [Ava2017] \R. Avanzi,
             *The QARMA block cipher family*; in ToSC, (2017.1), pp. 4-44.

.. _ref-B:

**B**

.. [Ba1994] Kaushik Basu. *The Traveler's Dilemma: Paradoxes of
            Rationality in Game Theory*. The American Economic Review
            (1994): 391-395.

.. [BAK1998] \E. Biham, R. J. Anderson, and L. R. Knudsen,
             *Serpent: A new block cipher proposal*; in FSE, (1998), pp. 222-238.

.. [Bar1970] Barnette, "Diagrams and Schlegel diagrams", in
             Combinatorial Structures and Their Applications,
             Proc. Calgary Internat. Conference 1969, New York, 1970,
             Gordon and Breach.

.. [Bar2006] \G. Bard. 'Accelerating Cryptanalysis with the Method of
             Four Russians'. Cryptography E-Print Archive
             (http://eprint.iacr.org/2006/251.pdf), 2006.

.. [BB1997] Mladen Bestvina and Noel Brady. *Morse theory and
            finiteness properties of groups*. Invent. Math. **129**
            (1997). No. 3,
            445-470. www.math.ou.edu/~nbrady/papers/morse.ps.

.. [BB2009] Tomas J. Boothby and Robert W. Bradshaw. *Bitslicing and
            the Method of Four Russians Over Larger Finite
            Fields*. arXiv:0901.1413v1, 2009. :arxiv:`0901.1413`

.. [BBISHAR2015] \S. Banik, A. Bogdanov, T. Isobe, K. Shibutani, H. Hiwatari,
                 \T. Akishita, and F. Regazzoni,
                 *Midori: A block cipher for low energy*; in ASIACRYPT, (2015), pp. 411-436.

.. [BBKMW2013] \B. Bilgin, A. Bogdanov, M, Knezevic, F. Mendel, and Q. Wang,
               *Fides: Lightweight authenticated cipher with side-channel resistance
               for constrained hardware*; in CHES, (2013), pp. 142-158.

.. [BBLSW1999] Babson, Bjorner, Linusson, Shareshian, and Welker,
               "Complexes of not i-connected graphs," Topology 38
               (1999), 271-299

.. [BPPSST2017] Banik, Pandey, Peyrin, Sasaki, Sim, and Todo,
                GIFT : A Small Present Towards Reaching the Limit of Lightweight
                Encryption. *Cryptographic Hardware and Embedded Systems - CHES 2017*,
                2017.

.. [BBS1982] \L. Blum, M. Blum, and M. Shub. Comparison of Two
             Pseudo-Random Number Generators. *Advances in Cryptology:
             Proceedings of Crypto '82*, pp.61--78, 1982.

.. [BBS1986] \L. Blum, M. Blum, and M. Shub. A Simple Unpredictable
             Pseudo-Random Number Generator. *SIAM Journal on
             Computing*, 15(2):364--383, 1986.

.. [BIANCO] \L. Bianco, P. Dell‘Olmo, S. Giordani
            An Optimal Algorithm to Find the Jump Number of Partially Ordered Sets
            Computational Optimization and Applications,
            1997, Volume 8, Issue 2, pp 197--210,
            :doi:`10.1023/A:1008625405476`

.. [BC1977] \R. E. Bixby, W. H. Cunningham, Matroids, Graphs, and
            3-Connectivity. In Graph theory and related topics
            (Proc. Conf., Univ. Waterloo, Waterloo, ON, 1977), 91-103

.. [BC2003] \A. Biryukov and C. D. Canniere *Block Ciphers and Systems
            of Quadratic Equations*; in Proceedings of Fast Software
            Encryption 2003; LNCS 2887; pp. 274-289,
            Springer-Verlag 2003.

.. [BC2012] Mohamed Barakat and Michael Cuntz. "Coxeter and
            crystallographic arrangements are inductively free."
            Adv. in Math. **229** Issue 1
            (2012). pp. 691-709. :doi:`10.1016/j.aim.2011.09.011`,
            :arxiv:`1011.4228`.

.. [BCCCNSY2010] Charles Bouillaguet, Hsieh-Chung Chen, Chen-Mou
                 Cheng, Tung Chou, Ruben Niederhagen, Adi Shamir, and
                 Bo-Yin Yang.    *Fast exhaustive search for
                 polynomial systems in GF(2)*. In Stefan Mangard and
                 François-Xavier Standaert, editors, CHES, volume 6225
                 of Lecture Notes in Computer Science, pages
                 203–218. Springer, 2010. pre-print available at
                 http://eprint.iacr.org/2010/313.pdf

.. [BCGKKKLNPRRTY2012] \J. Borghoff, A. Canteaut, T. Güneysu, E. B. Kavun, M. Knezevic,
                       \L. R. Knudsen, G. Leander, V. Nikov, C. Paar, C. Rechberger,
                       \P. Rombouts, S. S. Thomsen, and T. Yalcin,
                       *PRINCE - A low-latency block cipher for pervasive computing
                       applications*; in ASIACRYPT, (2012), pp. 208-225.

.. [BdJ2008] Besser, Amnon, and Rob de Jeu. "Li^(p)-Service? An Algorithm
             for Computing p-Adic Polylogarithms." Mathematics of Computation
             (2008): 1105-1134.

.. [BD2004] \M. Becker and A. Desoky.
            *A study of the DVD content scrambling system (CSS) algorithm*; in
            Proceedings of ISSPIT, (2004), pp. 353-356.

.. [BDP2013] Thomas Brüstle, Grégoire Dupont, Matthieu Pérotin
   *On Maximal Green Sequences*
   :arxiv:`1205.2050`

.. [BDMW2010] \K. A. Browning, J. F. Dillon, M. T. McQuistan, and A. J. Wolfe,
              *An APN permutation in dimension six*; in Finite Fields: Theory
              and Applications - FQ9, volume 518 of Contemporary Mathematics,
              pages 33–42. AMS, 2010.

<<<<<<< HEAD
=======
.. [BeCoMe] Frits Beukers, Henri Cohen, Anton Mellit,
   *Finite hypergeometric functions*,
   :arxiv:`1505.02900`

>>>>>>> a2e82e15
.. [Bee] Robert A. Beezer, *A First Course in Linear Algebra*,
         http://linear.ups.edu/. Accessed 15 July 2010.

.. [Bel2011] Belarusian State University,
             *Information technologies. Data protection. Cryptograpic algorithms for
             encryption and integrity control*; in STB 34.101.31-2011, (2011).

<<<<<<< HEAD
=======
.. [Benasque2009] Fernando Rodriguez Villegas, *The L-function of the quintic*,
   http://users.ictp.it/~villegas/hgm/benasque-2009-report.pdf

>>>>>>> a2e82e15
.. [Ber2008] \W. Bertram : *Differential Geometry, Lie Groups and
             Symmetric Spaces over General Base Fields and Rings*,
             Memoirs of the American Mathematical Society, vol. 192
             (2008); :doi:`10.1090/memo/0900`; :arxiv:`math/0502168`

.. [Ber1991] \C. Berger, "Une version effective du théorème de
             Hurewicz", https://tel.archives-ouvertes.fr/tel-00339314/en/.

<<<<<<< HEAD
=======
.. [BeukersHeckman] \F. Beukers and \G. Heckman,
   *Monodromy for the hypergeometric function `{}_n F_{n-1}`*,
   Invent. Math. 95 (1989)

>>>>>>> a2e82e15
.. [BF1999] Thomas Britz, Sergey Fomin,
            *Finite posets and Ferrers shapes*,
            Advances in Mathematics 158, pp. 86-127 (2001),
            :arxiv:`math/9912126` (the arXiv version has fewer errors).

.. [BFZ2005] \A. Berenstein, \S. Fomin, and \A. Zelevinsky, *Cluster
             algebras. III. Upper bounds and double Bruhat cells*,
             Duke Math. J. 126 (2005), no. 1, 1–52.

.. [BG1980] \R. L. Bishop and S. L. Goldberg, *Tensor analysis on
            Manifolds*, Dover (New York) (1980)

.. [BG1985] \M. Blum and S. Goldwasser. An Efficient Probabilistic
            Public-Key Encryption Scheme Which Hides All Partial
            Information. In *Proceedings of CRYPTO 84 on Advances in
            Cryptology*, pp. 289--299, Springer, 1985.

.. [BG1988] \M. Berger & B. Gostiaux : *Differential Geometry:
            Manifolds, Curves and Surfaces*, Springer (New York)
            (1988); :doi:`10.1007/978-1-4612-1033-7`

.. [BH1994] \S. Billey, M. Haiman. *Schubert polynomials for the
            classical groups*. J. Amer. Math. Soc., 1994.

.. [BHS2008] Robert Bradshaw, David Harvey and William
             Stein. strassen_window_multiply_c. strassen.pyx, Sage
             3.0, 2008. http://www.sagemath.org

.. [Big1999] Stephen J. Bigelow. The Burau representation is not
             faithful for `n = 5`. Geom. Topol., 3:397--404, 1999.

.. [Big2003] Stephen J. Bigelow, The Lawrence-Krammer representation,
             Geometric Topology, 2001 Georgia International Topology
             Conference, AMS/IP Studies in Advanced Mathematics 35
             (2003). :arxiv:`math/0204057v1`

.. [Bir1975] \J. Birman. *Braids, Links, and Mapping Class Groups*,
             Princeton University Press, 1975

.. [Bj1980] Anders Björner,
            *Shellable and Cohen-Macaulay partially ordered sets*,
            Trans. Amer. Math. Soc. 260 (1980), 159-183,
            :doi:`10.1090/S0002-9947-1980-0570784-2`

.. [BJKLMPSSS2016] \C. Beierle, J. Jean, S. Kölbl, G. Leander, A. Moradi,
                   \T. Peyrin, Y. Sasaki, P. Sasdrich, and S. M. Sim,
                   *The SKINNY family of block ciphers and its low-latency
                   variant MANTIS*; in CRYPTO, (2016), pp. 123-153.

.. [BK1992] \U. Brehm and W. Kuhnel, "15-vertex triangulations of an
            8-manifold", Math. Annalen 294 (1992), no. 1, 167-193.

.. [BK2001] \W. Bruns and R. Koch, Computing the integral closure of an
            affine semigroup. Uni. Iaggelonicae Acta Math. 39, (2001),
            59-70

.. [BKK2000]  Georgia Benkart, Seok-Jin Kang, Masaki Kashiwara.
              *Crystal bases for the quantum superalgebra* `U_q(\mathfrak{gl}(m,n))`,
              J. Amer. Math. Soc. **13** (2000), no. 2, 295-331.

.. [BKLPPRSV2007]
            \A. Bogdanov, L. Knudsen, G. Leander, C. Paar, A. Poschmann,
            M. Robshaw, Y. Seurin, C. Vikkelsoe. *PRESENT: An Ultra-Lightweight
            Block Cipher*; in Proceedings of CHES 2007; LNCS 7427; pp. 450-466;
            Springer Verlag 2007; available at
            http://www.crypto.rub.de/imperia/md/content/texte/publications/conferences/present_ches2007.pdf

.. [BL2000] Anders Björner and Frank H. Lutz, "Simplicial manifolds,
            bistellar flips and a 16-vertex triangulation of the
            Poincaré homology 3-sphere", Experiment. Math. 9 (2000),
            no. 2, 275-289.

.. [BL2008] Corentin Boissy and Erwan Lanneau, "Dynamics and geometry
            of the Rauzy-Veech induction for quadratic differentials"
            (arxiv:0710.5614) to appear in Ergodic Theory and
            Dynamical Systems.

.. [BM1940] Becker, M. F., and Saunders MacLane. The minimum number of
            generators for inseparable algebraic extensions. Bulletin of the
            American Mathematical Society 46, no. 2 (1940): 182-186.

.. [BM2008] John Adrian Bondy and U.S.R. Murty, "Graph theory", Volume
            244 of Graduate Texts in Mathematics, 2nd edition, Springer, 2008.

.. [BM2003] Bazzi and Mitter, {\it Some constructions of codes from
            group actions}, (preprint March 2003, available on
            Mitter's MIT website).

.. [BM2012] \N. Bruin and A. Molnar, *Minimal models for rational
            functions in a dynamical setting*,
            LMS Journal of Computation and Mathematics, Volume 15
            (2012), pp 400-417.

.. [BN2008] Victor V. Batyrev and Benjamin Nill. Combinatorial aspects
            of mirror symmetry. In *Integer points in polyhedra ---
            geometry, number theory, representation theory, algebra,
            optimization, statistics*, volume 452 of *Contemp. Math.*,
            pages 35--66. Amer. Math. Soc., Providence,
            RI, 2008. arXiv:math/0703456v2 [math.CO].

.. [Bob2013] \J.W. Bober. Conditionally bounding analytic ranks of
             elliptic curves. ANTS
             10, 2013. http://msp.org/obs/2013/1-1/obs-v1-n1-p07-s.pdf

.. [Bo2009] Bosch, S., Algebra, Springer 2009

.. [BP1982] \H. Beker and F. Piper. *Cipher Systems: The Protection of
            Communications*. John Wiley and Sons, 1982.

.. [BP2000] \V. M. Bukhshtaber and T. E. Panov, "Moment-angle
            complexes and combinatorics of simplicial manifolds,"
            *Uspekhi Mat. Nauk* 55 (2000), 171--172.

.. [BP2015] \P. Butera and M. Pernici "Sums of permanental minors
            using Grassmann algebra", International Journal of Graph
            Theory and its Applications, 1 (2015),
            83–96. :arxiv:`1406.5337`

.. [BPRS2009] \J. Bastian, \T. Prellberg, \M. Rubey, \C. Stump, *Counting the
            number of elements in the mutation classes of `\tilde{A}_n`-quivers*;
            :arxiv:`0906.0487`

.. [BPU2016] Alex Biryukov, Léo Perrin, Aleksei Udovenko,
             *Reverse-Engineering the S-Box of Streebog, Kuznyechik and STRIBOBr1*; in
             EuroCrypt'16, pp. 372-402.

.. [Br1910] Bruckner, "Uber die Ableitung der allgemeinen Polytope und
            die nach Isomorphismus verschiedenen Typen der allgemeinen
            Achtzelle (Oktatope)", Verhand. Konik. Akad. Wetenschap,
            Erste Sectie, 10 (1910)

.. [Br2000] Kenneth S. Brown, *Semigroups, rings, and Markov chains*,
            :arxiv:`math/0006145v1`.


.. [BR2000a] \P. Barreto and V. Rijmen,
             *The ANUBIS Block Cipher*; in
             First Open NESSIE Workshop, (2000).

.. [BR2000b] \P. Barreto and V. Rijmen,
             *The Khazad legacy-level Block Cipher*; in
             First Open NESSIE Workshop, (2000).

.. [BR2000c] \P. Barreto and V. Rijmen,
             *The Whirlpool hashing function*; in
             First Open NESSIE Workshop, (2000).

.. [Br2016] *Bresenham's Line Algorithm*, Python, 26 December 2016.
            http://www.roguebasin.com/index.php?title=Bresenham%27s_Line_Algorithm

<<<<<<< HEAD
=======
.. [Bruin-Molnar] \N. Bruin and A. Molnar, *Minimal models for rational
            functions in a dynamical setting*, 
            LMS Journal of Computation and Mathematics, Volume 15 (2012),
            pp 400-417.

>>>>>>> a2e82e15
.. [BS1996] Eric Bach, Jeffrey Shallit. *Algorithmic Number Theory,
            Vol. 1: Efficient Algorithms*. MIT Press, 1996. ISBN
            978-0262024051.

.. [BS2003] \I. Bouyukliev and J. Simonis, Some new results on optimal
            codes over `F_5`, Designs, Codes and Cryptography 30,
            no. 1 (2003): 97-111,
            http://www.moi.math.bas.bg/moiuser/~iliya/pdf_site/gf5srev.pdf.

.. [BS2011] \E. Byrne and A. Sneyd, On the Parameters of Codes with
            Two Homogeneous Weights. WCC 2011-Workshop on coding and
            cryptography,
            pp. 81-90. 2011. https://hal.inria.fr/inria-00607341/document

.. [BS2012] Jonathan Bloom and Dan Saracino, *Modified growth
            diagrams, permutation pivots, and the BWX map `Phi^*`*,
            Journal of Combinatorial Theory, Series A Volume 119,
            Number 6 (2012), pp. 1280-1298.

.. [BSS2009] David Bremner, Mathieu Dutour Sikiric, Achill Schuermann:
             Polyhedral representation conversion up to symmetries,
             Proceedings of the 2006 CRM workshop on polyhedral
             computation, AMS/CRM Lecture Notes, 48 (2009),
             45-71. http://arxiv.org/abs/math/0702239

.. [BSV2010] \M. Bolt, S. Snoeyink, E. Van Andel. "Visual
             representation of the Riemann map and Ahlfors map via the
             Kerzman-Stein equation". Involve 3-4 (2010), 405-420.

.. [BW1996] Anders Bjorner and Michelle L. Wachs. *Shellable nonpure
            complexes and posets. I*. Trans. of
            Amer. Math. Soc. **348** No. 4. (1996)

.. [BZ01] \A. Berenstein, A. Zelevinsky
          *Tensor product multiplicities, canonical bases
          and totally positive varieties*
          Invent. Math. **143** No. 1. (2002), 77-128.

.. _ref-C:

**C**

<<<<<<< HEAD
=======
.. [Car1972] \R. W. Carter. *Simple groups of Lie type*, volume 28 of
             Pure and Applied Mathematics. John Wiley and Sons, 1972.

>>>>>>> a2e82e15
.. [CS1996] \G. Call and J. Silverman. Computing the Canonical Height on
            K3 Surfaces. Mathematics of Comp. , 65 (1996), 259-290.

.. [CB2007] Nicolas Courtois, Gregory V. Bard: Algebraic Cryptanalysis
            of the Data Encryption Standard, In 11-th IMA Conference,
            Cirencester, UK, 18-20 December 2007, Springer
            LNCS 4887. See also http://eprint.iacr.org/2006/402/.

.. [CC1982] Chottin and R. Cori, *Une preuve combinatoire de la
            rationalité d'une série génératrice associée
            aux arbres*, RAIRO, Inf. Théor. 16, 113--128 (1982)

.. [CDL2015] \A. Canteaut, Sebastien Duval, Gaetan Leurent
             *Construction of Lightweight S-Boxes using Feistel and
             MISTY Structures*; in Proceedings of SAC 2015; LNCS 9566;
             pp. 373-393; Springer-Verlag 2015; available at
             http://eprint.iacr.org/2015/711.pdf

.. [CE2001] Raul Cordovil and Gwihen Etienne. *A note on the
            Orlik-Solomon algebra*. Europ. J. Combinatorics. **22**
            (2001). pp. 165-170. http://www.math.ist.utl.pt/~rcordov/Ce.pdf

.. [Cer1994] \D. P. Cervone, "Vertex-minimal simplicial immersions of
             the Klein bottle in three-space", Geom. Ded. 50 (1994)
             117-141,
             http://www.math.union.edu/~dpvc/papers/1993-03.kb/vmkb.pdf.

.. [CEW2011] Georgios Chalkiadakis, Edith Elkind, and Michael
             Wooldridge. *Computational Aspects of Cooperative Game
             Theory*. Morgan & Claypool Publishers, (2011). ISBN
             9781608456529, :doi:`10.2200/S00355ED1V01Y201107AIM016`.

.. [CGW2013] Daniel Cabarcas, Florian Göpfert, and Patrick
             Weiden. Provably Secure LWE-Encryption with Uniform
             Secret. Cryptology ePrint Archive, Report 2013/164. 2013.
             2013/164. http://eprint.iacr.org/2013/164

.. [CGMRV16] \A. Conte, R. Grossi, A. Marino, R. Rizzi, L. Versari,
             "Directing Road Networks by Listing Strong Orientations.",
             Combinatorial Algorithms, Proceedings of 27th International Workshop,
             IWOCA 2016, August 17-19, 2016, pages 83--95.

.. [Ch2012] Cho-Ho Chu. *Jordan Structures in Geometry and
            Analysis*. Cambridge University Press, New
            York. 2012. IBSN 978-1-107-01617-0.

.. [Cha92] Chameni-Nembua C. and Monjardet B.
           *Les Treillis Pseudocomplémentés Finis*
           Europ. J. Combinatorics (1992) 13, 89-107.

.. [ChLi] \F. Chapoton and M. Livernet, *Pre-Lie algebras and the rooted trees
          operad*, International Math. Research Notices (2001) no 8, pages 395-408.
          Preprint: :arxiv:`math/0002069v2`.

.. [Cha2006] Ruth Charney. *An introduction to right-angled Artin
             groups*. http://people.brandeis.edu/~charney/papers/RAAGfinal.pdf,
             :arxiv:`math/0610668`.

.. [ChenDB] Eric Chen, Online database of two-weight codes,
            http://moodle.tec.hkr.se/~chen/research/2-weight-codes/search.php

.. [CHK2001] Keith D. Cooper, Timothy J. Harvey and Ken Kennedy. *A
             Simple, Fast Dominance Algorithm*, Software practice and
             Experience, 4:1-10 (2001).
             http://www.hipersoft.rice.edu/grads/publications/dom14.pdf

.. [CK1999] David A. Cox and Sheldon Katz. *Mirror symmetry and
            algebraic geometry*, volume 68 of *Mathematical Surveys
            and Monographs*. American Mathematical Society,
            Providence, RI, 1999.

.. [CK2001] \M. Casella and W. Kühnel, "A triangulated K3 surface with
            the minimum number of vertices", Topology 40 (2001),
            753--772.

.. [CKS1999] Felipe Cucker, Pascal Koiran, and Stephen Smale. *A polynomial-time
             algorithm for diophantine equations in one variable*, J. Symbolic
             Computation 27 (1), 21-29, 1999.

.. [CK2015] \J. Campbell and V. Knight. *On testing degeneracy of
            bi-matrix
            games*. http://vknight.org/unpeudemath/code/2015/06/25/on_testing_degeneracy_of_games/ (2015)

.. [CL2013] Maria Chlouveraki and Sofia Lambropoulou. *The
            Yokonuma-Hecke algebras and the HOMFLYPT
            polynomial*. (2015) :arxiv:`1204.1871v4`.

.. [CLRS2001] Thomas H. Cormen, Charles E. Leiserson, Ronald L. Rivest
              and Clifford Stein, *Section 22.4: Topological sort*,
              Introduction to Algorithms (2nd ed.), MIT Press and
              McGraw-Hill, 2001, 549-552, ISBN 0-262-03293-7.

.. [CLS2011] David A. Cox, John Little, and Hal Schenck. *Toric
             Varieties*. Volume 124 of *Graduate Studies in
             Mathematics*. American Mathematical Society, Providence,
             RI, 2011.

.. [CMO2011] \C. Chun, D. Mayhew, J. Oxley, A chain theorem for
             internally 4-connected binary matroids. J. Combin. Theory
             Ser. B 101 (2011), 141-189.

.. [CMO2012] \C. Chun, D. Mayhew, J. Oxley,  Towards a splitter
             theorem for internally 4-connected binary
             matroids. J. Combin. Theory Ser. B 102 (2012), 688-700.

.. [CMR2005] C\. Cid, S\. Murphy, M\. Robshaw *Small Scale Variants of
             the AES*\; in Proceedings of Fast Software Encryption
             2005\; LNCS 3557\; Springer Verlag 2005\; available at
             http://www.isg.rhul.ac.uk/~sean/smallAES-fse05.pdf

.. [CMR2006] C\. Cid, S\. Murphy, and M\. Robshaw *Algebraic Aspects
             of the Advanced Encryption Standard*\; Springer Verlag
             2006

.. [CMT2003] \A. M. Cohen, S. H. Murray, D. E. Talyor.
             *Computing in groups of Lie type*.
             Mathematics of Computation. **73** (2003), no 247. pp. 1477--1498.
             http://www.win.tue.nl/~amc/pub/papers/cmt.pdf

.. [Co1984] \J. Conway, Hexacode and tetracode - MINIMOG and
            MOG. *Computational group theory*, ed. M. Atkinson,
            Academic Press, 1984.

.. [Coh1993] Henri Cohen. A Course in Computational Number
             Theory. Graduate Texts in Mathematics 138. Springer, 1993.

.. [Coh2007] Henri Cohen, Number Theory,
             Volume II.  Graduate Texts in Mathematics 240. Springer, 2007.

.. [Col2013] Julia Collins. *An algorithm for computing the Seifert
             matrix of a link from a braid
             representation*. (2013). http://www.maths.ed.ac.uk/~jcollins/SeifertMatrix/SeifertMatrix.pdf

.. [Con] Keith Conrad, *Groups of order 12*,
         http://www.math.uconn.edu/~kconrad/blurbs/grouptheory/group12.pdf,
         accessed 21 October 2009.

.. [Con2013] Keith Conrad: *Exterior powers*,
             `http://www.math.uconn.edu/~kconrad/blurbs/ <http://www.math.uconn.edu/~kconrad/blurbs/>`_

.. [Con2015] Keith Conrad: *Tensor products*,
             `http://www.math.uconn.edu/~kconrad/blurbs/ <http://www.math.uconn.edu/~kconrad/blurbs/>`_

.. [CP2001] John Crisp and Luis Paris. *The solution to a conjecture
            of Tits on the subgroup generated by the squares of the
            generators of an Artin group*. Invent. Math. **145**
            (2001). No 1, 19-36. :arxiv:`math/0003133`.

.. [CPdA2014] Maria Chlouveraki and Loic Poulain
              d'Andecy. *Representation theory of the Yokonuma-Hecke
              algebra*. (2014) :arxiv:`1302.6225v2`.

.. [CR1962] Curtis, Charles W.; Reiner, Irving "Representation theory
            of finite groups and associative algebras." Pure and
            Applied Mathematics, Vol. XI Interscience Publishers, a
            division of John Wiley & Sons, New York-London 1962, pp
            545--547

.. [Cre1997] \J. E. Cremona, *Algorithms for Modular Elliptic
             Curves*. Cambridge University Press, 1997.

.. [Cre2003] Cressman, Ross. *Evolutionary dynamics and extensive form
            games*. MIT Press, 2003.

.. [Crossproduct] Algebraic Properties of the Cross Product
                  :wikipedia:`Cross_product`

.. [CS1986] \J. Conway and N. Sloane. *Lexicographic codes:
            error-correcting codes from game theory*, IEEE
            Trans. Infor. Theory **32** (1986) 337-348.

.. [Cu1984] \R. Curtis, The Steiner system `S(5,6,12)`, the Mathieu
            group `M_{12}`, and the kitten. *Computational group
            theory*, ed. M. Atkinson, Academic Press, 1984.

.. [Cun1986] \W. H. Cunningham, Improved Bounds for Matroid Partition
             and Intersection Algorithms. SIAM Journal on Computing
             1986 15:4, 948-957

.. _ref-D:

**D**

.. [Dat2007] Basudeb Datta, "Minimal triangulations of
             manifolds", J. Indian Inst. Sci. 87 (2007), no. 4,
             429-449.

.. [Dav1997] B.A. Davey, H.A. Priestley,
             *Introduction to Lattices and Order*,
             Cambridge University Press, 1997.

.. [DCSW2008] \C. De Canniere, H. Sato, D. Watanabe,
              *Hash Function Luffa: Specification*; submitted to
              NIST SHA-3 Competition, 2008. Available at
              http://www.sdl.hitachi.co.jp/crypto/luffa/

.. [DCW2016] Dan-Cohen, Ishai, and Stefan Wewers. "Mixed Tate motives and the
             unit equation." International Mathematics Research Notices
             2016.17 (2016): 5291-5354.

.. [Dec1998] \W. Decker and T. de Jong. Groebner Bases and Invariant
             Theory in Groebner Bases and Applications. London
             Mathematical Society Lecture Note Series No. 251. (1998)
             61--89.

.. [DEMS2016] \C. Dobraunig, M. Eichlseder, F. Mendel, and M. Schläffer,
              *Ascon v1.2*; in CAESAR Competition, (2016).

.. [DDLL2013] Léo Ducas, Alain Durmus, Tancrède Lepoint and Vadim
              Lyubashevsky. *Lattice Signatures and Bimodal
              Gaussians*; in Advances in Cryptology – CRYPTO 2013;
              Lecture Notes in Computer Science Volume 8042, 2013, pp
              40-56 http://www.di.ens.fr/~lyubash/papers/bimodal.pdf

.. [De1973] \P. Delsarte, An algebraic approach to the association
            schemes of coding theory, Philips Res. Rep., Suppl.,
            vol. 10, 1973.

.. [De1974] \M. Demazure, Desingularisation des varietes de Schubert,
            Ann. E. N. S., Vol. 6, (1974), p. 163-172

.. [Deh2011] \P. Dehornoy, Le probleme d'isotopie des tresses, in
             Leçons mathématiques de Bordeaux, vol. 4, pages 259-300,
             Cassini (2011).

.. [deG2000] Willem A. de Graaf. *Lie Algebras: Theory and Algorithms*.
             North-Holland Mathematical Library. (2000).
             Elsevier Science B.V.

.. [Deo1987a] \V. Deodhar, A splitting criterion for the Bruhat
              orderings on Coxeter groups. Comm. Algebra,
              15:1889-1894, 1987.

.. [Deo1987b] \V.V. Deodhar, On some geometric aspects of Bruhat
              orderings II. The parabolic analogue of Kazhdan-Lusztig
              polynomials, J. Alg. 111 (1987) 483-506.

.. [Dev2005] Devaney, Robert L. *An Introduction to Chaotic Dynamical Systems.*
             Boulder: Westview, 2005, 331.

.. [DGRB2010] David Avis, Gabriel D. Rosenberg, Rahul Savani, Bernhard
              von Stengel. *Enumeration of Nash equilibria for
              two-player games.*
              http://www.maths.lse.ac.uk/personal/stengel/ETissue/ARSvS.pdf (2010)

.. [DHSW2003] Dumas, Heckenbach, Saunders, Welker, "Computing
              simplicial homology based on efficient Smith normal form
              algorithms," in "Algebra, geometry, and software
              systems" (2003), 177-206.

.. [DI1989]  Dan Gusfield and Robert W. Irving. *The stable marriage
             problem: structure and algorithms*. Vol. 54. Cambridge:
             MIT press, 1989.

.. [DI1995] \F. Diamond and J. Im, Modular forms and modular curves.
            In: V. Kumar Murty (ed.), Seminar on Fermat's Last Theorem
            (Toronto, 1993-1994), 39-133.  CMS Conference
            Proceedings 17.  American Mathematical Society, 1995.

.. [Dil1940] Lattice with Unique Irreducible Decompositions
             \R. P. Dilworth, 1940 (Annals of Mathematics 41, 771-777)
             With comments by B. Monjardet
             http://cams.ehess.fr/docannexe.php?id=1145

.. [Di2000] \L. Dissett, Combinatorial and computational aspects of
            finite geometries, 2000,
            https://tspace.library.utoronto.ca/bitstream/1807/14575/1/NQ49844.pdf

.. [DLHK2007] \J. A. De Loera, D. C. Haws, M. Köppe, Ehrhart
              polynomials of matroid polytopes and
              polymatroids. Discrete & Computational Geometry, Volume
              42, Issue 4. :arxiv:`0710.4346`,
              :doi:`10.1007/s00454-008-9120-8`

.. [DLMF-Bessel] \F. W. J. Olver and L. C. Maximon: 10. Bessel
                 Functions, in NIST Digital Library of Mathematical
                 Functions. http://dlmf.nist.gov/10

.. [DLMF-Error] \N. M. Temme: 7. Error Functions, Dawson’s and Fresnel
                 Integrals, in NIST Digital Library of Mathematical
                 Functions. http://dlmf.nist.gov/7

.. [DLMF-Struve] \R. B. Paris: 11. Struve and Related Functions, in
                 NIST Digital Library of Mathematical
                 Functions. http://dlmf.nist.gov/11

.. [DLRS2010] De Loera, Rambau and Santos, "Triangulations: Structures
              for Algorithms and Applications", Algorithms and
              Computation in Mathematics, Volume 25, Springer, 2011.

.. [DN1990] Claude Danthony and Arnaldo Nogueira "Measured foliations
            on nonorientable surfaces", Annales scientifiques de
            l'Ecole Normale Superieure, Ser. 4, 23, no. 3 (1990) p
            469-494

.. [Do2009] \P. Dobcsanyi et
            al. DesignTheory.org. http://designtheory.org/database/

.. [DPV2001] \J. Daemen, M. Peeters, and G. Van Assche,
             *Bitslice ciphers and power analysis attacks*; in FSE, (2000), pp. 134-149.

.. [DP2008] Jean-Guillaume Dumas and Clement Pernet. Memory efficient
            scheduling of Strassen-Winograd's matrix multiplication
            algorithm. arXiv:0707.2347v1, 2008.

.. [DPVAR2000] \J. Daemen, M. Peeters, G. Van Assche, and V. Rijmen,
               *Nessie proposal: NOEKEON*; in First Open NESSIE Workshop, (2000).

.. [DR2002] Joan Daemen, Vincent Rijmen. *The Design of
            Rijndael*. Springer-Verlag Berlin Heidelberg, 2002.

.. [Dro1987] Carl Droms. *Isomorphisms of graph groups*. Proc. of the
             Amer. Math. Soc. **100**
             (1987). No 3. http://educ.jmu.edu/~dromscg/vita/preprints/Isomorphisms.pdf

.. [Du2003] \I. Duursma, "Extremal weight enumerators and
            ultraspherical polynomials", Discrete Mathematics 268
            (2003), 103–127.

.. [Du2009] Du Ye. *On the Complexity of Deciding Degeneracy in
            Games*. http://arxiv.org/pdf/0905.3012v1.pdf (2009)

.. [DW1995] Andreas W.M. Dress and Walter Wenzel, *A Simple Proof of
            an Identity Concerning Pfaffians of Skew Symmetric
            Matrices*, Advances in Mathematics, volume 112, Issue 1,
            April 1995,
            pp. 120-134. http://www.sciencedirect.com/science/article/pii/S0001870885710298

.. [DW2007] \I. Dynnikov and B. Wiest, On the complexity of
            braids, J. Europ. Math. Soc. 9 (2007)

.. _ref-E:

**E**

.. [Eb1989] \W. Eberly, "Computations for algebras and group
            representations". Ph.D. Thesis, University of
            Toronto, 1989. http://www.cpsc.ucalgary.ca/~eberly/Research/Papers/phdthesis.pdf

.. [Ed1974] \A. R. Edmonds, 'Angular Momentum in Quantum Mechanics',
            Princeton University Press (1974)

.. [Eh2013] Ehrhardt, Wolfgang. "The AMath and DAMath Special
            Functions: Reference Manual and Implementation Notes,
            Version
            1.3". 2013. http://www.wolfgang-ehrhardt.de/specialfunctions.pdf.

.. [EM2001] Pavel Etingof and Xiaoguang Ma.
            *Lecture notes on Cherednik algebras*.
            http://www-math.mit.edu/~etingof/73509.pdf :arXiv:`1001.0432`.

.. [EP2013] David Einstein, James Propp. *Combinatorial,
            piecewise-linear, and birational homomesy for products of
            two chains*. :arxiv:`1310.5294v1`.

.. [EP2013b] David Einstein, James Propp. *Piecewise-linear and
             birational toggling*. Extended abstract for
             FPSAC 2014. http://faculty.uml.edu/jpropp/fpsac14.pdf

.. [ERH2015] Jorge Espanoza and Steen Ryom-Hansen. *Cell structures
             for the Yokonuma-Hecke algebra and the algebra of braids
             and ties*. (2015) :arxiv:`1506.00715`.

.. [ESSS2012] \D. Engels, M.-J. O. Saarinen, P. Schweitzer, and E. M. Smith,
              *The Hummingbird-2 lightweight authenticated encryption algorithm*; in
              RFIDSec, (2011), pp. 19-31.

.. [ETS2006a] ETSI/Sage,
              *Specification of the 3GPP Confidentiality and Integrity Algorithms
              UEA2 & UIA2*; in Document 5: Design and Evaluation Report, (2006).

.. [ETS2011] ETSI/Sage,
             *Specification of the 3GPP Confidentiality and Integrity Algorithms
             128-EEA3 & 128-EIA3*; in Document 4: Design and Evaluation Report, (2011).

.. [Ewa1996] Ewald, "Combinatorial Convexity and Algebraic Geometry",
             vol. 168 of Graduate Texts in Mathematics, Springer, 1996

.. [EZ1950] \S. Eilenberg and J. Zilber, "Semi-Simplicial Complexes
            and Singular Homology", Ann. Math. (2) 51 (1950), 499-513.

.. [EPW14] Ben Elias, Nicholas Proudfoot, and Max Wakefield.
           *The Kazhdan-Lusztig polynomial of a matroid*. 2014.
           :arxiv:`1412.7408`.

.. _ref-F:

**F**

.. [Fedorov2015] Roman Fedorov, *Variations of Hodge structures for hypergeometric
   differential operators and parabolic Higgs bundles*,
   :arxiv:`1505.01704`

.. [Fe1997] Stefan Felsner, "On the Number of Arrangements of
            Pseudolines", Proceedings SoCG 96, 30-37. Discrete &
            Computational Geometry 18 (1997),
            257-267. http://page.math.tu-berlin.de/~felsner/Paper/numarr.pdf

.. [FT00] Stefan Felsner, William T. Trotter,
          Dimension, Graph and Hypergraph Coloring,
          Order,
          2000, Volume 17, Issue 2, pp 167-177,
          http://link.springer.com/article/10.1023%2FA%3A1006429830221

.. [Fe2012] Hans L. Fetter, "A Polyhedron Full of Surprises",
            Mathematics Magazine 85 (2012), no. 5, 334-342.

.. [Fed2015] Federal Agency on Technical Regulation and Metrology (GOST),
             GOST R 34.12-2015, (2015)

.. [Feu2009] \T. Feulner. The Automorphism Groups of Linear Codes and
             Canonical Representatives of Their Semilinear Isometry
             Classes. Advances in Mathematics of Communications 3 (4),
             pp. 363-383, Nov 2009

.. [Feu2013] Feulner, Thomas, "Eine kanonische Form zur Darstellung
             aequivalenter Codes -- Computergestuetzte Berechnung und
             ihre Anwendung in der Codierungstheorie, Kryptographie
             und Geometrie", Dissertation, University of
             Bayreuth, 2013.

.. [FH2015] \J. A. de Faria, B. Hutz. Combinatorics of Cycle Lengths on
            Wehler K3 Surfaces over finite fields. New Zealand Journal
            of Mathematics 45 (2015), 19–31.

.. [FM2014] Cameron Franc and Marc Masdeu, "Computing fundamental
            domains for the Bruhat-Tits tree for GL_2(Qp), p-adic
            automorphic forms, and the canonical embedding of Shimura
            curves". LMS Journal of Computation and Mathematics
            (2014), volume 17, issue 01, pp. 1-23.

.. [FMV2014] Xander Faber, Michelle Manes, and Bianca Viray. Computing
             Conjugating Sets and Automorphism Groups of Rational Functions.
             Journal of Algebra, 423 (2014), 1161-1190.

<<<<<<< HEAD
=======
.. [Fom1994] Sergey V. Fomin, "Duality of graded graphs". Journal of
             Algebraic Combinatorics Volume 3, Number 4 (1994),
             pp. 357-404.

.. [Fom1995] Sergey V. Fomin, "Schensted algorithms for dual graded
             graphs". Journal of Algebraic Combinatorics Volume 4,
             Number 1 (1995), pp. 5-45.

>>>>>>> a2e82e15
.. [FOS2010] \G. Fourier, M. Okado, A. Schilling. *Perfectness of
             Kirillov-Reshetikhin crystals for nonexceptional types*.
             Contemp. Math. 506 (2010) 127-143 ( :arxiv:`0811.1604` )

.. [FP1996] Komei Fukuda, Alain Prodon: Double Description Method
            Revisited, Combinatorics and Computer Science, volume 1120
            of Lecture Notes in Computer Science, page
            91-111. Springer (1996)

.. [FR1985] Friedl, Katalin, and Lajos Rónyai. "Polynomial time
            solutions of some problems of computational
            algebra". Proceedings of the seventeenth annual ACM
            symposium on Theory of computing. ACM, 1985.

.. [FRT1990] Faddeev, Reshetikhin and Takhtajan.
             *Quantization of Lie Groups and Lie Algebras*.
             Leningrad Math. J. vol. **1** (1990), no. 1.

.. [FS2009] Philippe Flajolet and Robert Sedgewick,
            `Analytic combinatorics <http://algo.inria.fr/flajolet/Publications/AnaCombi/book.pdf>`_.
            Cambridge University Press, Cambridge, 2009.
            See also the `Errata list <http://ac.cs.princeton.edu/errata/>`_.

.. [FST2012] \A. Felikson, \M. Shapiro, and \P. Tumarkin, *Cluster Algebras of
            Finite Mutation Type Via Unfoldings*, Int Math Res Notices (2012)
            2012 (8): 1768-1804.

.. [Fu1993] Wiliam Fulton, *Introduction to Toric Varieties*,
            Princeton University Press, 1993.

.. [FY2004] Eva Maria Feichtner and Sergey Yuzvinsky. *Chow rings of
            toric varieties defined by atomic lattices*. Inventiones
            Mathematicae. **155** (2004), no. 3, pp. 515-536.

.. [FZ2007] \S. Fomin and \A. Zelevinsky, *Cluster algebras IV. Coefficients*,
            Compos. Math. 143 (2007), no. 1, 112-164.

.. _ref-G:

**G**

.. [Ga02] Shuhong Gao, A new algorithm for decoding Reed-Solomon
          Codes, January 31, 2002

.. [Gambit] Richard D. McKelvey, Andrew M. McLennan, and
            Theodore L. Turocy, *Gambit: Software Tools for Game
            Theory, Version 13.1.2.*. http://www.gambit-project.org
            (2014).

.. [Gar2015] \V. Garg *Introduction to Lattice Theory with Computer
             Science Applications* (2015), Wiley.

.. [GDR1999] \R. González-Díaz and P. Réal, *A combinatorial method
             for computing Steenrod squares* in J. Pure Appl. Algebra
             139 (1999), 89-108.

.. [GDR2003] \R. González-Díaz and P. Réal, *Computation of cohomology
             operations on finite simplicial complexes* in Homology,
             Homotopy and Applications 5 (2003), 83-93.

.. [Ge2005] Loukas Georgiadis, *Linear-Time Algorithms for Dominators
            and Related Problems*, PhD thesis, Princetown University,
            TR-737-05, (2005).
            ftp://ftp.cs.princeton.edu/reports/2005/737.pdf

.. [GG2012] Jim Geelen and Bert Gerards, Characterizing graphic
            matroids by a system of linear equations,
            submitted, 2012. Preprint:
            http://www.gerardsbase.nl/papers/geelen_gerards=testing-graphicness%5B2013%5D.pdf

.. [GGD2011] \E. Girondo, \G. Gonzalez-Diez, *Introduction to Compact
             Riemann surfaces and Dessins d'enfant*, (2011)
             London Mathematical Society, Student Text 79.

.. [GGNS2013] \B. Gerard, V. Grosso, M. Naya-Plasencia, and F.-X. Standaert,
              *Block ciphers that are easier to mask: How far can we go?*; in
              CHES, (2013), pp. 383-399.

.. [GGOR2003] \V. Ginzberg, N. Guay, E. Opdam, R. Rouquier.
              *On the category `\mathcal{O}` for rational Cherednik algebras*.
              Invent. Math. **154** (2003). :arxiv:`math/0212036`.

.. [GHJV1994] \E. Gamma, R. Helm, R. Johnson, J. Vlissides, *Design
              Patterns: Elements of Reusable Object-Oriented
              Software*. Addison-Wesley (1994). ISBN 0-201-63361-2.

.. [GK2013] Roland Grinis and Alexander Kasprzyk, Normal forms of
            convex lattice polytopes, arXiv:1301.6641

.. [GKZ1994] Gelfand, I. M.; Kapranov, M. M.; and
             Zelevinsky, A. V. "Discriminants, Resultants and
             Multidimensional Determinants" Birkhauser 1994

.. [GL1996] \G. Golub and C. van Loan. *Matrix Computations*. 3rd
            edition, Johns Hopkins Univ. Press, 1996.

.. [GLSVJGK2014] \V. Grosso, G. Leurent, F.-X. Standaert, K. Varici,
                 \F. D. A. Journault, L. Gaspar, and S. Kerckhof,
                 *SCREAM & iSCREAM Side-Channel Resistant Authenticated Encryption
                 with Masking*; in CAESAR Competition, (2014).

.. [GM2002] Daniel Goldstein and Andrew Mayer. On the equidistribution
            of Hecke points. Forum Mathematicum, 15:2, pp. 165--189,
            De Gruyter, 2003.

.. [GNL2011] \Z. Gong, S. Nikova, and Y. W. Law,
             *KLEIN: A new family of lightweight block ciphers*; in
             RFIDSec, (2011), p. 1-18.

.. [Go1967] Solomon Golomb, Shift register sequences, Aegean Park
            Press, Laguna Hills, Ca, 1967

.. [God1968] \R. Godement: *Algebra*, Hermann (Paris) / Houghton Mifflin
             (Boston) (1968)

.. [Gor1980] Daniel Gorenstein, Finite Groups (New York: Chelsea
             Publishing, 1980)

.. [Gor2009] Alexey G. Gorinov, "Combinatorics of double cosets and
             fundamental domains for the subgroups of the modular
             group", preprint :arxiv:`0901.1340`

.. [GPV2008] Craig Gentry, Chris Peikert, Vinod Vaikuntanathan. *How
             to Use a Short Basis: Trapdoors for Hard Lattices and New
             Cryptographic
             Constructions*. STOC 2008. http://www.cc.gatech.edu/~cpeikert/pubs/trap_lattice.pdf

.. [GR2001] \C.Godsil and G.Royle, *Algebraic Graph Theory*. Graduate
            Texts in Mathematics, Springer, 2001.

.. [Gr2007] \J. Green, Polynomial representations of `GL_n`, Springer
            Verlag, 2007.

.. [GR2013] Darij Grinberg, Tom Roby. *Iterative properties of
            birational rowmotion*.
            http://www.cip.ifi.lmu.de/~grinberg/algebra/skeletal.pdf

.. [GroLar1] \R. Grossman and R. G. Larson, *Hopf-algebraic structure of
             families of trees*, J. Algebra 126 (1) (1989), 184-210.
             Preprint: :arxiv:`0711.3877v1`

.. [Grinb2016a] Darij Grinberg,
                *Double posets and the antipode of QSym*,
                :arxiv:`1509.08355v2`.

.. [GrS1967] Grunbaum and Sreedharan, "An enumeration of simplicial
             4-polytopes with 8 vertices", J. Comb. Th. 2,
             437-465 (1967)

.. [GS1999] Venkatesan Guruswami and Madhu Sudan, Improved Decoding of
            Reed-Solomon Codes and Algebraic-Geometric Codes, 1999

.. [GT1996] \P. Gianni and B. Trager. "Square-free algorithms in
            positive characteristic". Applicable Algebra in Engineering,
            Communication and Computing, 7(1), 1-14 (1996)

.. [GT2014] \M.S. Gowda and J. Tao. On the bilinearity rank of a
            proper cone and Lyapunov-like
            transformations. Mathematical Programming, 147 (2014)
            155-170.

.. [Gu] GUAVA manual, http://www.gap-system.org/Packages/guava.html

.. [GW2014] \G. Gratzer and F. Wehrung,
            Lattice Theory: Special Topics and Applications Vol. 1,
            Springer, 2014.

.. [GZ1983] Greene; Zaslavsky, "On the Interpretation of Whitney
            Numbers Through Arrangements of Hyperplanes, Zonotopes,
            Non-Radon Partitions, and Orientations of
            Graphs". Transactions of the American Mathematical
            Society, Vol. 280, No. 1. (Nov., 1983), pp. 97-126.

.. _ref-H:

**H**

.. [Ha2005] Gerhard Haring. [Online] Available:
            http://osdir.com/ml/python.db.pysqlite.user/2005-11/msg00047.html

.. [Hac2016] \M. Hachimori. http://infoshako.sk.tsukuba.ac.jp/~hachi/math/library/dunce_hat_eng.html

.. [Hat2002] Allen Hatcher, "Algebraic Topology", Cambridge University
             Press (2002).

.. [He2002] \H. Heys *A Tutorial on Linear and Differential
            Cryptanalysis* ; 2002' available at
            http://www.engr.mun.ca/~howard/PAPERS/ldc_tutorial.pdf

.. [Hes2002] \F. Hess, "Computing Riemann-Roch spaces in algebraic
             function fields and related topics," J. Symbolic
             Comput. 33 (2002), no. 4, 425--445.

.. [Hig2008] \N. J. Higham, "Functions of matrices: theory and computation",
             Society for Industrial and Applied Mathematics (2008).

.. [HJ2004] Tom Hoeholdt and Joern Justesen, A Course In
            Error-Correcting Codes, EMS, 2004

.. [HKOTY1999] \G. Hatayama, A. Kuniba, M. Okado, T. Tagaki, and Y. Yamada,
               *Remarks on fermionic formula*. Contemp. Math., **248** (1999).

.. [HKP2010] \T. J. Haines, R. E. Kottwitz, A. Prasad, Iwahori-Hecke
             Algebras, J. Ramanujan Math. Soc., 25 (2010),
             113--145. :arxiv:`0309168v3` :mathscinet:`MR2642451`

.. [HL2014] Thomas Hamilton and David Loeffler, "Congruence testing
            for odd modular subgroups", LMS J. Comput. Math. 17
            (2014), no. 1, 206-208, :doi:`10.1112/S1461157013000338`.

.. [Hli2006] Petr Hlineny, "Equivalence-free exhaustive generation of
             matroid representations", Discrete Applied Mathematics
             154 (2006), pp. 1210-1222.

.. [HLY2002] Yi Hu, Chien-Hao Liu, and Shing-Tung Yau. Toric morphisms
             and fibrations of toric Calabi-Yau
             hypersurfaces. *Adv. Theor. Math. Phys.*,
             6(3):457-506, 2002. arXiv:math/0010082v2 [math.AG].

.. [Hoc] Winfried Hochstaettler, "About the Tic-Tac-Toe Matroid",
         preprint.

.. [HN2006] Florent Hivert and Janvier Nzeutchap. *Dual Graded Graphs
            in Combinatorial Hopf Algebras*.
            https://www.lri.fr/~hivert/PAPER/commCombHopfAlg.pdf

.. [HP2003] \W. C. Huffman, V. Pless, Fundamentals of Error-Correcting
            Codes, Cambridge Univ. Press, 2003.

.. [HP2016] \S. Hopkins, D. Perkinson. "Bigraphical
            Arrangements". Transactions of the American Mathematical
            Society 368 (2016), 709-725. :arxiv:`1212.4398`

.. [HPS2008] \J. Hoffstein, J. Pipher, and J.H. Silverman. *An
             Introduction to Mathematical
             Cryptography*. Springer, 2008.

.. [HOLM2016] Tristan Holmes and \J. \B. Nation,
              *Inflation of finite lattices along all-or-nothing sets*.
              http://www.math.hawaii.edu/~jb/inflation.pdf

.. [HR2016]  Clemens Heuberger and Roswitha Rissner, "Computing
             `J`-Ideals of a Matrix Over a Principal Ideal Domain",
             :arxiv:`1611.10308`, 2016.

.. [HRT2000] \R.B. Howlett, L.J. Rylands, and D.E. Taylor.
             *Matrix generators for exceptional groups of Lie type*.
             J. Symbolic Computation. **11** (2000).
             http://www.maths.usyd.edu.au/u/bobh/hrt.pdf

.. [Hsu1996] Tim Hsu, "Identifying congruence subgroups of the modular
             group", Proc. AMS 124, no. 5, 1351-1359 (1996)

.. [Hsu1997] Tim Hsu, "Permutation techniques for coset
             representations of modular subgroups", in L. Schneps
             (ed.), Geometric Galois Actions II: Dessins d'Enfants,
             Mapping Class Groups and Moduli, volume 243 of LMS
             Lect. Notes, 67-77, Cambridge Univ. Press (1997)

.. [Hutz2007] \B. Hutz. Arithmetic Dynamics on Varieties of dimension greater
              than one. PhD Thesis, Brown University 2007

.. [Hutz2009] \B. Hutz. Good reduction of periodic points, Illinois Journal of
              Mathematics 53 (Winter 2009), no. 4, 1109-1126.

.. [Hutz2015] \B. Hutz. Determination of all rational preperiodic points
              for morphisms of PN. Mathematics of Computation, 84:291 (2015), 289-308.

.. [Huy2005] \D. Huybrechts : *Complex Geometry*, Springer (Berlin)
             (2005).

.. _ref-I:

**I**

.. [ILS2012] Giuseppe F. Italiano, Luigi Laura, and Federico
             Santaroni. *Finding strong bridges and strong
             articulation points in linear time*. Theoretical Computer
             Science, 447, 74–84 (2012).
             :doi:`10.1016/j.tcs.2011.11.011`

.. [IR1990] \K. Ireland and M. Rosen, *A Classical Introduction to
            Modern Number Theory*, Springer-Verlag, GTM volume
            84, 1990.

.. [ISSK2009] \M. Izadi, B. Sadeghiyan, S. S. Sadeghian, H. A. Khanooki,
              *MIBS: A new lightweight block cipher*; in
              CANS, (2009), pp. 334-348.

.. [Iwa1964] \N. Iwahori, On the structure of a Hecke ring of a
             Chevalley group over a finite
             field,  J. Fac. Sci. Univ. Tokyo Sect. I, 10 (1964),
             215--236 (1964). :mathscinet:`MR0165016`

.. [Iwa1972] \K. Iwasawa, *Lectures on p-adic L-functions*, Princeton
             University Press, 1972.

.. _ref-J:

**J**

.. [Ja1971] \N. Jacobson. *Exceptional Lie Algebras*. Marcel Dekker,
            Inc. New York. 1971. IBSN No. 0-8247-1326-5.

.. [JL2009] Nicolas Jacon and Cedric Lecouvey.
            *Kashiwara and Zelevinsky involutions in affine type A*.
            Pac. J. Math. 243(2):287-311 (2009).

.. [Joh1990] \D.L. Johnson. *Presentations of Groups*. Cambridge
             University Press. (1990).

.. [Jon1987] \V. Jones, Hecke algebra representations of braid groups
             and link polynomials.  Ann. of Math. (2) 126 (1987),
             no. 2, 335--388. :doi:`10.2307/1971403`
             :mathscinet:`MR0908150`

.. [Jon2005] \V. Jones, The Jones
             Polynomial, 2005. https://math.berkeley.edu/~vfr/jones.pdf

.. [JRJ94] Jourdan, Guy-Vincent; Rampon, Jean-Xavier; Jard, Claude
           (1994), "Computing on-line the lattice of maximal antichains
           of posets", Order 11 (3) p. 197-210, :doi:`10.1007/BF02115811`

.. [Joy2004] \D. Joyner, Toric codes over finite fields, Applicable
             Algebra in Engineering, Communication and Computing, 15,
             (2004), p. 63-79.

.. [Joy2006] \D. Joyner, *On quadratic residue codes and hyperelliptic
             curves*, (preprint 2006)

.. [JPdA15] \N. Jacon and L. Poulain d'Andecy. *An isomorphism theorem
            for Yokonuma-Hecke algebras and applications to link
            invariants*. (2015) :arxiv:`1501.06389v3`.

.. _ref-K:

**K**

.. [Ka1990] Victor G. Kac. *Infinite-dimensional Lie Algebras*. Third
            edition. Cambridge University Press, Cambridge, 1990.

.. [Kal1992] \B. Kaliski,
             *The MD2 message-digest algorithm*; in
             RFS 1319, (1992).

.. [Ka1993] Masaki Kashiwara, The crystal base and Littelmann's
            refined Demazure character formula, Duke Math. J. 71
            (1993), no. 3, 839--858.

.. [Kal1980] \T. Kaliath, "Linear Systems", Prentice-Hall, 1980,
             383--386.

.. [Kam2007] Joel Kamnitzer,
             *The crystal structure on the set of Mirković-Vilonen polytopes*,
             Adv. Math. **215** (2007), 66-93.

.. [Kam2010] Joel Kamnitzer, *Mirković-Vilonen cycles and polytopes*,
             Ann. Math. (2) **171** (2010), 731-777.

.. [Kan1958] \D. M. Kan, *A combinatorial definition of homotopy
             groups*, Ann. Math. (2) 67 (1958), 282-312.

<<<<<<< HEAD
=======
.. [Kat1991] Nicholas M. Katz, *Exponential sums and differential equations*,
             Princeton University Press, Princeton NJ, 1991.

>>>>>>> a2e82e15
.. [Kaw2009] Kawahira, Tomoki. *An algorithm to draw external rays of the
             Mandelbrot set*, Nagoya University, 23 Apr. 2009.
             math.titech.ac.jp/~kawahira/programs/mandel-exray.pdf

.. [KB1983] \W. Kühnel and T. F. Banchoff, "The 9-vertex complex
            projective plane", Math. Intelligencer 5 (1983), no. 3,
            11-22.

.. [Ke1991] \A. Kerber. Algebraic combinatorics via finite group
            actions, 2.2 p. 70. BI-Wissenschaftsverlag,
            Mannheim, 1991.

.. [Ke2008] \B. Keller, *Cluster algebras, quiver representations
            and triangulated categories*, :arXiv:`0807.1960`.

.. [KK1995] Victor Klee and Peter Kleinschmidt,
            *Convex polytopes and related complexes.*, in \R. L. Graham,
            \M. Grötschel, \L Lovász, *Handbook of combinatorics*,
            Vol. 1, Chapter 18, 1995

.. [KKMMNN1992] S-J. Kang, M. Kashiwara, K. C. Misra, T. Miwa, T. Nakashima,
                and A. Nakayashiki. *Affine crystals and vertex models*.
                Int. J. Mod. Phys. A, **7** (suppl. 1A), (1992) pp. 449-484.

.. [KKPSSSYYLLCHH2004] \D. Kwon, J. Kim, S. Park, S. H. Sung, Y. Sohn,
                       \J. H. Song, Y. Yeom, E-J. Yoon, S. Lee, J. Lee,
                       \S. Chee, D. Han, and J. Hong,
                       *New block cipher: ARIA*; in ICISC, (2004), pp. 432-445.

<<<<<<< HEAD
=======
.. [KL1990] \P. Kleidman and M. Liebeck. *The subgroup structure of
            the finite classical groups*. Cambridge University Press, 1990.

>>>>>>> a2e82e15
.. [KL2008] Chris Kurth and Ling Long, "Computations with finite index
            subgroups of `{\rm PSL}_2(\ZZ)` using Farey symbols",
            Advances in algebra and combinatorics, 225--242, World
            Sci. Publ., Hackensack, NJ, 2008. Preprint version:
            :arxiv:`0710.1835`

.. [KLLRSY2014] \E. B. Kavun, M. M. Lauridsen, G. Leander, C. Rechberger,
                \P. Schwabe, and T. Yalcin, *Prost v1*; CAESAR Competition, (2014).

.. [KLPR2010] \L. R. Knudsen, G. Leander, A. Poschmann, and M. J. B. Robshaw,
              *PRINTcipher: A block cipher for IC-printing*; in
              CHES, (2010), pp. 16-32.

.. [KLS2013] Allen Knutson, Thomas Lam, and David Speyer.
             *Positroid Varieties: Juggling and Geometry*
             Compositio Mathematica, **149** (2013), no. 10.
             :arXiv:`1111.3660`.

.. [KMAUTOM2000] Masayuki Kanda, Shiho Moriai, Kazumaro Aoki, Hiroki Ueda,
                 Youichi Takashima, Kazuo Ohta, and Tsutomu Matsumoto,
                 *E2 - a new 128-bit block cipher*; in IEICE Transactions on
                 Fundamentals of Electronics, Communications and Computer Sciences,
                 E83-A(1):48–59, 12 2000.

.. [KMM2004] Tomasz Kaczynski, Konstantin Mischaikow, and Marian
             Mrozek, "Computational Homology", Springer-Verlag (2004).

.. [KMN2012] On the trace of the antipode and higher
             indicators. Yevgenia Kashina and Susan Montgomery and
             Richard Ng. Israel J. Math., v.188, 2012.

.. [KN1963] \S. Kobayashi & K. Nomizu : *Foundations of Differential
            Geometry*, vol. 1, Interscience Publishers (New York)
            (1963).

.. [KNS2011] Atsuo Kuniba and Tomoki Nakanishi and Junji Suzuki,
             `T`-*systems and* `Y`-*systems in integrable systems*.
             \J. Phys. A, **44** (2011), no. 10.

.. [KnotAtlas] The Knot atlas. http://katlas.org/wiki/Main_Page

.. [Knu1995] Donald E. Knuth, *Overlapping Pfaffians*,
             :arxiv:`math/9503234v1`.

.. [Knu2005] Lars R. Knudsen, *SMASH - A Cryptographic Hash Function*; in
             FSE'05, (2005), pp. 228-242.

.. [Kob1993] Neal Koblitz, *Introduction to Elliptic Curves and
             Modular Forms*.  Springer GTM 97, 1993.

.. [Koe1999] Wolfram Koepf: Effcient Computation of Chebyshev
             Polynomials in Computer Algebra Systems: A Practical
             Guide. John Wiley, Chichester (1999): 79-99.

.. [Koh2000] David Kohel, *Hecke Module Structure of Quaternions*, in
             Class Field Theory — Its Centenary and Prospect (Tokyo,
             1998), Advanced Studies in Pure Mathematics, 30,
             177-196, 2000.

.. [Koh2007] \A. Kohnert, *Constructing two-weight codes with prescribed
             groups of automorphisms*, Discrete applied mathematics 155,
             no. 11 (2007):
             1451-1457. http://linearcodes.uni-bayreuth.de/twoweight/

.. [Kos1985] \J.-L. Koszul, *Crochet de Schouten-Nijenhuis et
             cohomologie*, in *Élie Cartan et les mathématiques
             d'aujourd'hui*, Astérisque hors série (1985), p. 257

.. [KP2002] Volker Kaibel and Marc E. Pfetsch, "Computing the Face
            Lattice of a Polytope from its Vertex-Facet Incidences",
            Computational Geometry: Theory and Applications, Volume
            23, Issue 3 (November 2002), 281-290.  Available at
            http://portal.acm.org/citation.cfm?id=763203 and free of
            charge at http://arxiv.org/abs/math/0106043

.. [Kra2006] Christian Krattenthaler.  *Growth diagrams, and
             increasing and decreasing chains in fillings of Ferrers
             shapes*.  Advances in Applied Mathematics Volume 37,
             Number 3 (2006), pp. 404-431.

.. [Kr1971] \D. Kraines, "On excess in the Milnor basis," Bull. London
            Math. Soc. 3 (1971), 363-365.

.. [Kr2016] Stefan Kranich, An epsilon-delta bound for plane algebraic curves
            and its use for certified homotopy continuation of systems of plane
            algebraic curves, arXiv:1505.03432

.. [KR2001] \J. Kahane and A. Ryba. *The hexad game*, Electronic
            Journal of Combinatorics, **8**
            (2001). http://www.combinatorics.org/Volume_8/Abstracts/v8i2r11.html

.. [KS1998] Maximilian Kreuzer and Harald Skarke, Classification of
            Reflexive Polyhedra in Three Dimensions,
            arXiv:hep-th/9805190

.. [KS2002] \A. Khare and U. Sukhatme. "Cyclic Identities Involving
            Jacobi Elliptic Functions",
            preprint 2002. :arxiv:`math-ph/0201004`

.. [KSV2011] Ian Kiming, Matthias Schuett and Helena Verrill, "Lifts
             of projective congruence groups", J. London
             Math. Soc. (2011) 83 (1): 96-120,
             :doi:`10.1112/jlms/jdq062`. Arxiv version:
             :arxiv:`0905.4798`.

.. [KT1986] \N. Kerzman and M. R. Trummer. "Numerical Conformal
            Mapping via the Szego kernel". Journal of Computational
            and Applied Mathematics, 14(1-2): 111--123, 1986.

.. [Kuh1987] \W. Kühnel, "Minimal triangulations of Kummer varieties",
             Abh. Math. Sem. Univ. Hamburg 57 (1987), 7-20.

.. [Kuh1995] Kuhnel, "Tight Polyhedral Submanifolds and Tight
             Triangulations" Lecture Notes in Mathematics Volume 1612,
             1995

.. [Kul1991] Ravi Kulkarni, "An arithmetic geometric method in the
             study of the subgroups of the modular group", American
             Journal of Mathematics 113 (1991), no 6, 1053-1133

.. [Kur2008] Chris Kurth, "K Farey package for Sage",
             http://wayback.archive-it.org/855/20100510123900/http://www.public.iastate.edu/~kurthc/research/index.html

.. [Kwon2012] Jae-Hoon Kwon. *Crystal bases of* `q`-*deformed Kac Modules
              over the Quantum Superalgebra* `U_q(\mathfrak{gl}(m|n))`.
              International Mathematics Research Notices. Vol. 2014, No. 2,
              pp. 512-550 (2012)

.. [KZ2003] \M. Kontsevich, A. Zorich "Connected components of the
            moduli space of Abelian differentials with prescripebd
            singularities" Invent. math. 153, 631-678 (2003)

.. _ref-L:

**L**

.. [Lam2004] Thomas Lam, *Growth diagrams, domino insertion and
             sign-imbalance*.  Journal of Combinatorial Theory,
             Series A Volume 107, Number 1 (2004), pp. 87-115.

.. [Lam2005] \T. Lam, Affine Stanley symmetric functions,
             Amer. J. Math.  128 (2006), no. 6, 1553--1586.

.. [Lam2008] \T. Lam. *Schubert polynomials for the affine
             Grassmannian*. J. Amer. Math. Soc., 2008.

.. [Lan2002] \S. Lang : *Algebra*, 3rd ed., Springer (New York) (2002);
             :doi:`10.1007/978-1-4613-0041-0`

.. [Lan2008] \E. Lanneau "Connected components of the strata of the
             moduli spaces of quadratic differentials", Annales
             sci. de l'ENS, serie 4, fascicule 1, 41, 1-56 (2008)

.. [Lau2011] Alan G.B. Lauder, "Computations with classical and p-adic
             modular forms", LMS J. of Comput. Math. 14 (2011),
             214-231.

.. [LB1988] Lee, P.J., Brickell, E.F. An observation on the security of
            McEliece's public-key cryptosystem. EuroCrypt 1988. LNCS, vol. 330, pp.
            275–280.

.. [LdB1982] \A. Liberato de Brito, 'FORTRAN program for the integral
             of three spherical harmonics', Comput. Phys. Commun.,
             Volume 25, pp. 81-85 (1982)

.. [Lee1996] Marc van Leeuwen.  *The Robinson-Schensted and
             Sch\"utzenberger algorithms, an elementary approach*.
             Electronic Journal of Combinatorics 3, no. 2 (1996):
             Research Paper 15, approx. 32 pp. (electronic)

.. [Lee1997] \J. M. Lee, *Riemannian Manifolds*, Springer (New York) (1997);
             :doi:`10.1007/b98852`

.. [Lee2011] \J. M. Lee, *Introduction to Topological Manifolds*, 2nd ed.,
             Springer (New York) (2011); :doi:`10.1007/978-1-4419-7940-7`

.. [Lee2013] \J. M. Lee, *Introduction to Smooth Manifolds*, 2nd ed.,
             Springer (New York) (2013); :doi:`10.1007/978-1-4419-9982-5`

.. [Lev2014] Lionel Levine. Threshold state and a conjecture of
             Poghosyan, Poghosyan, Priezzhev and Ruelle,
             Communications in Mathematical Physics.

.. [Lew2000] Robert Edward Lewand. *Cryptological Mathematics*. The
             Mathematical Association of America, 2000.

.. [Li1995] Peter Littelmann, Crystal graphs and Young
            tableaux, J. Algebra 175 (1995), no. 1, 65--87.

.. [Lic1977] \A. Lichnerowicz, *Les variétés de Poisson et leurs
             algèbres de Lie associées*, Journal of Differential
             Geometry **12**, 253 (1977); :doi:`10.4310/jdg/1214433987`

.. [Lic1997] William B. Raymond Lickorish. An Introduction to Knot
             Theory, volume 175 of Graduate Texts in
             Mathematics. Springer-Verlag, New York, 1997. ISBN
             0-387-98254-X

.. [Lim] \C. H. Lim,
         *CRYPTON: A New 128-bit Block Cipher*; available at
         http://next.sejong.ac.kr/~chlim/pub/cryptonv05.ps

.. [Lim2001] \C. H. Lim,
             *A Revised Version of CRYPTON: CRYPTON V1.0*; in FSE'01, pp. 31--45.

<<<<<<< HEAD

.. [Lin1999] J. van Lint, Introduction to coding theory, 3rd ed.,
=======
.. [Lin1999] \J. van Lint, Introduction to coding theory, 3rd ed.,
>>>>>>> a2e82e15
             Springer-Verlag GTM, 86, 1999.

.. [Liv2006] \M. Livernet, *A rigidity theorem for pre-Lie algebras*, J. Pure Appl.
             Algebra 207 (2006), no 1, pages 1-18.
             Preprint: :arxiv:`math/0504296v2`.

.. [LLYCL2005] \H. J. Lee, S. J. Lee, J. H. Yoon, D. H. Cheon, and J. I. Lee,
               *The SEED Encryption Algorithm*; in
               RFC 4269, (2005).

.. [LLZ2014] \K. Lee, \L. Li, and \A. Zelevinsky, *Greedy elements in rank 2
             cluster algebras*, Selecta Math. 20 (2014), 57-82.

.. [LLMSSZ2013] Thomas Lam, Luc Lapointe, Jennifer Morse, Anne
                Schilling, Mark Shimozono and Mike Zabrocki.
                *k-Schur functions and affine Schubert calculus*.
                https://arxiv.org/pdf/1301.3569.pdf

.. [LM2006] Vadim Lyubashevsky and Daniele Micciancio. Generalized
            compact knapsacks are collision resistant. ICALP,
            pp. 144--155, Springer, 2006.

.. [LMR2010] \N. Linial, R. Meshulam and M. Rosenthal, "Sum complexes
             -- a new family of hypertrees", Discrete & Computational
             Geometry, 2010, Volume 44, Number 3, Pages 622-636

.. [Lod1995] Jean-Louis Loday. *Cup-product for Leibniz cohomology and
             dual Leibniz algebras*. Math. Scand., pp. 189--196
             (1995). http://www.math.uiuc.edu/K-theory/0015/cup_product.pdf

.. [Loe2007] David Loeffler, *Spectral expansions of overconvergent
             modular functions*, Int. Math. Res. Not 2007 (050).
             `Arxiv preprint <http://uk.arxiv.org/abs/math/0701168>`_.

.. [Lot2005] \M. Lothaire, *Applied combinatorics on
             words*. Cambridge University Press (2005).

.. [LP2007] \G. Leander and A. Poschmann,
            *On the Classification of 4 Bit S-boxes*; in WAIFI, (2007), pp. 159-176.

.. [LP2011] Richard Lindner and Chris Peikert. Better key sizes (and
            attacks) for LWE-based encryption. in Proceeding of the
            11th international conference on Topics in cryptology:
            CT-RSA 2011. Springer 2011,
            :doi:`10.1007/978-3-642-19074-2_21`

.. [LPR2010] Vadim Lyubashevsky, Chris Peikert, and Oded Regev. On
             Ideal Lattices and Learning with Errors over Rings. in
             Advances in Cryptology --
             EUROCRYPT 2010. Springer 2010. :doi:`10.1007/978-3-642-13190-5_1`

.. [LS2007] Thomas Lam and Mark Shimozono.  *Dual graded graphs for
            Kac-Moody algebras*.  Algebra & Number Theory 1.4 (2007)
            pp. 451-488.

.. [LSS2009] \T. Lam, A. Schilling, M. Shimozono. *Schubert
             polynomials for the affine Grassmannian of the symplectic
             group*. Mathematische Zeitschrift 264(4) (2010) 765-811
             (:arxiv:`0710.2720`)

.. [LT1998] \B. Leclerc, J.-Y. Thibon, Littlewood-Richardson
            coefficients and Kazhdan-Lusztig polynomials,
            http://front.math.ucdavis.edu/9809.5122

.. [LT2009] G.I. Lehrer and D.E. Taylor. *Unitary reflection
            groups*. Australian Mathematical Society Lecture
            Series, 2009.

.. [Lut2002] Frank H. Lutz, Császár's Torus, Electronic Geometry Model
             No. 2001.02.069
             (2002). http://www.eg-models.de/models/Classical_Models/2001.02.069/_direct_link.html

.. [Lut2005] Frank H. Lutz, "Triangulated Manifolds with Few Vertices:
             Combinatorial Manifolds", preprint (2005),
             :arXiv:`math/0506372`

.. [LV2012] Jean-Louis Loday and Bruno Vallette. *Algebraic
            Operads*. Springer-Verlag Berlin Heidelberg
            (2012). :doi:`10.1007/978-3-642-30362-3`.

.. [Ltd06] Beijing Data Security Technology Co. Ltd,
           *Specification of SMS4, Block Cipher for WLAN Products - SMS4* (in Chinese);
           Available at http://www.oscca.gov.cn/UpFile/200621016423197990.pdf, (2006).

.. [LTV1999] Bernard Leclerc, Jean-Yves Thibon, and Eric Vasserot.
             *Zelevinsky's involution at roots of unity*.
             J. Reine Angew. Math. 513:33-51 (1999).

.. [LW2012] David Loeffler and Jared Weinstein, *On the computation of
            local components of a newform*, Mathematics of Computation
            **81** (2012) 1179-1200. :doi:`10.1090/S0025-5718-2011-02530-5`

.. [Lyo2003] \R. Lyons, Determinantal probability
             measures. Publications Mathematiques de l'Institut des
             Hautes Etudes Scientifiques 98(1)  (2003), pp. 167-212.

.. _ref-M:

**M**

<<<<<<< HEAD
=======
.. [MagmaHGM] *Hypergeometric motives* in Magma,
   http://magma.maths.usyd.edu.au/~watkins/papers/HGM-chapter.pdf

>>>>>>> a2e82e15
.. [Mas94] James L. Massey,
           *SAFER K-64: A byte-oriented block-ciphering algorithm*; in
           FSE’93, Volume 809 of LNCS, pages 1-17.
           Springer, Heidelberg, December 1994.

.. [Mat2002] Jiří Matousek, "Lectures on Discrete Geometry", Springer,
             2002

.. [Ma2009] Sarah Mason, An Explicit Construction of Type A Demazure
            Atoms, Journal of Algebraic Combinatorics, Vol. 29,
            (2009), No. 3, p.295-313. :arXiv:`0707.4267`

.. [Mac1915] Percy A. MacMahon, *Combinatory Analysis*,
             Cambridge University Press (1915--1916).
             (Reprinted: Chelsea, New York, 1960).

.. [MAR2009] \H. Molina-Abril and P. Réal, *Homology computation using
             spanning trees* in Progress in Pattern Recognition, Image
             Analysis, Computer Vision, and Applications, Lecture
             Notes in Computer Science, volume 5856, pp 272-278,
             Springer, Berlin (2009).

.. [Mar1997] \C.-M. Marle, *The Schouten-Nijenhuis bracket and interior
             products*, Journal of Geometry and Physics **23**, 350
             (1997); :doi:`10.1016/S0393-0440(97)80009-5`

.. [Mas1969] James L. Massey, "Shift-Register Synthesis and BCH
             Decoding." IEEE Trans. on Information Theory, vol. 15(1),
             pp. 122-127, Jan 1969.

.. [MatroidDatabase] `Database of Matroids <http://www-imai.is.s.u-tokyo.ac.jp/~ymatsu/matroid/index.html>`_

.. [May1964] \J. P. May, "The cohomology of restricted Lie algebras
             and of Hopf algebras; application to the Steenrod
             algebra." Thesis, Princeton Univ., 1964.

.. [May1967] \J. P. May, Simplicial Objects in Algebraic Topology,
             University of Chicago Press (1967)

.. [McC1978] \K. McCrimmon. *Jordan algebras and their
             applications*. Bull. Amer. Math. Soc. **84** 1978.

.. [McM1992] John McMillan. *Games, strategies, and managers*. Oxford
             University Press.

.. [Mil1958] \J. W. Milnor, "The Steenrod algebra and its dual,"
             Ann. of Math. (2) 67 (1958), 150-171.

.. [MMIB2012] \Y. Matsumoto, S. Moriyama, H. Imai, D. Bremner:
              Matroid Enumeration for Incidence Geometry,
              Discrete and Computational Geometry,
              vol. 47, issue 1, pp. 17-43, 2012.

.. [MMY2003] Jean-Christophe Yoccoz, Stefano Marmi and Pierre Moussa
             "On the cohomological equation for interval exchange
             maps", C. R. Acad. Sci. Paris, projet de Note, 2003
             Systèmes dynamiques/Dynamical
             Systems. :arxiv:`math/0304469v1`

.. [MM2015] \J. Matherne and \G. Muller, *Computing upper cluster algebras*,
            Int. Math. Res. Not. IMRN, 2015, 3121-3149.

.. [MNO1994] Alexander Molev, Maxim Nazarov, and Grigori Olshanski.
             *Yangians and classical Lie algebras*. (1994)
             :arxiv:`hep-th/9409025`

.. [Mol2007] Alexander Ivanovich Molev.
             *Yangians and Classical Lie Algebras*.
             Mathematical Surveys and Monographs.
             Providence, RI: American Mathematical Society. (2007)

.. [Mol2015] \A. Molnar, Fractional Linear Minimal Models of Rational Functions,
             M.Sc. Thesis.

.. [Mon1998] \K. G. Monks, "Change of basis, monomial relations, and
             `P^s_t` bases for the Steenrod algebra," J. Pure
             Appl. Algebra 125 (1998), no. 1-3, 235-260.

.. [MoPa1994] \P. Morton and P. Patel. The Galois theory of periodic points
              of polynomial maps. Proc. London Math. Soc., 68 (1994), 225-263.

.. [MR1989] \G. Melançon and C. Reutenauer.
            *Lyndon words, free algebras and shuffles*,
            Can. J. Math., Vol. XLI, No. 4, 1989, pp. 577-591.

.. [MR2002] \S. Murphy, M. Robshaw *Essential Algebraic Structure
            Within the AES*\; in Advances in Cryptology \- CRYPTO
            2002\; LNCS 2442\; Springer Verlag 2002

.. [MS2003] \T. Mulders, A. Storjohann, "On lattice reduction for
            polynomial matrices", J. Symbolic Comput. 35 (2003),
            no. 4, 377--401

.. [MS2011] \G. Musiker and \C. Stump, *A compendium on the cluster algebra
            and quiver package in sage*, :arxiv:`1102.4844`.

.. [MSZ2013] Michael Maschler, Solan Eilon, and Zamir Shmuel. *Game
             Theory*. Cambridge: Cambridge University Press,
             (2013). ISBN 9781107005488.

.. [MV2010] \D. Micciancio, P. Voulgaris. *A Deterministic Single
            Exponential Time Algorithm for Most Lattice Problems based
            on Voronoi Cell Computations*. Proceedings of the 42nd ACM
            Symposium Theory of Computation, 2010.

.. [MvOV1996] \A. J. Menezes, P. C. van Oorschot,
              and S. A. Vanstone. *Handbook of Applied
              Cryptography*. CRC Press, 1996.

.. [MW2009] Meshulam and Wallach, "Homological connectivity of random
            `k`-dimensional complexes", preprint, math.CO/0609773.

.. _ref-N:

**N**

.. [Nas1950] John Nash. *Equilibrium points in n-person games.*
             Proceedings of the National Academy of Sciences 36.1
             (1950): 48-49.

.. [Nie2013] Johan S. R. Nielsen, List Decoding of Algebraic Codes,
             Ph.D. Thesis, Technical University of Denmark, 2013

.. [Nie] Johan S. R. Nielsen, Codinglib,
         https://bitbucket.org/jsrn/codinglib/.

.. [Nij1955] \A. Nijenhuis, *Jacobi-type identities for bilinear
             differential concomitants of certain tensor fields. I*,
             Indagationes Mathematicae (Proceedings) **58**, 390 (1955).

.. [NN2007] Nisan, Noam, et al., eds. *Algorithmic game theory.*
            Cambridge University Press, 2007.

.. [Nog1985] Arnaldo Nogueira, "Almost all Interval Exchange
             Transformations with Flips are Nonergodic" (Ergod. Th. &
             Dyn. Systems, Vol 5., (1985), 257-271

.. [Normaliz] Winfried Bruns, Bogdan Ichim, and Christof Soeger,
              Normaliz,
              http://www.mathematik.uni-osnabrueck.de/normaliz/

.. [NZ2012] \T. Nakanishi and \A. Zelevinsky, *On tropical dualities in
            cluster algebras*, Algebraic groups and quantum groups,
            Contemp. Math., vol. 565, Amer. Math. Soc.,
            Providence, RI, 2012, pp.  217-226.

.. [Nze2007] Janvier Nzeutchap.  *Binary Search Tree insertion, the
             Hypoplactic insertion, and Dual Graded Graphs*.
             :arXiv:`0705.2689` (2007).

.. _ref-O:

**O**

.. [OGKRKGBDDP2015] \R. Oliynykov, I. Gorbenko, O. Kazymyrov, V. Ruzhentsev,
                    \O. Kuznetsov, Y. Gorbenko, A. Boiko, O. Dyrda, V. Dolgov,
                    and A. Pushkaryov,
                    *A new standard of ukraine: The kupyna hash function*; in
                    Cryptology ePrint Archive, (2015), 885.

.. [Oha2011] \R.A. Ohana. On Prime Counting in Abelian Number
             Fields. http://wstein.org/home/ohanar/papers/abelian_prime_counting/main.pdf.

.. [ONe1983] \B. O'Neill : *Semi-Riemannian Geometry*, Academic Press
             (San Diego) (1983)

.. [Or2016] \M. Orlitzky. The Lyapunov rank of an improper
            cone. Citation: Optimization Methods and Software
            (accepted
            2016-06-12). http://www.optimization-online.org/DB_HTML/2015/10/5135.html. :doi:`10.1080/10556788.2016.1202246`

.. [Oxl1992] James Oxley, *Matroid theory*, Oxford University
             Press, 1992.

.. [Oxl2011] James Oxley, *Matroid Theory, Second Edition*. Oxford
             University Press, 2011.

.. _ref-P:

**P**

.. [PALP] Maximilian Kreuzer, Harald Skarke: "PALP: A Package for
          Analyzing Lattice Polytopes with Applications to Toric
          Geometry" omput.Phys.Commun. 157 (2004) 87-106
          :arxiv:`math/0204356`

.. [Pana2002] \F. Panaite, *Relating the Connes-Kreimer and
              Grossman-Larson Hopf algebras built on rooted trees*,
              Lett. Math. Phys. 51 (2000), no. 3, pages 211-219.
              Preprint: :arxiv:`math/0003074v1`

.. [PearsonTest] :wikipedia:`Goodness_of_fit`, accessed 13th
                 October 2009.

.. [Pen2012] \R. Pendavingh, On the evaluation at `(-i, i)` of the
             Tutte polynomial of a binary matroid. Preprint:
             :arxiv:`1203.0910`

.. [Pet2010] Christiane Peters, Information-set decoding for linear codes over
             `GF(q)`, Proc. of PQCrypto 2010, pp. 81-94.

.. [Pha2002] \R. C.-W. Phan. Mini advanced encryption standard
             (mini-AES): a testbed for cryptanalysis
             students. Cryptologia, 26(4):283--306, 2002.

.. [Piz1980] \A. Pizer. An Algorithm for Computing Modular Forms on
             `\Gamma_0(N)`, J. Algebra 64 (1980), 340-390.

.. [Platt1976] \C. R. Platt,
               Planar lattices and planar graphs,
               Journal of Combinatorial Theory Series B,
               Vol 21, no. 1 (1976): 30-39.

.. [Pon2010] \S. Pon. *Types B and D affine Stanley symmetric
             functions*, unpublished PhD Thesis, UC Davis, 2010.

.. [Pos2005] \A. Postnikov, Affine approach to quantum Schubert
             calculus, Duke Math. J. 128 (2005) 473-509

.. [PPW2013] Perlman, Perkinson, and Wilmes.  Primer for the algebraic
             geometry of sandpiles. Tropical and Non-Archimedean
             Geometry, Contemp. Math., 605, Amer. Math. Soc.,
             Providence, RI, 2013.

.. [PR2015] \P. Pilarczyk and P. Réal, *Computation of cubical
            homology, cohomology, and (co)homological operations via
            chain contraction*, Adv. Comput. Math. 41 (2015), pp
            253--275.

.. [PRC2012] \G. Piret, T. Roche, and C. Carlet,
             *PICARO - a block cipher allowing efficient higher-order side-channel
             resistance*; in ACNS, (2012), pp. 311-328.

.. [Prototype_pattern] Prototype pattern,
                       :wikipedia:`Prototype_pattern`

.. [PS2011] \R. Pollack, and G. Stevens.  *Overconvergent modular
            symbols and p-adic L-functions.* Annales scientifiques de
            l'Ecole normale superieure.
            Vol. 44. No. 1. Elsevier, 2011.

.. [PUNTOS] Jesus A. De Loera
            http://www.math.ucdavis.edu/~deloera/RECENT_WORK/puntos2000

.. [PvZ2010] \R. A. Pendavingh, S. H. M. van Zwam, Lifts of matroid
             representations over partial fields, Journal of
             Combinatorial Theory, Series B, Volume 100, Issue 1,
             January 2010, Pages 36-67

.. [PZ2008] \J. H. Palmieri and J. J. Zhang, "Commutators in the
            Steenrod algebra," New York J. Math. 19 (2013), 23-37.

.. [Propp1997] James Propp,
               *Generating Random Elements of Finite Distributive Lattices*,
               Electron. J. Combin. 4 (1997), no. 2, The Wilf Festschrift volume,
               Research Paper 15.
               http://www.combinatorics.org/ojs/index.php/eljc/article/view/v4i2r15

.. _ref-Q:
.. _ref-R:

**R**

.. [Raj1987] \A. Rajan, Algorithmic applications of connectivity and
             related topics in matroid theory. Ph.D. Thesis,
             Northwestern university, 1987.

.. [Rau1979] Gerard Rauzy, "Echanges d'intervalles et transformations
             induites", Acta Arith. 34, no. 3, 203-212, 1980

.. [Red2001] Maria Julia Redondo. *Hochschild cohomology: some methods
             for computations*. Resenhas IME-USP 5 (2), 113-137
             (2001). http://inmabb.criba.edu.ar/gente/mredondo/crasp.pdfc

.. [Reg09] Oded Regev. On Lattices, Learning with Errors, Random
           Linear Codes, and Cryptography. in Journal of the ACM
           56(6). ACM 2009, :doi:`10.1145/1060590.1060603`

.. [Reg1958] \T. Regge, 'Symmetry Properties of Clebsch-Gordan
             Coefficients', Nuovo Cimento, Volume 10, pp. 544 (1958)

.. [Reg1959] \T. Regge, 'Symmetry Properties of Racah Coefficients',
             Nuovo Cimento, Volume 11, pp. 116 (1959)

.. [Reg2005] Oded Regev. On lattices, learning with errors, random
             linear codes, and cryptography. STOC, pp. 84--93,
             ACM, 2005.

.. [Reu1993] \C. Reutenauer. *Free Lie Algebras*. Number 7 in London
             Math. Soc. Monogr. (N.S.). Oxford University
             Press. (1993).

.. [Rho69] John Rhodes, *Characters and complexity of finite semigroups*
           \J. Combinatorial Theory, vol 6, 1969

.. [RH2003] \J. Rasch and A. C. H. Yu, 'Efficient Storage Scheme for
            Pre-calculated Wigner 3j, 6j and Gaunt Coefficients',
            SIAM J. Sci. Comput. Volume 25, Issue 4,
            pp. 1416-1428 (2003)

.. [RH2003b] \G. G. Rose and P. Hawkes,
            *Turing: A fast stream cipher*; in FSE, (2003), pp. 290-306.

.. [Rio1958] \J. Riordan, "An Introduction to Combinatorial Analysis",
             Dover Publ. (1958)

.. [Ris2016] Roswitha Rissner, "Null ideals of matrices over residue
             class rings of principal ideal domains". Linear Algebra
             Appl., **494** (2016) 44–69. :doi:`10.1016/j.laa.2016.01.004`.

.. [RMA2009] \P. Réal and H. Molina-Abril, *Cell AT-models for digital
             volumes* in Torsello, Escolano, Brun (eds.), Graph-Based
             Representations in Pattern Recognition, Lecture Notes in
             Computer Science, volume 5534, pp. 314-3232, Springer,
             Berlin (2009).

.. [RNPA2011] \G. Rudolf, N. Noyan, D. Papp, and F. Alizadeh. Bilinear
              optimality constraints for the cone of positive
              polynomials. Mathematical Programming, Series B,
              129 (2011) 5-31.

.. [Rob1991] Tom Roby, "Applications and extensions of Fomin's
             generalization of the Robinson-Schensted correspondence
             to differential posets".  Ph.D. Thesis, M.I.T.,
             Cambridge, Massachusetts, 1991.

.. [Roberts2015] David P. Roberts, *Hypergeometric Motives I*, https://icerm.brown.edu/materials/Slides/sp-f15-offweeks/Hypergeomteric_Motives,_I_]_David_Roberts,_University_of_Minnesota_-_Morris.pdf

.. [Roberts2017] David P. Roberts, *Hypergeometric motives and an unusual
   application of the Guinand-Weil-Mestre explicit formula*,
   https://www.matrix-inst.org.au/wp_Matrix2016/wp-content/uploads/2016/04/Roberts-2.pdf

.. [Roc1970] \R.T. Rockafellar, *Convex Analysis*. Princeton
             University Press, Princeton, 1970.

.. [Ros1999] \K. Rosen *Handbook of Discrete and Combinatorial
             Mathematics* (1999), Chapman and Hall.

.. [Rot2001] Gunter Rote, *Division-Free Algorithms for the
             Determinant and the Pfaffian: Algebraic and Combinatorial
             Approaches*, H. Alt (Ed.): Computational Discrete
             Mathematics, LNCS 2122,
             pp. 119–135, 2001. http://page.mi.fu-berlin.de/rote/Papers/pdf/Division-free+algorithms.pdf

.. [Rot2006] Ron Roth, Introduction to Coding Theory, Cambridge
             University Press, 2006

.. [RSS] :wikipedia:`Residual_sum_of_squares`, accessed 13th
         October 2009.

.. [Rud1958] \M. E. Rudin. *An unshellable triangulation of a
             tetrahedron*. Bull. Amer. Math. Soc. 64 (1958), 90-91.

.. _ref-S:

**S**

.. [Saa2011] \M-J. O. Saarinen,
             *Cryptographic Analysis of All 4 x 4-Bit S-Boxes*; in
             SAC, (2011), pp. 118-133.

<<<<<<< HEAD
=======
.. [Sag1987] Bruce E. Sagan.  *Shifted tableaux, Schur Q-functions,
             and a conjecture of R. Stanley*.  Journal of
             Combinatorial Theory, Series A Volume 45 (1987),
             pp. 62-103.

>>>>>>> a2e82e15
.. [Sch1996] \E. Schaefer. A simplified data encryption
             algorithm. Cryptologia, 20(1):77--84, 1996.

.. [Sch2006] Oliver Schiffmann. *Lectures on Hall algebras*,
             preprint, 2006. :arxiv:`0611617v2`.

.. [Sco1985] \R. Scott,
             *Wide-open encryption design offers flexible implementations*; in
             Cryptologia, (1985), pp. 75-91.

.. [SE1962] \N. E. Steenrod and D. B. A. Epstein, Cohomology
            operations, Ann. of Math. Stud. 50 (Princeton University
            Press, 1962).

.. [Ser1992] \J.-P. Serre : *Lie Algebras and Lie Groups*, 2nd ed.,
             Springer (Berlin) (1992);
             :doi:`10.1007/978-3-540-70634-2`

.. [Ser2010] \F. Sergeraert, *Triangulations of complex projective
             spaces* in Scientific contributions in honor of Mirian
             Andrés Gómez, pp 507-519, Univ. La Rioja Serv. Publ., Logroño (2010).

.. [SH1995] \C. P. Schnorr and H. H. Hörner. *Attacking the
            Chor-Rivest Cryptosystem by Improved Lattice
            Reduction*. Advances in Cryptology - EUROCRYPT '95. LNCS
            Volume 921, 1995, pp 1-12.

.. [Shr2004] Shreve, S. Stochastic Calculus for Finance II:
             Continuous-Time Models.  New York: Springer, 2004

.. [SIHMAS2011] \K. Shibutani, T. Isobe, H. Hiwatari, A. Mitsuda, T. Akishita,
                and T. Shirai, *Piccolo: An ultra-lightweight block-cipher*; in
                CHES, (2011), pp. 342-457.

.. [Sil2007] Joseph H. Silverman. The Arithmetic of Dynamics Systems.
             Springer, GTM 241, 2007.

.. [SK2011] \J. Spreer and W. Kühnel, "Combinatorial properties of the
            K3 surface: Simplicial blowups and slicings", Experimental
            Mathematics, Volume 20, Issue 2, 2011.

.. [SKWWHF1998] \B. Schneier, J. Kelsey, D. Whiting, D. Wagner, C. Hall,
                and N. Ferguson, *Twofish: A 128-bit block cipher*; in
                AES Submission, (1998).

.. [Sky2003] Brian Skyrms. *The stag hunt and the evolution of social
             structure*. Cambridge University Press, 2003.

.. [SLB2008] Shoham, Yoav, and Kevin Leyton-Brown. *Multiagent
             systems: Algorithmic, game-theoretic, and logical
             foundations.* Cambridge University Press, 2008.

.. [SMMK2013] \T. Suzaki, K. Minematsu, S. Morioka, and E. Kobayashi,
              *TWINE: A lightweight block cipher for multiple platforms*; in
              SAC, (2012), pp. 338-354.

.. [Sor1984] \A. Sorkin, *LUCIFER: a cryptographic algorithm*;
             in Cryptologia, 8(1), pp. 22–35, 1984.

.. [Spa1966] Edwin H. Spanier, *Algebraic Topology*,
             Springer-Verlag New York, 1966.
             :doi:`10.1007/978-1-4684-9322-1`,
             ISBN 978-1-4684-9322-1.

.. [Spe2013] \D. Speyer, *An infinitely generated upper cluster algebra*,
             :arxiv:`1305.6867`.

.. [SPGQ2006] \F.-X. Standaert, G. Piret, N. Gershenfeld, and J.-J. Quisquater,
              *Sea: A scalable encryption algorithm for small embedded applications*; in
              CARDIS, (2006), pp. 222-236.

.. [SPRQL2004] \F.-X. Standaert, G. Piret, G. Rouvroy, J.-J. Quisquarter,
               and J.-D. Legat, *ICEBERG: An involutional cipher efficient for block
               encryption in reconfigurable hardware*; in FSE, (2004), pp. 279-299.

.. [SS1992] \M. A. Shtan'ko and M. I. Shtogrin, "Embedding cubic
            manifolds and complexes into a cubic lattice", *Uspekhi
            Mat. Nauk* 47 (1992), 219-220.

.. [SS2015] Anne Schilling and Travis Scrimshaw.
            *Crystal structure on rigged configurations and the filling map*.
            Electron. J. Combin., **22(1)** (2015) #P1.73. :arxiv:`1409.2920`.

.. [SS2015II] Ben Salisbury and Travis Scrimshaw.
              *A rigged configuration model for* `B(\infty)`.
              J. Combin. Theory Ser. A, **133** (2015) pp. 29-75.
              :arxiv:`1404.6539`.

.. [SS2017] Ben Salisbury and Travis Scrimshaw.
            *Rigged configurations for all symmetrizable types*.
            Electron. J. Combin., **24(1)** (2017) #P1.30. :arxiv:`1509.07833`.

.. [SSAMI2007] \T. Shirai, K. Shibutani, T. Akishita, S. Moriai, and T. Iwata,
               *The 128-bit blockcipher CLEFIA (extended abstract)*; in
               FSE, (2007), pp. 181-195.

.. [ST2011] \A. Schilling, P. Tingley. *Demazure crystals,
            Kirillov-Reshetikhin crystals, and the energy function*.
            Electronic Journal of Combinatorics. **19(2)**. 2012.
            :arXiv:`1104.2359`

.. [St1986] Richard Stanley. *Two poset polytopes*,
            Discrete Comput. Geom. (1986), :doi:`10.1007/BF02187680`

.. [Sta2007] Stanley, Richard: *Hyperplane Arrangements*, Geometric
             Combinatorics (E. Miller, V. Reiner, and B. Sturmfels,
             eds.), IAS/Park City Mathematics Series, vol. 13,
             American Mathematical Society, Providence, RI, 2007,
             pp. 389-496.

.. [EnumComb1] Stanley, Richard P.
               *Enumerative Combinatorics, volume 1*,
               Second Edition,
               Cambridge University Press (2011).
               http://math.mit.edu/~rstan/ec/ec1/

.. [Stan2009] Richard Stanley,
              *Promotion and evacuation*,
              Electron. J. Combin. 16 (2009), no. 2, Special volume in honor of
              Anders Björner,
              Research Paper 9, 24 pp.

.. [Ste2003] John R. Stembridge, A local characterization of
             simply-laced crystals, Transactions of the American
             Mathematical Society, Vol. 355, No. 12 (Dec., 2003),
             pp. 4807--4823

.. [Sti2006] Douglas R. Stinson. *Cryptography: Theory and
             Practice*. 3rd edition, Chapman \& Hall/CRC, 2006.

.. [Sto1998] \A. Storjohann, An O(n^3) algorithm for Frobenius normal
             form. Proceedings of the International Symposium on
             Symbolic and Algebraic Computation (ISSAC'98), ACM Press,
             1998, pp. 101-104.

.. [Sto2000] \A. Storjohann, Algorithms for Matrix Canonical
             Forms. PhD Thesis. Department of Computer Science, Swiss
             Federal Institute of Technology -- ETH, 2000.

.. [Sto2011] \A. Storjohann, Email Communication. 30 May 2011.

.. [Str1969] Volker Strassen. Gaussian elimination is not
             optimal. Numerische Mathematik, 13:354-356, 1969.

.. [Striker2011] \J. Striker. *A unifying poset perspective on
                 alternating sign matrices, plane partitions, Catalan objects,
                 tournaments, and tableaux*, Advances in Applied Mathematics 46
                 (2011), no. 4, 583-609. :arXiv:`1408.5391`

.. [Stu1987] \J. Sturm, On the congruence of modular forms, Number
             theory (New York, 1984-1985), Springer, Berlin, 1987,
             pp. 275-280.

.. [Stu1993] \B. Sturmfels, Algorithms in invariant theory, Springer-Verlag,
             1993.

.. [STW2013] \J. Schejbal, E. Tews, and J. Wälde,
             *Reverse engineering of chiasmus from gstool*; in
             30c3, (2013).

.. [STW2016] \C. Stump, H. Thomas, N. Williams. *Cataland II*, in
             preparation, 2016.

.. [sudoku:escargot]  "Al Escargot", due to Arto Inkala,
                      http://timemaker.blogspot.com/2006/12/ai-escargot-vwv.html

.. [sudoku:norvig] Perter Norvig, "Solving Every Sudoku Puzzle",
                   http://norvig.com/sudoku.html

.. [sudoku:royle]  Gordon Royle, "Minimum Sudoku",
                   http://people.csse.uwa.edu.au/gordon/sudokumin.php

.. [sudoku:top95]  "95 Hard Puzzles", http://magictour.free.fr/top95,
                   or http://norvig.com/top95.txt

.. [sudoku:wikipedia]  "Near worst case",
                       :wikipedia:`Algorithmics_of_sudoku`

.. [SV2000] \J. Stern and S. Vaudenay,
            *CS-Cipher*; in
            First Open NESSIE Workshop, (2000).

.. [SW2002] William Stein and Mark Watkins, *A database of elliptic
            curves---first report*. In *Algorithmic number theory
            (ANTS V), Sydney, 2002*, Lecture Notes in Computer Science
            2369, Springer, 2002,
            p267--275. http://modular.math.washington.edu/papers/stein-watkins/

.. [Swe1969] Moss Sweedler. Hopf algebras. W.A. Benjamin, Math Lec
             Note Ser., 1969.

.. [SWJ2008] Fatima Shaheen, Michael Wooldridge, and Nicholas
             Jennings. *A linear approximation method for the Shapley
             value.* Artificial Intelligence 172.14 (2008): 1673-1699.

.. [SYYTIYTT2002] \T. Shimoyama, H. Yanami, K. Yokoyama, M. Takenaka, K. Itoh,
                  \J. Yajima, N. Torii, and H. Tanaka, *The block cipher SC2000*; in
                  FSE, (2001), pp. 312-327.

.. _ref-T:

**T**

.. [Tar1976] Robert E. Tarjan, *Edge-disjoint spanning trees and
             depth-first search*, Acta Informatica 6 (2), 1976,
             171-185, :doi:`10.1007/BF00268499`.

.. [TB1997] Lloyd N. Trefethen and David Bau III, *Numerical Linear
            Algebra*, SIAM, Philadelphia, 1997.

.. [Tee1997] Tee, Garry J. "Continuous branches of inverses of the 12
             Jacobi elliptic functions for real
             argument". 1997. https://researchspace.auckland.ac.nz/bitstream/handle/2292/5042/390.pdf.

.. [TIDES] \A. Abad, R. Barrio, F. Blesa, M. Rodriguez. TIDES tutorial:
           Integrating ODEs by using the Taylor Series Method
           (http://www.unizar.es/acz/05Publicaciones/Monografias/MonografiasPublicadas/Monografia36/IndMonogr36.htm)

.. [TOPCOM] \J. Rambau, TOPCOM
            <http://www.rambau.wm.uni-bayreuth.de/TOPCOM/>.

.. [TW1980] \A.D. Thomas and G.V. Wood, Group Tables (Exeter: Shiva
            Publishing, 1980)

.. _ref-U:

**U**

.. [UDCIKMP2011] \M. Ullrich, C. De Canniere, S. Indesteege, Ö. Kücük, N. Mouha, and
                 \B. Preenel, *Finding Optimal Bitsliced Implementations of 4 x 4-bit
                 S-boxes*; in SKEW, (2011).

.. [UNITTEST] unittest -- Unit testing framework --
              http://docs.python.org/library/unittest.html

.. [U.S1998] \U.S. Department Of Commerce/National Institute of Standards and Technology,
             *Skipjack and KEA algorithms specifications, v2.0*, (1998).

.. [U.S1999] \U.S. Department Of Commerce/National Institute of Standards and Technology,
             *Data Encryption Standard*, (1999).

.. _ref-V:

**V**

.. [Vai1994] \I. Vaisman, *Lectures on the Geometry of Poisson
             Manifolds*, Springer Basel AG (Basel) (1994);
             :doi:`10.1007/978-3-0348-8495-2`

.. [Vat2008] \D. Vatne, *The mutation class of `D_n` quivers*, :arxiv:`0810.4789v1`.

.. [VB1996] \E. Viterbo, E. Biglieri. *Computing the Voronoi Cell of a
            Lattice: The Diamond-Cutting Algorithm*. IEEE Transactions
            on Information Theory, 1996.

.. [Vee1978] William Veech, "Interval exchange
             transformations", J. Analyse Math. 33 (1978), 222-272

.. [Ver] Helena Verrill, "Fundamental domain drawer", Java program,
         http://www.math.lsu.edu/~verrill/

<<<<<<< HEAD
=======
.. [Vie1983] Xavier G. Viennot.  *Maximal chains of subwords and
             up-down sequences of permutations*.  Journal of
             Combinatorial Theory, Series A Volume 34, (1983),
             pp. 1-14.

>>>>>>> a2e82e15
.. [VJ2004] \S. Vaudenay and P. Junod,
            *Device and method for encrypting and decryptiong a block of data
            Fox, a New Family of Block Ciphers*, (2004).

.. [Voe2003] \V. Voevodsky, Reduced power operations in motivic
             cohomology, Publ. Math. Inst. Hautes Études Sci. No. 98
             (2003), 1-57.

.. [Voi2012] \J. Voight. Identifying the matrix ring: algorithms for
             quaternion algebras and quadratic forms, to appear.

.. [VW1994] Leonard Van Wyk. *Graph groups are biautomatic*. J. Pure
            Appl. Alg. **94** (1994). no. 3, 341-352.

.. _ref-W:

**W**

.. [Wac2003] Wachs, "Topology of Matching, Chessboard and General
             Bounded Degree Graph Complexes" (Algebra Universalis
             Special Issue in Memory of Gian-Carlo Rota, Algebra
             Universalis, 49 (2003) 345-385)

.. [Wal1960] \C. T. C. Wall, "Generators and relations for the
             Steenrod algebra," Ann. of Math. (2) **72** (1960),
             429-444.

.. [Wal1970] David W. Walkup, "The lower bound conjecture for 3- and
             4-manifolds", Acta Math. 125 (1970), 75-107.

.. [Wan1998] Daqing Wan, "Dimension variation of classical and p-adic
             modular forms", Invent. Math. 133, (1998) 449-463.

.. [Wan2010] Zhenghan Wang. Topological quantum
             computation. Providence, RI: American Mathematical
             Society (AMS), 2010. ISBN 978-0-8218-4930-9

.. [Was1997] \L. C. Washington, *Cyclotomic Fields*, Springer-Verlag,
             GTM volume 83, 1997.

.. [Watkins] Mark Watkins,
   *Hypergeometric motives over Q and their L-functions*,
   http://magma.maths.usyd.edu.au/~watkins/papers/known.pdf

.. [Wat2003] Joel Watson. *Strategy: an introduction to game
             theory*. WW Norton, 2002.

.. [Wat2010] Watkins, David S. Fundamentals of Matrix Computations,
             Third Edition.  Wiley, Hoboken, New Jersey, 2010.

.. [Web2007] James Webb. *Game theory: decisions, interaction and
             Evolution*. Springer Science & Business Media, 2007.

.. [Weh1998] \J. Wehler. Hypersurfaces of the Flag Variety: Deformation
             Theory and the Theorems of Kodaira-Spencer, Torelli,
             Lefschetz, M. Noether, and Serre. Math. Z. 198 (1988), 21-38.

.. [WELLS]   Elliot Wells. Computing the Canonical Height of a Point in Projective Space.
             :arxiv:`1602.04920v1` (2016).

.. [Wei1994] Charles A. Weibel, *An introduction to homological
             algebra*. Cambridge Studies in Advanced Math., vol. 38,
             Cambridge Univ. Press, 1994.

.. [WFYTP2008] \D. Watanable, S. Furuya, H. Yoshida, K. Takaragi, and B. Preneel,
               *A new keystream generator MUGI*; in
               FSE, (2002), pp. 179-194.

.. [Woo1998] \R. M. W. Wood, "Problems in the Steenrod algebra,"
             Bull. London Math. Soc. 30 (1998), no. 5, 449-517.

.. [WP-Bessel] :wikipedia:`Bessel_function`

.. [WP-Error] :wikipedia:`Error_function`

.. [WP-Struve] :wikipedia:`Struve_function`

.. [WSK1997] \D. Wagner, B. Schneier, and J. Kelsey,
             *Cryptoanalysis of the cellular encryption algorithm*; in
             CRYPTO, (1997), pp. 526-537.

.. [Wu2009] Hongjun Wu, *The Hash Function JH*;
            submitted to NIST, (2008), available at
            http://www3.ntu.edu.sg/home/wuhj/research/jh/jh_round3.pdf

.. [WW2005] Ralf-Philipp Weinmann and Kai Wirt,
            *Analysis of the DVB Common Scrambling Algorithm*; in
            IFIP TC-6 TC-11, (2005).

.. _ref-X:

**X**

.. [XP1994] Deng Xiaotie, and Christos Papadimitriou. *On the
            complexity of cooperative solution concepts.* Mathematics
            of Operations Research 19.2 (1994): 257-266.

.. _ref-Y:

**Y**

.. [Yoc2005] Jean-Christophe Yoccoz "Echange d'Intervalles", Cours au
             college de France

.. [Yun1976] Yun, David YY. On square-free decomposition
             algorithms. In Proceedings of the third ACM symposium on
             Symbolic and algebraic computation, pp. 26-35. ACM, 1976.

.. [Yuz1993] Sergey Yuzvinsky, "The first two obstructions to the
             freeness of arrangements", Transactions of the American
             Mathematical Society, Vol. 335, **1** (1993)
             pp. 231--244.

.. [YWHWXSW2014] \D. Ye, P. Wang, L. Hu, L. Wang, Y. Xie, S. Sun, and P. Wang,
                 *Panda v1*; in CAESAR Competition, (2014).

.. _ref-Z:

**Z**

.. [ZBLRYV2015] \W. Zhang, Z. Bao, D. Lin, V. Rijmen, B. Yang, and I. Verbauwhede,
                *RECTANGLE: A bit-slice lightweight block cipher suitable for
                multiple platforms*; in
                SCience China Information Sciences, (2015), pp. 1-15.

.. [ZBN1997] \C. Zhu, R. H. Byrd and J. Nocedal. L-BFGS-B: Algorithm
             778: L-BFGS-B, FORTRAN routines for large scale bound
             constrained optimization. ACM Transactions on
             Mathematical Software, Vol 23, Num. 4, pp.550--560, 1997.

.. [Zie1998] \G. M. Ziegler. *Shelling polyhedral 3-balls and
             4-polytopes*. Discrete Comput. Geom. 19 (1998), 159-174.

.. [Zie2007] \G. M. Ziegler. *Lectures on polytopes*, Volume
             152 of Graduate Texts in Mathematics, 7th printing of 1st edition, Springer, 2007.

.. [Zor2008] \A. Zorich "Explicit Jenkins-Strebel representatives of
             all strata of Abelian and quadratic differentials",
             Journal of Modern Dynamics, vol. 2, no 1, 139-185 (2008)
             (http://www.math.psu.edu/jmd)

.. [Zor] Anton Zorich, "Generalized Permutation software"
         (http://perso.univ-rennes1.fr/anton.zorich)

.. [ZZ2005] Hechun Zhang and R. B. Zhang.
            *Dual canonical bases for the quantum special linear group
            and invariant subalgebras*.
            Lett. Math. Phys. **73** (2005), pp. 165-181.
            :arxiv:`math/0509651`.

.. include:: ../footer.txt<|MERGE_RESOLUTION|>--- conflicted
+++ resolved
@@ -248,13 +248,10 @@
               and Applications - FQ9, volume 518 of Contemporary Mathematics,
               pages 33–42. AMS, 2010.
 
-<<<<<<< HEAD
-=======
 .. [BeCoMe] Frits Beukers, Henri Cohen, Anton Mellit,
    *Finite hypergeometric functions*,
    :arxiv:`1505.02900`
 
->>>>>>> a2e82e15
 .. [Bee] Robert A. Beezer, *A First Course in Linear Algebra*,
          http://linear.ups.edu/. Accessed 15 July 2010.
 
@@ -262,12 +259,9 @@
              *Information technologies. Data protection. Cryptograpic algorithms for
              encryption and integrity control*; in STB 34.101.31-2011, (2011).
 
-<<<<<<< HEAD
-=======
 .. [Benasque2009] Fernando Rodriguez Villegas, *The L-function of the quintic*,
    http://users.ictp.it/~villegas/hgm/benasque-2009-report.pdf
 
->>>>>>> a2e82e15
 .. [Ber2008] \W. Bertram : *Differential Geometry, Lie Groups and
              Symmetric Spaces over General Base Fields and Rings*,
              Memoirs of the American Mathematical Society, vol. 192
@@ -276,13 +270,10 @@
 .. [Ber1991] \C. Berger, "Une version effective du théorème de
              Hurewicz", https://tel.archives-ouvertes.fr/tel-00339314/en/.
 
-<<<<<<< HEAD
-=======
 .. [BeukersHeckman] \F. Beukers and \G. Heckman,
    *Monodromy for the hypergeometric function `{}_n F_{n-1}`*,
    Invent. Math. 95 (1989)
 
->>>>>>> a2e82e15
 .. [BF1999] Thomas Britz, Sergey Fomin,
             *Finite posets and Ferrers shapes*,
             Advances in Mathematics 158, pp. 86-127 (2001),
@@ -433,14 +424,11 @@
 .. [Br2016] *Bresenham's Line Algorithm*, Python, 26 December 2016.
             http://www.roguebasin.com/index.php?title=Bresenham%27s_Line_Algorithm
 
-<<<<<<< HEAD
-=======
 .. [Bruin-Molnar] \N. Bruin and A. Molnar, *Minimal models for rational
             functions in a dynamical setting*, 
             LMS Journal of Computation and Mathematics, Volume 15 (2012),
             pp 400-417.
 
->>>>>>> a2e82e15
 .. [BS1996] Eric Bach, Jeffrey Shallit. *Algorithmic Number Theory,
             Vol. 1: Efficient Algorithms*. MIT Press, 1996. ISBN
             978-0262024051.
@@ -483,12 +471,9 @@
 
 **C**
 
-<<<<<<< HEAD
-=======
 .. [Car1972] \R. W. Carter. *Simple groups of Lie type*, volume 28 of
              Pure and Applied Mathematics. John Wiley and Sons, 1972.
 
->>>>>>> a2e82e15
 .. [CS1996] \G. Call and J. Silverman. Computing the Canonical Height on
             K3 Surfaces. Mathematics of Comp. , 65 (1996), 259-290.
 
@@ -924,8 +909,6 @@
              Conjugating Sets and Automorphism Groups of Rational Functions.
              Journal of Algebra, 423 (2014), 1161-1190.
 
-<<<<<<< HEAD
-=======
 .. [Fom1994] Sergey V. Fomin, "Duality of graded graphs". Journal of
              Algebraic Combinatorics Volume 3, Number 4 (1994),
              pp. 357-404.
@@ -934,7 +917,6 @@
              graphs". Journal of Algebraic Combinatorics Volume 4,
              Number 1 (1995), pp. 5-45.
 
->>>>>>> a2e82e15
 .. [FOS2010] \G. Fourier, M. Okado, A. Schilling. *Perfectness of
              Kirillov-Reshetikhin crystals for nonexceptional types*.
              Contemp. Math. 506 (2010) 127-143 ( :arxiv:`0811.1604` )
@@ -1297,12 +1279,9 @@
 .. [Kan1958] \D. M. Kan, *A combinatorial definition of homotopy
              groups*, Ann. Math. (2) 67 (1958), 282-312.
 
-<<<<<<< HEAD
-=======
 .. [Kat1991] Nicholas M. Katz, *Exponential sums and differential equations*,
              Princeton University Press, Princeton NJ, 1991.
 
->>>>>>> a2e82e15
 .. [Kaw2009] Kawahira, Tomoki. *An algorithm to draw external rays of the
              Mandelbrot set*, Nagoya University, 23 Apr. 2009.
              math.titech.ac.jp/~kawahira/programs/mandel-exray.pdf
@@ -1332,12 +1311,9 @@
                        \S. Chee, D. Han, and J. Hong,
                        *New block cipher: ARIA*; in ICISC, (2004), pp. 432-445.
 
-<<<<<<< HEAD
-=======
 .. [KL1990] \P. Kleidman and M. Liebeck. *The subgroup structure of
             the finite classical groups*. Cambridge University Press, 1990.
 
->>>>>>> a2e82e15
 .. [KL2008] Chris Kurth and Ling Long, "Computations with finite index
             subgroups of `{\rm PSL}_2(\ZZ)` using Farey symbols",
             Advances in algebra and combinatorics, 225--242, World
@@ -1543,12 +1519,7 @@
 .. [Lim2001] \C. H. Lim,
              *A Revised Version of CRYPTON: CRYPTON V1.0*; in FSE'01, pp. 31--45.
 
-<<<<<<< HEAD
-
-.. [Lin1999] J. van Lint, Introduction to coding theory, 3rd ed.,
-=======
 .. [Lin1999] \J. van Lint, Introduction to coding theory, 3rd ed.,
->>>>>>> a2e82e15
              Springer-Verlag GTM, 86, 1999.
 
 .. [Liv2006] \M. Livernet, *A rigidity theorem for pre-Lie algebras*, J. Pure Appl.
@@ -1649,12 +1620,9 @@
 
 **M**
 
-<<<<<<< HEAD
-=======
 .. [MagmaHGM] *Hypergeometric motives* in Magma,
    http://magma.maths.usyd.edu.au/~watkins/papers/HGM-chapter.pdf
 
->>>>>>> a2e82e15
 .. [Mas94] James L. Massey,
            *SAFER K-64: A byte-oriented block-ciphering algorithm*; in
            FSE’93, Volume 809 of LNCS, pages 1-17.
@@ -2016,14 +1984,11 @@
              *Cryptographic Analysis of All 4 x 4-Bit S-Boxes*; in
              SAC, (2011), pp. 118-133.
 
-<<<<<<< HEAD
-=======
 .. [Sag1987] Bruce E. Sagan.  *Shifted tableaux, Schur Q-functions,
              and a conjecture of R. Stanley*.  Journal of
              Combinatorial Theory, Series A Volume 45 (1987),
              pp. 62-103.
 
->>>>>>> a2e82e15
 .. [Sch1996] \E. Schaefer. A simplified data encryption
              algorithm. Cryptologia, 20(1):77--84, 1996.
 
@@ -2285,14 +2250,11 @@
 .. [Ver] Helena Verrill, "Fundamental domain drawer", Java program,
          http://www.math.lsu.edu/~verrill/
 
-<<<<<<< HEAD
-=======
 .. [Vie1983] Xavier G. Viennot.  *Maximal chains of subwords and
              up-down sequences of permutations*.  Journal of
              Combinatorial Theory, Series A Volume 34, (1983),
              pp. 1-14.
 
->>>>>>> a2e82e15
 .. [VJ2004] \S. Vaudenay and P. Junod,
             *Device and method for encrypting and decryptiong a block of data
             Fox, a New Family of Block Ciphers*, (2004).
