"""
The purpose of this file is to allow instancemethods to be pickable.
This is needed in setup.py only and not installed anywhere, thus is not
a library file. It solves the issue from #11874.
"""

import types
from six.moves import copyreg
import copy


# The following four methods are taken from twisted.persisted.styles
# into sage.misc.fpickle, and then here. It was needed due to
# chicken vs egg issue, as we cannot use sage.misc.fpickle in
# setup.py of sage-***.spkg
def pickleMethod(method):
    'support function for copyreg to pickle method refs'
    return unpickleMethod, (method.im_func.__name__,
                             method.im_self,
                             method.im_class)

def unpickleMethod(im_name,
                    im_self,
                    im_class):
    'support function for copyreg to unpickle method refs'
    try:
        unbound = getattr(im_class,im_name)
        if im_self is None:
            return unbound
        bound=types.MethodType(unbound.im_func,
                                 im_self)
        return bound
    except AttributeError:
        # assert im_self is not None,"No recourse: no instance to guess from."
        # Attempt a common fix before bailing -- if classes have
        # changed around since we pickled this method, we may still be
        # able to get it by looking on the instance's current class.
        unbound = getattr(im_self.__class__,im_name)
        if im_self is None:
            return unbound
        bound=types.MethodType(unbound.im_func,
                                 im_self)
        return bound

copyreg.pickle(types.MethodType,
                pickleMethod,
                unpickleMethod)

oldModules = {}

def pickleModule(module):
    'support function for copyreg to pickle module refs'
    return unpickleModule, (module.__name__,)

def unpickleModule(name):
<<<<<<< HEAD
    'support function for copy_reg to unpickle module refs'
    if name in oldModules:
=======
    'support function for copyreg to unpickle module refs'
    if oldModules.has_key(name):
>>>>>>> 484dce1c
        name = oldModules[name]
    return __import__(name,{},{},'x')

copyreg.pickle(types.ModuleType,
               pickleModule,
               unpickleModule)<|MERGE_RESOLUTION|>--- conflicted
+++ resolved
@@ -53,13 +53,8 @@
     return unpickleModule, (module.__name__,)
 
 def unpickleModule(name):
-<<<<<<< HEAD
-    'support function for copy_reg to unpickle module refs'
+    'support function for copyreg to unpickle module refs'
     if name in oldModules:
-=======
-    'support function for copyreg to unpickle module refs'
-    if oldModules.has_key(name):
->>>>>>> 484dce1c
         name = oldModules[name]
     return __import__(name,{},{},'x')
 
