--- conflicted
+++ resolved
@@ -1,10 +1,5 @@
 cd src
 
-<<<<<<< HEAD
-sage-python23 setup.py bdist_wheel \
-       --use-pkg-config || sdh_die "Error building wheel for python_igraph"
-=======
 sdh_setup_bdist_wheel --use-pkg-config
->>>>>>> 13b40902
 
 sdh_store_and_pip_install_wheel .