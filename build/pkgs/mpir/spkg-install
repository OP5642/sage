--- conflicted
+++ resolved
@@ -352,11 +352,5 @@
 $MAKE install
 if [ $? -ne 0 ]; then
     echo >&2 "Error installing MPIR."
-<<<<<<< HEAD
-    if [ "$UNAME" != "CYGWIN" ]; then  # On Cygwin an error is not fatal.
-        exit 1
-    fi
-=======
-    exit 1
->>>>>>> 819000f6
+    exit 1
 fi