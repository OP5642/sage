--- conflicted
+++ resolved
@@ -1,8 +1,4 @@
-<<<<<<< HEAD
-$(PYTHON) beniget gast ply | $(PYTHON_TOOLCHAIN)
-=======
- beniget gast ply numpy | $(PYTHON_TOOLCHAIN) $(PYTHON)
->>>>>>> 41031292
+beniget gast ply | $(PYTHON_TOOLCHAIN) $(PYTHON)
 
 ----------
 All lines of this file are ignored except the first.