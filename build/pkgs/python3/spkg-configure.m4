SAGE_SPKG_CONFIGURE([python3], [
   AC_ARG_WITH([python],
               [AS_HELP_STRING([--with-python=PYTHON3],
                               [Python 3 executable to use for the Sage venv; default: python3])])
   AS_IF([test x"$with_python" = x2], [AC_MSG_ERROR([Sage cannot be built on Python 2. Exiting.])])
   AS_IF([test x"$with_python" = x3], [
       AC_MSG_NOTICE([The meaning of the option --with-python has changed in Sage 9.2. Ignoring.])
       with_python=''
       ])
   AS_IF([test x"$with_python" = x"no"],
         [AC_MSG_ERROR([building Sage --without-python is not supported])])
   ac_path_PYTHON3="$with_python"

   dnl Trac #30559:  Removed the DEPCHECK for sqlite.  We never use libsqlite3 from SPKG for anything
   dnl other than building the python3 SPKG; so our libsqlite3 cannot create shared library conflicts.
   dnl
   dnl However, if we add another package (providing a shared library linked into a Python module)
   dnl that also uses libsqlite3, then we will have to put the DEPCHECK back in.
<<<<<<< HEAD
   SAGE_SPKG_DEPCHECK([libpng bzip2 xz libffi], [
=======
   SAGE_SPKG_DEPCHECK([bzip2 xz libffi], [
>>>>>>> b7394705
      dnl Check if we can do venv with a system python3
      dnl instead of building our own copy.
      check_modules="sqlite3, ctypes, math, hashlib, crypt, readline, socket, zlib, distutils.core"
      m4_pushdef([MIN_VERSION], [3.6.0])
      m4_pushdef([LT_VERSION],  [3.10.0])
      AC_CACHE_CHECK([for python3 >= ]MIN_VERSION[, < ]LT_VERSION[ with modules $check_modules], [ac_cv_path_PYTHON3], [
        AS_IF([test x"$ac_path_PYTHON3" != x], [dnl checking explicitly specified $with_python
           AC_MSG_RESULT([])
           AC_PATH_PROG([ac_path_PYTHON3], [$ac_path_PYTHON3])
           SAGE_CHECK_PYTHON_FOR_VENV([$ac_path_PYTHON3],
                                           MIN_VERSION, LT_VERSION,
                                           $check_modules, [
                    dnl It is good
                    ac_cv_path_PYTHON3="$ac_path_PYTHON3"
                    ac_path_PYTHON3_found=:
                    AC_MSG_RESULT([yes])
                    dnl introduction for AC_MSG_RESULT printed by AC_CACHE_CHECK
                    AC_MSG_CHECKING([for python3 >= ]MIN_VERSION[, < ]LT_VERSION[ with modules $check_modules])
           ])
           AS_IF([test -z "$ac_cv_path_PYTHON3"], [
               AC_MSG_ERROR([the python3 selected using --with-python=$with_python is not suitable])
           ])
	], [dnl checking the default system python3
           AC_MSG_RESULT([])
           AC_PATH_PROGS_FEATURE_CHECK([PYTHON3], [python3], [
                SAGE_CHECK_PYTHON_FOR_VENV([$ac_path_PYTHON3],
                                           MIN_VERSION, LT_VERSION,
                                           $check_modules, [
                    dnl It is good
                    ac_cv_path_PYTHON3="$ac_path_PYTHON3"
                    ac_path_PYTHON3_found=:
                    AC_MSG_RESULT([yes])
                    dnl introduction for AC_MSG_RESULT printed by AC_CACHE_CHECK
                    AC_MSG_CHECKING([for python3 >= ]MIN_VERSION[, < ]LT_VERSION[ with modules $check_modules])
                ])
            ])
	])
      ])
      AS_IF([test -z "$ac_cv_path_PYTHON3"], [sage_spkg_install_python3=yes])
      m4_popdef([MIN_VERSION])
      m4_popdef([LT_VERSION])
    ])
],, [
    dnl PRE
], [
    dnl POST
    AS_IF([test x$sage_spkg_install_python3 = xno],
          [PYTHON_FOR_VENV="$ac_cv_path_PYTHON3"],
          [SAGE_MACOSX_DEPLOYMENT_TARGET=legacy])
    AC_SUBST([PYTHON_FOR_VENV])
    AC_SUBST([SAGE_MACOSX_DEPLOYMENT_TARGET])

    dnl These temporary directories are created by the check above
    dnl and need to be cleaned up to prevent the "rm -f conftest*"
    dnl (that a bunch of other checks do) from emitting warnings about
    dnl conftest.dir and conftest_venv being directories.
    rm -rf conftest.dir conftest_venv
])<|MERGE_RESOLUTION|>--- conflicted
+++ resolved
@@ -16,11 +16,7 @@
    dnl
    dnl However, if we add another package (providing a shared library linked into a Python module)
    dnl that also uses libsqlite3, then we will have to put the DEPCHECK back in.
-<<<<<<< HEAD
-   SAGE_SPKG_DEPCHECK([libpng bzip2 xz libffi], [
-=======
    SAGE_SPKG_DEPCHECK([bzip2 xz libffi], [
->>>>>>> b7394705
       dnl Check if we can do venv with a system python3
       dnl instead of building our own copy.
       check_modules="sqlite3, ctypes, math, hashlib, crypt, readline, socket, zlib, distutils.core"
