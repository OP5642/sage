name: Run SAGE_ROOT/tox.ini

## This GitHub Actions workflow runs SAGE_ROOT/tox.ini with select environments,
## whenever a GitHub pull request is opened or synchronized in a repository
## where GitHub Actions are enabled.
##
## It builds and checks some sage spkgs as defined in TARGETS.
##
## A job succeeds if there is no error.
##
## The build is run with "make V=0", so the build logs of individual packages are suppressed.
##
## At the end, all package build logs that contain an error are printed out.
##
## After all jobs have finished (or are canceled) and a short delay,
## tar files of all logs are made available as "build artifacts".

#on: [push, pull_request]

on:
  pull_request:
    types: [opened, synchronize]
  push:
    tags:
      - '*'

env:
  TARGETS_PRE: sagelib-build-deps
  TARGETS: build doc-html
  TARGETS_OPTIONAL: ptest

jobs:
  docker:
    runs-on: ubuntu-latest
    strategy:
      fail-fast: false
      matrix:
        tox_system_factor: [ubuntu-trusty, ubuntu-xenial, ubuntu-bionic, ubuntu-eoan, ubuntu-focal, debian-jessie, debian-stretch, debian-buster, debian-bullseye, debian-sid, linuxmint-17, linuxmint-18, linuxmint-19, linuxmint-19.3, fedora-26, fedora-27, fedora-28, fedora-29, fedora-30, fedora-31, fedora-32, centos-7, centos-8, archlinux-latest, slackware-14.2, conda-forge, ubuntu-bionic-i386, ubuntu-eoan-i386, debian-buster-i386, centos-7-i386]
        tox_packages_factor: [minimal-gcc_spkg, standard-gcc_spkg]
    env:
      TOX_ENV: docker-${{ matrix.tox_system_factor }}-${{ matrix.tox_packages_factor }}
      LOGS_ARTIFACT_NAME: logs-commit-${{ github.sha }}-tox-docker-${{ matrix.tox_system_factor }}-${{ matrix.tox_packages_factor }}
      DOCKER_TARGETS: configured with-targets with-targets-optional
    steps:
      - uses: actions/checkout@v2
        with:
          fetch-depth: 500
      - name: fetch tags
        run: git fetch --depth=1 origin +refs/tags/*:refs/tags/*
      - name: free disk space
        run: |
          sudo swapoff -a
          sudo rm -f /swapfile
          sudo apt clean
          docker rmi $(docker image ls -aq)
          df -h
      - name: Install test prerequisites
        run: |
          sudo DEBIAN_FRONTEND=noninteractive apt-get update
          sudo DEBIAN_FRONTEND=noninteractive apt-get install python-tox
      - run: |
          set -o pipefail; EXTRA_DOCKER_BUILD_ARGS="--build-arg USE_MAKEFLAGS=\"-k V=0 SAGE_NUM_THREADS=3\"" tox -e $TOX_ENV -- $TARGETS 2>&1 | sed "/^configure: notice:/s|^|::warning file=artifacts/$LOGS_ARTIFACT_NAME/config.log::|;/^configure: warning:/s|^|::warning file=artifacts/$LOGS_ARTIFACT_NAME/config.log::|;/^configure: error:/s|^|::error file=artifacts/$LOGS_ARTIFACT_NAME/config.log::|;"
      - name: Copy logs from the docker image or build container
        run: |
          mkdir -p "artifacts/$LOGS_ARTIFACT_NAME"
          cp -r .tox/$TOX_ENV/Dockerfile .tox/$TOX_ENV/log "artifacts/$LOGS_ARTIFACT_NAME"
          if [ -f .tox/$TOX_ENV/Dockertags ]; then CONTAINERS=$(docker create $(tail -1 .tox/$TOX_ENV/Dockertags) /bin/bash || true); fi
          if [ -n "$CONTAINERS" ]; then for CONTAINER in $CONTAINERS; do for ARTIFACT in /sage/logs; do docker cp $CONTAINER:$ARTIFACT artifacts/$LOGS_ARTIFACT_NAME && HAVE_LOG=1; done; if [ -n "$HAVE_LOG" ]; then break; fi; done; fi
        if: always()
      - uses: actions/upload-artifact@v1
        with:
          path: artifacts
          name: ${{ env.LOGS_ARTIFACT_NAME }}
        if: always()
      - name: Print out logs for immediate inspection
        # and markup the output with GitHub Actions logging commands
        run: |
          .github/workflows/scan-logs.sh "artifacts/$LOGS_ARTIFACT_NAME"
        if: always()
      - name: Push docker images
        run: |
          if [ -f .tox/$TOX_ENV/Dockertags ]; then
            TOKEN="${{ secrets.DOCKER_PKG_GITHUB_TOKEN }}"
            if [ -z "$TOKEN" ]; then
              TOKEN="${{ secrets.GITHUB_TOKEN }}"
            fi
            echo "$TOKEN" | docker login docker.pkg.github.com -u ${{ github.actor }} --password-stdin
            for a in $(cat .tox/$TOX_ENV/Dockertags); do
              FULL_TAG=docker.pkg.github.com/${{ github.repository }}/$a
              docker tag $a $FULL_TAG
              echo Pushing $FULL_TAG
              docker push $FULL_TAG
            done || echo "(Ignoring errors)"
          fi
        if: always()

  local-ubuntu:

    runs-on: ubuntu-latest
    strategy:
      fail-fast: false
      matrix:
        tox_system_factor: [conda-forge-ubuntu]
<<<<<<< HEAD
        tox_packages_factor: [minimal-gcc_spkg, standard-gcc_spkg, standard]
=======
        tox_packages_factor: [minimal-gcc_spkg, standard-gcc_spkg]
>>>>>>> 69d2b2da
    env:
      TOX_ENV: local-${{ matrix.tox_system_factor }}-${{ matrix.tox_packages_factor }}
      LOGS_ARTIFACT_NAME: logs-commit-${{ github.sha }}-tox-local-${{ matrix.tox_system_factor }}-${{ matrix.tox_packages_factor }}
    steps:
      - uses: actions/checkout@v2
      - name: Install test prerequisites
        run: |
          sudo DEBIAN_FRONTEND=noninteractive apt-get update
          sudo DEBIAN_FRONTEND=noninteractive apt-get install python-tox
      - name: Build and test with tox
        # We use a high parallelization on purpose in order to catch possible parallelization bugs in the build scripts.
        # For doctesting, we use a lower parallelization to avoid timeouts.
        run: |
          MAKE="make -j12" tox -e $TOX_ENV -- SAGE_NUM_THREADS=4 $TARGETS
      - name: Prepare logs artifact
        run: |
          mkdir -p "artifacts/$LOGS_ARTIFACT_NAME"; cp -r .tox/*/log "artifacts/$LOGS_ARTIFACT_NAME"
        if: always()
      - uses: actions/upload-artifact@v1
        with:
          path: artifacts
          name: ${{ env.LOGS_ARTIFACT_NAME }}
        if: always()
      - name: Print out logs for immediate inspection
        # and markup the output with GitHub Actions logging commands
        run: |
          .github/workflows/scan-logs.sh "artifacts/$LOGS_ARTIFACT_NAME"
        if: always()<|MERGE_RESOLUTION|>--- conflicted
+++ resolved
@@ -101,11 +101,7 @@
       fail-fast: false
       matrix:
         tox_system_factor: [conda-forge-ubuntu]
-<<<<<<< HEAD
-        tox_packages_factor: [minimal-gcc_spkg, standard-gcc_spkg, standard]
-=======
         tox_packages_factor: [minimal-gcc_spkg, standard-gcc_spkg]
->>>>>>> 69d2b2da
     env:
       TOX_ENV: local-${{ matrix.tox_system_factor }}-${{ matrix.tox_packages_factor }}
       LOGS_ARTIFACT_NAME: logs-commit-${{ github.sha }}-tox-local-${{ matrix.tox_system_factor }}-${{ matrix.tox_packages_factor }}
