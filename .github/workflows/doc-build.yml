name: Build documentation

on:
  pull_request:
  merge_group:
  push:
    branches:
      - master
      - develop
  workflow_dispatch:
    # Allow to run manually

concurrency:
  # Cancel previous runs of this workflow for the same branch
  group: ${{ github.workflow }}-${{ github.ref }}
  cancel-in-progress: true

jobs:
  build-docs:
    runs-on: ubuntu-latest
    steps:
      - name: Checkout
        uses: actions/checkout@v4

      - name: Merge CI fixes from sagemath/sage
        run: |
          .ci/merge-fixes.sh
        env:
          GH_TOKEN: ${{ github.token }}

      - name: Start container
        run: |
          docker run --name BUILD -dit \
            --mount type=bind,src=$(pwd),dst=$(pwd) \
            --workdir $(pwd) \
            ghcr.io/sagemath/sage/sage-${{ github.event.inputs.platform || 'ubuntu-focal-standard' }}-with-targets:${{ github.event.inputs.docker_tag || 'dev'}} /bin/sh

      - name: Update system packages
        run: |
          apt-get update && apt-get install -y git zip
        shell: sh .ci/docker-exec-script.sh BUILD . {0}

      - name: Add prebuilt tree as a worktree
        id: worktree
        run: |
          git config --global --add safe.directory $(pwd)
          git config --global user.email "ci-sage@example.com"
          git config --global user.name "Build & Test workflow"
          # mathjax path in old doc
          mathjax_path_from=$(SAGE_USE_CDNS=no /sage/sage -python -c "from sage_docbuild.conf import mathjax_path; print(mathjax_path)")
          .ci/retrofit-worktree.sh worktree-image /sage
          # mathjax path in new doc
          mathjax_path_to=$(SAGE_USE_CDNS=yes /sage/sage -python -c "from sage_docbuild.conf import mathjax_path; print(mathjax_path)")
          new_version=$(cat src/VERSION.txt)
          # Wipe out chronic diffs between old doc and new doc
          (cd /sage/local/share/doc/sage/html && \
           find . -name "*.html" | xargs sed -i -e '/class="sidebar-brand-text"/ s/Sage [0-9a-z.]* /Sage '"$new_version"' /' \
                                                -e 's;'"$mathjax_path_from"';'"$mathjax_path_to"';' \
                                                -e '\;<script type="application/vnd\.jupyter\.widget-state+json">;,\;</script>; d')
          # Create git repo from old doc
          (cd /sage/local/share/doc/sage/html && \
           git init && \
           (echo "*.svg binary"; echo "*.pdf binary") >> .gitattributes && \
           (echo ".buildinfo"; echo '*.inv'; echo '.git*'; echo '*.svg'; echo '*.pdf'; echo '*.png'; echo 'searchindex.js') > .gitignore; \
           git add -A && git commit --quiet -m "old")
        shell: sh .ci/docker-exec-script.sh BUILD . {0}

      - name: Incremental build
        id: incremental
        run: |
          export MAKE="make -j2 --output-sync=recurse" SAGE_NUM_THREADS=2
          # Now re-bootstrap and build. The build is incremental because we were careful with the timestamps.
          ./bootstrap && make sagemath_doc_html-build-deps
        shell: sh .ci/docker-exec-script.sh BUILD ./worktree-image {0}

      - name: Build (fallback to non-incremental)
        id: build
        if: (success() || failure()) && steps.worktree.outcome == 'success' && steps.incremental.outcome != 'success'
        run: |
          export MAKE="make -j2 --output-sync=recurse" SAGE_NUM_THREADS=2
          make sagelib-clean && git clean -fx src/sage && ./config.status && make sagemath_doc_html-build-deps
        shell: sh .ci/docker-exec-script.sh BUILD ./worktree-image {0}

      - name: Build docs
        id: docbuild
        if: (success() || failure()) && (steps.incremental.outcome == 'success' || steps.build.outcome == 'success')
        # Always non-incremental because of the concern that
        # incremental docbuild may introduce broken links (inter-file references) though build succeeds
        run: |
          export MAKE="make -j2 --output-sync=recurse" SAGE_NUM_THREADS=2
          export SAGE_USE_CDNS=yes
          mv /sage/local/share/doc/sage/html/.git /sage/.git-doc
          make doc-clean doc-uninstall
          mkdir -p /sage/local/share/doc/sage/html/ && mv /sage/.git-doc /sage/local/share/doc/sage/html/.git
          ./config.status && make sagemath_doc_html-no-deps
        shell: sh .ci/docker-exec-script.sh BUILD ./worktree-image {0}

      - name: Copy docs
        id: copy
        if: (success() || failure()) && steps.docbuild.outcome == 'success'
        run: |
          set -ex
          mkdir -p ./docs
          (cd /sage/local/share/doc/sage/html && git commit -a -m 'new')
          # Wipe out chronic diffs between old doc and new doc
          (cd /sage/local/share/doc/sage/html && \
           find . -name "*.html" | xargs sed -i -e '\;<script type="application/vnd\.jupyter\.widget-state+json">;,\;</script>; d')
          # Create CHANGES.html
          echo '<html>' > ./docs/CHANGES.html
          echo '<head>' >> ./docs/CHANGES.html
          echo '<link rel="stylesheet" href="https://cdnjs.cloudflare.com/ajax/libs/highlight.js/11.9.0/styles/default.min.css">' >> ./docs/CHANGES.html
          echo '<script src="https://cdnjs.cloudflare.com/ajax/libs/highlight.js/11.9.0/highlight.min.js"></script>' >> ./docs/CHANGES.html
          echo '<script>hljs.highlightAll();</script>' >> ./docs/CHANGES.html
          cat >> ./docs/CHANGES.html << EOF
          <script>
          document.addEventListener('DOMContentLoaded', () => {
            const diffSite = 'https://pianomister.github.io/diffsite/'
            const baseDocURL = 'https://sagemath-tobias.netlify.app/'
            const diffParagraphs = document.querySelectorAll('p.diff');
            diffParagraphs.forEach(paragraph => {
              const rootURL = window.location.origin + '/';
              const docAnchor = paragraph.querySelector('a');
              const path = docAnchor.textContent; // .href doesn't work
              const anchor = document.createElement('a');
              anchor.href = diffSite + '?url1=' + rootURL + path + '&url2=' + baseDocURL + path;
              anchor.textContent = 'compare with the base';
              anchor.setAttribute('target', '_blank');
              paragraph.appendChild(anchor);
            });
          });
          </script>
          EOF
          echo '</head>' >> ./docs/CHANGES.html
          echo '<body>' >> ./docs/CHANGES.html
          (cd /sage/local/share/doc/sage/html && git diff HEAD^ -- *.html; rm -rf .git) > ./docs/diff.txt
          /sage/sage -python - << EOF
          import re, html
          with open('./docs/diff.txt', 'r') as f:
              diff_text = f.read()
              diff_blocks = re.split(r'^(?=diff --git)', diff_text, flags=re.MULTILINE)
              out_blocks = []
              for block in diff_blocks:
                  match = re.search(r'^diff --git a/(.*) b/\1', block, flags=re.MULTILINE)
                  if match:
                      path = 'html/' + match.group(1)
                      out_blocks.append(f'<p class="diff"><a href="{path}">{path}</a>&emsp;</p>\n<pre><code class="language-diff">' + html.escape(block).strip() + '</code></pre>')
              output_text = '\n'.join(out_blocks)
          with open('./docs/diff.html', 'w') as f:
              f.write(output_text)
          EOF
          cat ./docs/diff.html >> ./docs/CHANGES.html
          echo '</body>' >> ./docs/CHANGES.html
          echo '</html>' >>./docs/CHANGES.html
          rm ./docs/diff.txt ./docs/diff.html
          # For some reason the deploy step below cannot find /sage/...
          # So copy everything from there to local folder
          # We also need to replace the symlinks because netlify is not following them
          cp -r -L /sage/local/share/doc/sage/html ./docs
          cp  /sage/local/share/doc/sage/index.html ./docs
          # Zip everything for increased performance
          zip -r docs.zip docs
        shell: sh .ci/docker-exec-script.sh BUILD . {0}

      - name: Upload docs
        if: (success() || failure()) && steps.copy.outcome == 'success'
        uses: actions/upload-artifact@v3
        with:
          name: docs
          path: docs.zip

      - name: Build live doc
        id: buildlivedoc
        if: (success() || failure()) && steps.copy.outcome == 'success' && github.repository == 'sagemath/sage' && github.ref == 'refs/heads/develop'
        run: |
<<<<<<< HEAD
          export MAKE="make -j2 --output-sync=recurse" SAGE_NUM_THREADS=2
=======
          set -ex
          export PATH="build/bin:$PATH"
          eval $(sage-print-system-package-command auto update)
          eval $(sage-print-system-package-command auto --yes --no-install-recommends install zip)
          eval $(sage-print-system-package-command auto --spkg --yes --no-install-recommends install git texlive)
>>>>>>> 400d0b83
          export SAGE_USE_CDNS=yes
          export SAGE_LIVE_DOC=yes
          export SAGE_JUPYTER_SERVER=binder:sagemath/sage-binder-env/dev
          make doc-clean doc-uninstall
<<<<<<< HEAD
          ./config.status && make sagemath_doc_html-no-deps
=======
          ./config.status && make sagemath_doc_html-no-deps sagemath_doc_pdf-no-deps
        working-directory: ./worktree-image
>>>>>>> 400d0b83
        env:
          MAKE: make -j2 --output-sync=recurse
          SAGE_NUM_THREADS: 2
        shell: sh .ci/docker-exec-script.sh BUILD ./worktree-image {0}

      - name: Copy live doc
        id: copylivedoc
        if: (success() || failure()) && steps.buildlivedoc.outcome == 'success'
        run: |
          mkdir -p ./livedoc
          cp -r -L /sage/local/share/doc/sage/html ./livedoc
          cp -r -L /sage/local/share/doc/sage/pdf ./livedoc
          cp  /sage/local/share/doc/sage/index.html ./livedoc
          zip -r livedoc.zip livedoc
        shell: sh .ci/docker-exec-script.sh BUILD . {0}

      - name: Upload live doc
        if: (success() || failure()) && steps.copylivedoc.outcome == 'success'
        uses: actions/upload-artifact@v3
        with:
          name: livedoc
          path: livedoc.zip
<|MERGE_RESOLUTION|>--- conflicted
+++ resolved
@@ -172,28 +172,16 @@
         id: buildlivedoc
         if: (success() || failure()) && steps.copy.outcome == 'success' && github.repository == 'sagemath/sage' && github.ref == 'refs/heads/develop'
         run: |
-<<<<<<< HEAD
-          export MAKE="make -j2 --output-sync=recurse" SAGE_NUM_THREADS=2
-=======
-          set -ex
+          export MAKE="make -j2 --output-sync=recurse" SAGE_NUM_THREADS=2
           export PATH="build/bin:$PATH"
           eval $(sage-print-system-package-command auto update)
           eval $(sage-print-system-package-command auto --yes --no-install-recommends install zip)
           eval $(sage-print-system-package-command auto --spkg --yes --no-install-recommends install git texlive)
->>>>>>> 400d0b83
           export SAGE_USE_CDNS=yes
           export SAGE_LIVE_DOC=yes
           export SAGE_JUPYTER_SERVER=binder:sagemath/sage-binder-env/dev
           make doc-clean doc-uninstall
-<<<<<<< HEAD
-          ./config.status && make sagemath_doc_html-no-deps
-=======
           ./config.status && make sagemath_doc_html-no-deps sagemath_doc_pdf-no-deps
-        working-directory: ./worktree-image
->>>>>>> 400d0b83
-        env:
-          MAKE: make -j2 --output-sync=recurse
-          SAGE_NUM_THREADS: 2
         shell: sh .ci/docker-exec-script.sh BUILD ./worktree-image {0}
 
       - name: Copy live doc
